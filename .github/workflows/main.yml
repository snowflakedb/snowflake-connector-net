--- conflicted
+++ resolved
@@ -162,16 +162,7 @@
           dotnet build
       - name: Run Tests
         run: |
-<<<<<<< HEAD
-          dotnet new tool-manifest
-          dotnet tool install --local MiniCover --version 3.4.7
-          dotnet minicover instrument --workdir ./ --assemblies 'Snowflake.Data.Tests/**/bin/**/Snowflake.Data.dll' --sources 'Snowflake.Data/**/*.cs'
-          dotnet minicover reset
           dotnet test --no-build /p:CollectCoverage=true /p:CoverletOutputFormat=opencover /p:CoverletOutput='./linux_${{ matrix.dotnet }}_${{ matrix.cloud_env }}_coverage.json'
-          dotnet minicover uninstrument
-=======
-          dotnet test --no-build
->>>>>>> 739e6c03
         env:
           snowflake_cloud_env: ${{ matrix.cloud_env }}
           net_version: ${{ matrix.dotnet }}
@@ -219,16 +210,7 @@
           dotnet build
       - name: Run Tests
         run: |
-<<<<<<< HEAD
-          dotnet new tool-manifest
-          dotnet tool install --local MiniCover --version 3.4.7
-          dotnet minicover instrument --workdir ./ --assemblies 'Snowflake.Data.Tests/**/bin/**/Snowflake.Data.dll' --sources 'Snowflake.Data/**/*.cs'
-          dotnet minicover reset
           dotnet test --no-build /p:CollectCoverage=true /p:CoverletOutput='./macos_${{ matrix.dotnet }}_${{ matrix.cloud_env }}_coverage.json'
-          dotnet minicover uninstrument
-=======
-          dotnet test --no-build
->>>>>>> 739e6c03
         env:
           snowflake_cloud_env: ${{ matrix.cloud_env }}
           net_version: ${{ matrix.dotnet }}
