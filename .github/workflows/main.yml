name: DotNet Build and Test

# Triggers the workflow on push or pull request events but only for the master branch
on:
  push:
    branches: [ master ]
  pull_request:
    branches: [ master ]
  workflow_dispatch:
    inputs:
      logLevel:
        default: warning
        description: "Log level"
        required: true
      tags:
        description: "Test scenario tags"
        required: false

concurrency:
  # older builds for the same pull request number or branch should be cancelled
  group: ${{ github.workflow }}-${{ github.event.pull_request.number || github.ref }}
  cancel-in-progress: true

env:
  DOTNET_VERSION: 6.0
  DOTNET_LEGACY_VERSION: 4.7.1

jobs:
<<<<<<< HEAD
  build-net:
    name: Build-Net
    runs-on: windows-latest
    strategy:
      fail-fast: false
      matrix:
        dotnet: ['6.0.412']
        cloud_env: ['AZURE', 'GCP', 'AWS']
    steps:
      - uses: actions/checkout@v3
      #Setup .NET
      - name: Setup Dotnet
        uses: actions/setup-dotnet@v3
        with:
          dotnet-version: ${{ matrix.dotnet }}
      - name: Decrypt Parameters
        shell: bash
        env:
          PARAMETER_SECRET: ${{ secrets.PARAMETER_SECRET }}
        run: |
          gpg --quiet --batch --yes --decrypt --passphrase="$PARAMETER_SECRET" \
           ./.github/workflows/parameters/parameters_${{ matrix.cloud_env }}.json.gpg > Snowflake.Data.Tests/parameters.json
      - name: Clean-up before build
        run: dotnet clean snowflake-connector-net.sln && dotnet nuget locals all --clear
      - name: Build Driver
        run: dotnet build snowflake-connector-net.sln /p:DebugType=Full

  build-framework:
    name: Build-Framework
    runs-on: windows-latest
    strategy:
      fail-fast: false
      matrix:
        cloud_env: ['AZURE', 'GCP', 'AWS']
    steps:
      - uses: actions/checkout@v3
      - name: Setup Nuget.exe
        uses: nuget/setup-nuget@v1
      - name: Restore packages
        run: nuget restore
      - name: Setup MSBuild.exe
        uses: microsoft/setup-msbuild@v1
      - name: Decrypt Azure Parameters
        shell: bash
        env:
          PARAMETER_SECRET: ${{ secrets.PARAMETER_SECRET }}
        run: |
          gpg --quiet --batch --yes --decrypt --passphrase="$PARAMETER_SECRET" \
           ./.github/workflows/parameters/parameters_${{ matrix.cloud_env }}.json.gpg > Snowflake.Data.Tests/parameters.json
      - name: Build with MSBuild
        run: msbuild snowflake-connector-net.sln -p:Configuration=Release

=======
>>>>>>> 656e6041
  test-windows:
    name: Tests on Windows
    runs-on: windows-latest
    strategy:
      fail-fast: false
      matrix:
        dotnet: ['net6.0', 'net472', 'net471']
        cloud_env: ['AZURE', 'GCP', 'AWS']
    steps:
      - uses: actions/checkout@v3
      - name: Setup Dotnet
        uses: actions/setup-dotnet@v3
        with:
          dotnet-version: '6.0.x'
          dotnet-quality: 'ga'
      - name: Setup Python
        uses: actions/setup-python@v4
        with:
          python-version: '3.x'
      - name: Setup dotnet-coverage
        run: dotnet tool install --global dotnet-coverage --version 17.8.4
      - name: Decrypt Parameters
        shell: bash
        env:
          PARAMETER_SECRET: ${{ secrets.PARAMETER_SECRET }}
        run: |
          gpg --quiet --batch --yes --decrypt --passphrase="$PARAMETER_SECRET" \
           ./.github/workflows/parameters/parameters_${{ matrix.cloud_env }}.json.gpg > Snowflake.Data.Tests/parameters.json
      - name: Build Driver
        run: |
          cd Snowflake.Data.Tests
          dotnet restore
          dotnet build -f ${{ matrix.dotnet }}
      - name: Run Tests
        run: |
          cd Snowflake.Data.Tests
          dotnet-coverage collect "dotnet test --framework ${{ matrix.dotnet }} --no-build" --output windows_${{ matrix.dotnet }}_${{ matrix.cloud_env }}_coverage.xml --output-format cobertura
        env:
          snowflake_cloud_env: ${{ matrix.cloud_env }}
          net_version: ${{ matrix.dotnet }}
      - name: Upload Code Coverage Report
        uses: actions/upload-artifact@v3
        with:
          name: code-coverage-report
          path: Snowflake.Data.Tests\windows_${{ matrix.dotnet }}_${{ matrix.cloud_env }}_coverage.xml
      - name: Upload Test Performance Report
        uses: actions/upload-artifact@v3
        with:
          name: tests-performance
          path: Snowflake.Data.Tests\windows_${{ matrix.dotnet }}_${{ matrix.cloud_env }}_performance.csv
  #disable Code coverage for now as codecov is deprecated
  #https://docs.codecov.com/docs/deprecated-uploader-migration-guide#python-uploader
  #      - name: Install Codecov
  #        run: pip install codecov
  #      - name: Run Codecoverage
  #        run: codecov -f Snowflake.Data.Tests\${{ matrix.dotnet }}_${{ matrix.cloud_env }}_coverage.xml -t ffc6a21d-8176-4849-9047-e3a631dcd35a

  test-linux:
    name: Tests on Linux
    runs-on: ubuntu-latest
    strategy:
      fail-fast: false
      matrix:
        dotnet: ['net6.0']
        cloud_env: ['AZURE', 'GCP', 'AWS']
    steps:
      - uses: actions/checkout@v3
      - name: Setup Dotnet
        uses: actions/setup-dotnet@v3
        with:
          dotnet-version: '6.0.x'
          dotnet-quality: 'ga'
      - name: Setup Python
        uses: actions/setup-python@v4
        with:
          python-version: '3.x'
      - name: Setup dotnet-coverage
        run: dotnet tool install --global dotnet-coverage --version 17.8.4
      - name: Decrypt Parameters
        shell: bash
        env:
          PARAMETER_SECRET: ${{ secrets.PARAMETER_SECRET }}
        run: |
          gpg --quiet --batch --yes --decrypt --passphrase="$PARAMETER_SECRET" \
           ./.github/workflows/parameters/parameters_${{ matrix.cloud_env }}.json.gpg > Snowflake.Data.Tests/parameters.json
      - name: Build Driver
        run: |
          dotnet restore
          dotnet build
      - name: Run Tests
        run: |
          cd Snowflake.Data.Tests
          dotnet-coverage collect "dotnet test --framework ${{ matrix.dotnet }} --no-build" --output linux_${{ matrix.dotnet }}_${{ matrix.cloud_env }}_coverage.xml --output-format cobertura
        env:
          snowflake_cloud_env: ${{ matrix.cloud_env }}
          net_version: ${{ matrix.dotnet }}
      - name: Upload Code Coverage Report
        uses: actions/upload-artifact@v3
        with:
          name: code-coverage-report
          path: Snowflake.Data.Tests/linux_${{ matrix.dotnet }}_${{ matrix.cloud_env }}_coverage.xml
      - name: Upload Test Performance Report
        uses: actions/upload-artifact@v3
        with:
          name: tests-performance
          path: Snowflake.Data.Tests/linux_${{ matrix.dotnet }}_${{ matrix.cloud_env }}_performance.csv

  test-mac:
    name: Tests on MAC
    runs-on: macos-latest
    strategy:
      fail-fast: false
      matrix:
        dotnet: ['net6.0']
        cloud_env: ['AZURE', 'GCP', 'AWS']
    steps:
      - uses: actions/checkout@v3
      - name: Setup Dotnet
        uses: actions/setup-dotnet@v3
        with:
          dotnet-version: '6.0.x'
          dotnet-quality: 'ga'
      - name: Setup Python
        uses: actions/setup-python@v4
        with:
          python-version: '3.x'
      - name: Setup dotnet-coverage
        run: dotnet tool install --global dotnet-coverage --version 17.8.4
      - name: Decrypt Parameters
        shell: bash
        env:
          PARAMETER_SECRET: ${{ secrets.PARAMETER_SECRET }}
        run: |
          gpg --quiet --batch --yes --decrypt --passphrase="$PARAMETER_SECRET" \
           ./.github/workflows/parameters/parameters_${{ matrix.cloud_env }}.json.gpg > Snowflake.Data.Tests/parameters.json
      - name: Build Driver
        run: |
          dotnet restore
          dotnet build
      - name: Run Tests
        run: |
          cd Snowflake.Data.Tests
          dotnet-coverage collect "dotnet test --framework ${{ matrix.dotnet }} --no-build" --output macos_${{ matrix.dotnet }}_${{ matrix.cloud_env }}_coverage.xml --output-format cobertura
        env:
          snowflake_cloud_env: ${{ matrix.cloud_env }}
          net_version: ${{ matrix.dotnet }}
      - name: Upload Code Coverage Report
        uses: actions/upload-artifact@v3
        with:
          name: code-coverage-report
          path: Snowflake.Data.Tests/macos_${{ matrix.dotnet }}_${{ matrix.cloud_env }}_coverage.xml
      - name: Upload Test Performance Report
        uses: actions/upload-artifact@v3
        with:
          name: tests-performance
          path: Snowflake.Data.Tests/macos_${{ matrix.dotnet }}_${{ matrix.cloud_env }}_performance.csv<|MERGE_RESOLUTION|>--- conflicted
+++ resolved
@@ -26,61 +26,6 @@
   DOTNET_LEGACY_VERSION: 4.7.1
 
 jobs:
-<<<<<<< HEAD
-  build-net:
-    name: Build-Net
-    runs-on: windows-latest
-    strategy:
-      fail-fast: false
-      matrix:
-        dotnet: ['6.0.412']
-        cloud_env: ['AZURE', 'GCP', 'AWS']
-    steps:
-      - uses: actions/checkout@v3
-      #Setup .NET
-      - name: Setup Dotnet
-        uses: actions/setup-dotnet@v3
-        with:
-          dotnet-version: ${{ matrix.dotnet }}
-      - name: Decrypt Parameters
-        shell: bash
-        env:
-          PARAMETER_SECRET: ${{ secrets.PARAMETER_SECRET }}
-        run: |
-          gpg --quiet --batch --yes --decrypt --passphrase="$PARAMETER_SECRET" \
-           ./.github/workflows/parameters/parameters_${{ matrix.cloud_env }}.json.gpg > Snowflake.Data.Tests/parameters.json
-      - name: Clean-up before build
-        run: dotnet clean snowflake-connector-net.sln && dotnet nuget locals all --clear
-      - name: Build Driver
-        run: dotnet build snowflake-connector-net.sln /p:DebugType=Full
-
-  build-framework:
-    name: Build-Framework
-    runs-on: windows-latest
-    strategy:
-      fail-fast: false
-      matrix:
-        cloud_env: ['AZURE', 'GCP', 'AWS']
-    steps:
-      - uses: actions/checkout@v3
-      - name: Setup Nuget.exe
-        uses: nuget/setup-nuget@v1
-      - name: Restore packages
-        run: nuget restore
-      - name: Setup MSBuild.exe
-        uses: microsoft/setup-msbuild@v1
-      - name: Decrypt Azure Parameters
-        shell: bash
-        env:
-          PARAMETER_SECRET: ${{ secrets.PARAMETER_SECRET }}
-        run: |
-          gpg --quiet --batch --yes --decrypt --passphrase="$PARAMETER_SECRET" \
-           ./.github/workflows/parameters/parameters_${{ matrix.cloud_env }}.json.gpg > Snowflake.Data.Tests/parameters.json
-      - name: Build with MSBuild
-        run: msbuild snowflake-connector-net.sln -p:Configuration=Release
-
-=======
->>>>>>> 656e6041
   test-windows:
     name: Tests on Windows
     runs-on: windows-latest
