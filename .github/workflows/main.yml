--- conflicted
+++ resolved
@@ -31,11 +31,7 @@
     strategy:
       fail-fast: false
       matrix:
-<<<<<<< HEAD
         dotnet: ['net6.0', 'net7.0', 'net8.0', 'net462', 'net471', 'net472', 'net48', 'net481']
-=======
-        dotnet: ['net8.0','net6.0', 'net472', 'net471']
->>>>>>> abb5c4a3
         cloud_env: ['AZURE', 'GCP', 'AWS']
     steps:
       - name: Checkout code
@@ -43,13 +39,9 @@
       - name: Setup Dotnet
         uses: actions/setup-dotnet@v4
         with:
-<<<<<<< HEAD
-          dotnet-version: '8.0.x'
-=======
           dotnet-version: |
             6.0.x
             8.0.x
->>>>>>> abb5c4a3
           dotnet-quality: 'ga'
       - name: Setup Python
         uses: actions/setup-python@v4
@@ -100,24 +92,16 @@
     strategy:
       fail-fast: false
       matrix:
-<<<<<<< HEAD
         dotnet: ['net6.0', 'net7.0', 'net8.0']
-=======
-        dotnet: ['net6.0', 'net8.0']
->>>>>>> abb5c4a3
         cloud_env: ['AZURE', 'GCP', 'AWS']
     steps:
       - uses: actions/checkout@v3
       - name: Setup Dotnet
         uses: actions/setup-dotnet@v4
         with:
-<<<<<<< HEAD
-          dotnet-version: '8.0.x'
-=======
           dotnet-version: |
             6.0.x
             8.0.x
->>>>>>> abb5c4a3
           dotnet-quality: 'ga'
       - name: Setup Python
         uses: actions/setup-python@v4
@@ -167,24 +151,16 @@
     strategy:
       fail-fast: false
       matrix:
-<<<<<<< HEAD
         dotnet: ['net6.0', 'net7.0', 'net8.0']
-=======
-        dotnet: ['net6.0', 'net8.0']
->>>>>>> abb5c4a3
         cloud_env: ['AZURE', 'GCP', 'AWS']
     steps:
       - uses: actions/checkout@v4
       - name: Setup Dotnet
         uses: actions/setup-dotnet@v4
         with:
-<<<<<<< HEAD
-          dotnet-version: '8.0.x'
-=======
           dotnet-version: |
             6.0.x
             8.0.x
->>>>>>> abb5c4a3
           dotnet-quality: 'ga'
       - name: Setup Python
         uses: actions/setup-python@v4
