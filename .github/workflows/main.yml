--- conflicted
+++ resolved
@@ -31,8 +31,7 @@
     strategy:
       fail-fast: false
       matrix:
-<<<<<<< HEAD
-        dotnet: ['net6.0', 'net7.0', 'net8.0']
+        dotnet: ['net6.0', 'net7.0', 'net8.0', 'net9.0']
         cloud_env: ['AZURE', 'GCP', 'AWS']
         target_framework: ['netstandard2.0', 'netstandard2.1']
     steps:
@@ -44,6 +43,7 @@
           dotnet-version: |
             6.0.x
             8.0.x
+            9.0.x
           dotnet-quality: 'ga'
       - name: Setup Python
         uses: actions/setup-python@v5
@@ -99,9 +99,6 @@
       fail-fast: false
       matrix:
         dotnet: ['net462', 'net471', 'net472', 'net48', 'net481']
-=======
-        dotnet: ['net6.0', 'net7.0', 'net8.0', 'net9.0', 'net462', 'net471', 'net472', 'net48', 'net481']
->>>>>>> a33bb457
         cloud_env: ['AZURE', 'GCP', 'AWS']
         target_framework: ['netstandard2.0']
     steps:
