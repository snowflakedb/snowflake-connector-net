--- conflicted
+++ resolved
@@ -22,9 +22,7 @@
         private static SFLogger logger = SFLoggerFactory.GetLogger<SFConnectionPoolT>();
 
         [Test]
-<<<<<<< HEAD
-        [Ignore("Disable test case to prevent the static variable changed at the same time.")]
-=======
+        [Ignore("Disable test case to prevent the static variable changed at the same time.")]
         [Ignore("ConnectionPoolT")]
         public void ConnectionPoolTDone()
         {
@@ -32,7 +30,7 @@
         }
 
         [Test]
->>>>>>> 2d5e1874
+
         public void TestBasicConnectionPool()
         {
             SnowflakeDbConnectionPool.SetPooling(true);
@@ -50,11 +48,8 @@
         }
 
         [Test]
-<<<<<<< HEAD
-        [Ignore("Disable test case to prevent the static variable changed at the same time.")]
-=======
-        [Ignore("Disable unstable test cases for now")]
->>>>>>> 2d5e1874
+
+        [Ignore("Disable test case to prevent the static variable changed at the same time.")]
         public void TestConnectionPool()
         {
             SnowflakeDbConnectionPool.ClearAllPools();
@@ -79,11 +74,7 @@
         }
 
         [Test]
-<<<<<<< HEAD
-        [Ignore("Disable test case to prevent the static variable changed at the same time.")]
-=======
-        [Ignore("Disable unstable test cases for now")]
->>>>>>> 2d5e1874
+        [Ignore("Disable test case to prevent the static variable changed at the same time.")]
         public void TestConnectionPoolIsFull()
         {
             SnowflakeDbConnectionPool.SetPooling(true);
@@ -182,11 +173,7 @@
         }
 
         [Test]
-<<<<<<< HEAD
-        [Ignore("Disable test case to prevent the static variable changed at the same time.")]
-=======
-        [Ignore("Disable unstable test cases for now")]
->>>>>>> 2d5e1874
+        [Ignore("Disable test case to prevent the static variable changed at the same time.")]
         public void TestConnectionPoolFull()
         {
             SnowflakeDbConnectionPool.ClearAllPools();
