﻿/*
 * Copyright (c) 2012-2021 Snowflake Computing Inc. All rights reserved.
 */

namespace Snowflake.Data.Tests
{
    using NUnit.Framework;
    using Snowflake.Data.Client;
    using System.Data;
    using System;
    using Snowflake.Data.Core;
    using System.Threading.Tasks;
    using System.Threading;
    using Snowflake.Data.Log;
    using System.Diagnostics;
    using Snowflake.Data.Tests.Mock;
    using System.Runtime.InteropServices;

    [TestFixture]
    class SFConnectionPoolT : SFBaseTest
    {
        private static SFLogger logger = SFLoggerFactory.GetLogger<SFConnectionPoolT>();

        [Test]
        [Ignore("Disable test case to prevent the static variable changed at the same time.")]
        public void ConnectionPoolTDone()
        {
            // Do nothing;
        }

        [Test]
        [Ignore("Disable test case to prevent the static variable changed at the same time.")]
        public void TestBasicConnectionPool()
        {
            SnowflakeDbConnectionPool.SetPooling(true);
            SnowflakeDbConnectionPool.SetMaxPoolSize(1);
            SnowflakeDbConnectionPool.ClearAllPools();
            
            var conn1 = new SnowflakeDbConnection();
            conn1.ConnectionString = ConnectionString;
            conn1.Open();
            Assert.AreEqual(ConnectionState.Open, conn1.State);
            conn1.Close();

            Assert.AreEqual(ConnectionState.Closed, conn1.State);
            Assert.AreEqual(1, SnowflakeDbConnectionPool.GetCurrentPoolSize());
        }

        [Test]
<<<<<<< HEAD
=======
        [Ignore("Disable test case to prevent the static variable changed at the same time.")]
>>>>>>> 632520f9
        public void TestConnectionPool()
        {
            SnowflakeDbConnectionPool.ClearAllPools();
            var conn1 = new SnowflakeDbConnection();
            conn1.ConnectionString = ConnectionString;
            conn1.Open();
            Assert.AreEqual(ConnectionState.Open, conn1.State);
            conn1.Close();
            Assert.AreEqual(1, SnowflakeDbConnectionPool.GetCurrentPoolSize());

            var conn2 = new SnowflakeDbConnection();
            conn2.ConnectionString = ConnectionString;
            conn2.Open();
            Assert.AreEqual(ConnectionState.Open, conn2.State);
            Assert.AreEqual(0, SnowflakeDbConnectionPool.GetCurrentPoolSize());
            
            conn2.Close();
            Assert.AreEqual(1, SnowflakeDbConnectionPool.GetCurrentPoolSize());
            Assert.AreEqual(ConnectionState.Closed, conn1.State);
            Assert.AreEqual(ConnectionState.Closed, conn2.State);
            SnowflakeDbConnectionPool.ClearAllPools();
        }

        [Test]
<<<<<<< HEAD
=======
        [Ignore("Disable test case to prevent the static variable changed at the same time.")]
>>>>>>> 632520f9
        public void TestConnectionPoolIsFull()
        {
            SnowflakeDbConnectionPool.SetPooling(true);
            SnowflakeDbConnectionPool.ClearAllPools();
            SnowflakeDbConnectionPool.SetMaxPoolSize(2);
            var conn1 = new SnowflakeDbConnection();
            conn1.ConnectionString = ConnectionString;
            conn1.Open();
            Assert.AreEqual(ConnectionState.Open, conn1.State);

            var conn2 = new SnowflakeDbConnection();
            conn2.ConnectionString = ConnectionString + " retryCount=1";
            conn2.Open();
            Assert.AreEqual(ConnectionState.Open, conn2.State);

            var conn3 = new SnowflakeDbConnection();
            conn3.ConnectionString = ConnectionString + "  retryCount=2";
            conn3.Open();
            Assert.AreEqual(ConnectionState.Open, conn3.State);
            SnowflakeDbConnectionPool.ClearAllPools();

            conn1.Close();
            Assert.AreEqual(1, SnowflakeDbConnectionPool.GetCurrentPoolSize());
            conn2.Close();
            Assert.AreEqual(2, SnowflakeDbConnectionPool.GetCurrentPoolSize());
            conn3.Close();
            Assert.AreEqual(2, SnowflakeDbConnectionPool.GetCurrentPoolSize());

            Assert.AreEqual(ConnectionState.Closed, conn1.State);
            Assert.AreEqual(ConnectionState.Closed, conn2.State);
            Assert.AreEqual(ConnectionState.Closed, conn3.State);
            SnowflakeDbConnectionPool.ClearAllPools();
        }

        [Test]
        public void TestConnectionPoolExpirationWorks()
        {
            System.Threading.Thread.Sleep(3000); // wait for 3 seconds, in case other test still running.
            SnowflakeDbConnectionPool.ClearAllPools();
            SnowflakeDbConnectionPool.SetMaxPoolSize(2);
            SnowflakeDbConnectionPool.SetTimeout(10);
            SnowflakeDbConnectionPool.SetPooling(true);

            var conn1 = new SnowflakeDbConnection();
            conn1.ConnectionString = ConnectionString;

            conn1.Open();
            conn1.Close();
            SnowflakeDbConnectionPool.SetTimeout(-1);

            var conn2 = new SnowflakeDbConnection();
            conn2.ConnectionString = ConnectionString;
            conn2.Open();
            conn2.Close();
            var conn3 = new SnowflakeDbConnection();
            conn3.ConnectionString = ConnectionString;
            conn3.Open();
            conn3.Close();

            Assert.AreEqual(1, SnowflakeDbConnectionPool.GetCurrentPoolSize());
            SnowflakeDbConnectionPool.SetPooling(false);
        }

        [Test]
        [Ignore("Disable test case to prevent the static variable changed at the same time.")]
        public void TestConnectionPoolClean()
        {
            SnowflakeDbConnectionPool.ClearAllPools();
            SnowflakeDbConnectionPool.SetMaxPoolSize(2);
            var conn1 = new SnowflakeDbConnection();
            conn1.ConnectionString = ConnectionString;
            conn1.Open();
            Assert.AreEqual(ConnectionState.Open, conn1.State);

            var conn2 = new SnowflakeDbConnection();
            conn2.ConnectionString = ConnectionString + " retryCount=1";
            conn2.Open();
            Assert.AreEqual(ConnectionState.Open, conn2.State);

            var conn3 = new SnowflakeDbConnection();
            conn3.ConnectionString = ConnectionString + "  retryCount=2";
            conn3.Open();
            Assert.AreEqual(ConnectionState.Open, conn3.State);

            conn1.Close();
            conn2.Close();
            Assert.AreEqual(2, SnowflakeDbConnectionPool.GetCurrentPoolSize());
            SnowflakeDbConnectionPool.ClearAllPools();
            Assert.AreEqual(0, SnowflakeDbConnectionPool.GetCurrentPoolSize());
            conn3.Close();
            Assert.AreEqual(1, SnowflakeDbConnectionPool.GetCurrentPoolSize());

            Assert.AreEqual(ConnectionState.Closed, conn1.State);
            Assert.AreEqual(ConnectionState.Closed, conn2.State);
            Assert.AreEqual(ConnectionState.Closed, conn3.State);
            SnowflakeDbConnectionPool.ClearAllPools();
        }

        [Test]
        [Ignore("Disable test case to prevent the static variable changed at the same time.")]
        public void TestConnectionPoolFull()
        {
            SnowflakeDbConnectionPool.ClearAllPools();
            SnowflakeDbConnectionPool.SetMaxPoolSize(2);
            SnowflakeDbConnectionPool.SetPooling(true);

            var conn1 = new SnowflakeDbConnection();
            conn1.ConnectionString = ConnectionString;
            conn1.Open();
            Assert.AreEqual(ConnectionState.Open, conn1.State);

            var conn2 = new SnowflakeDbConnection();
            conn2.ConnectionString = ConnectionString + " retryCount=1";
            conn2.Open();
            Assert.AreEqual(ConnectionState.Open, conn2.State);
            Assert.AreEqual(0, SnowflakeDbConnectionPool.GetCurrentPoolSize());
            conn1.Close();
            conn2.Close();
            Assert.AreEqual(2, SnowflakeDbConnectionPool.GetCurrentPoolSize());
            var conn3 = new SnowflakeDbConnection();
            conn3.ConnectionString = ConnectionString + "  retryCount=2";
            conn3.Open();
            Assert.AreEqual(ConnectionState.Open, conn3.State);

            var conn4 = new SnowflakeDbConnection();
            conn4.ConnectionString = ConnectionString + "  retryCount=3";
            conn4.Open();
            Assert.AreEqual(ConnectionState.Open, conn4.State);
            
            conn3.Close();
            Assert.AreEqual(2, SnowflakeDbConnectionPool.GetCurrentPoolSize());
            conn4.Close();
            Assert.AreEqual(2, SnowflakeDbConnectionPool.GetCurrentPoolSize());

            Assert.AreEqual(ConnectionState.Closed, conn1.State);
            Assert.AreEqual(ConnectionState.Closed, conn2.State);
            Assert.AreEqual(ConnectionState.Closed, conn3.State);
            Assert.AreEqual(ConnectionState.Closed, conn4.State);
            SnowflakeDbConnectionPool.ClearAllPools();
        }

        [Test]
        public void TestConnectionPoolExpirationWorks()
        {
            SnowflakeDbConnectionPool.ClearAllPools();
            SnowflakeDbConnectionPool.SetMaxPoolSize(2);
            SnowflakeDbConnectionPool.SetTimeout(10);

            var conn1 = new SnowflakeDbConnection();
            conn1.ConnectionString = ConnectionString;

            conn1.Open();
            conn1.Close();
            SnowflakeDbConnectionPool.SetTimeout(-1);

            var conn2 = new SnowflakeDbConnection();
            conn2.ConnectionString = ConnectionString;
            conn2.Open();
            conn2.Close();
            var conn3 = new SnowflakeDbConnection();
            conn3.ConnectionString = ConnectionString;
            conn3.Open();
            conn3.Close();


            Assert.AreEqual(1, SnowflakeDbConnectionPool.GetCurrentPoolSize());
        }

        [Test]
        [Ignore("Disable test case to prevent the static variable changed at the same time.")]
        public void TestConnectionPoolMultiThreading()
        {
            Thread t1 = new Thread(() => ThreadProcess1(ConnectionString));
            Thread t2 = new Thread(() => ThreadProcess2(ConnectionString));

            t1.Start();
            t2.Start();
        }

        static void ThreadProcess1(string connstr)
        {
            var conn1 = new SnowflakeDbConnection();
            conn1.ConnectionString = connstr;
            conn1.Open();
            Thread.Sleep(1000);
            conn1.Close();
            Thread.Sleep(4000);
            Assert.AreEqual(ConnectionState.Closed, conn1.State);
        }

        static void ThreadProcess2(string connstr)
        {
            var conn1 = new SnowflakeDbConnection();
            conn1.ConnectionString = connstr;
            conn1.Open();

            Thread.Sleep(5000);
            SFStatement statement = new SFStatement(conn1.SfSession);
            SFBaseResultSet resultSet = statement.Execute(0, "select 1", null, false);
            Assert.AreEqual(true, resultSet.Next());
            Assert.AreEqual("1", resultSet.GetString(0));
            SnowflakeDbConnectionPool.ClearAllPools();
            SnowflakeDbConnectionPool.SetMaxPoolSize(0);
            SnowflakeDbConnectionPool.SetPooling(false);
        }

        [Test]
        [Ignore("Disable test case to prevent the static variable changed at the same time.")]
        public void TestConnectionPoolDisable()
        {
            SnowflakeDbConnectionPool.ClearAllPools();
            SnowflakeDbConnectionPool.SetPooling(false);

            var conn1 = new SnowflakeDbConnection();
            conn1.ConnectionString = ConnectionString;
            conn1.Open();
            Assert.AreEqual(ConnectionState.Open, conn1.State);
            conn1.Close();

            Assert.AreEqual(ConnectionState.Closed, conn1.State);
            Assert.AreEqual(0, SnowflakeDbConnectionPool.GetCurrentPoolSize());
        }
    }
}

        <|MERGE_RESOLUTION|>--- conflicted
+++ resolved
@@ -47,10 +47,7 @@
         }
 
         [Test]
-<<<<<<< HEAD
-=======
-        [Ignore("Disable test case to prevent the static variable changed at the same time.")]
->>>>>>> 632520f9
+        [Ignore("Disable test case to prevent the static variable changed at the same time.")]
         public void TestConnectionPool()
         {
             SnowflakeDbConnectionPool.ClearAllPools();
@@ -75,10 +72,7 @@
         }
 
         [Test]
-<<<<<<< HEAD
-=======
-        [Ignore("Disable test case to prevent the static variable changed at the same time.")]
->>>>>>> 632520f9
+        [Ignore("Disable test case to prevent the static variable changed at the same time.")]
         public void TestConnectionPoolIsFull()
         {
             SnowflakeDbConnectionPool.SetPooling(true);
