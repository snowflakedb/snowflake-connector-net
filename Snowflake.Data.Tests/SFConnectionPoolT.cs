﻿/*
 * Copyright (c) 2012-2021 Snowflake Computing Inc. All rights reserved.
 */

namespace Snowflake.Data.Tests
{
    using NUnit.Framework;
    using Snowflake.Data.Client;
    using System.Data;
    using System;
    using Snowflake.Data.Core;
    using System.Threading.Tasks;
    using System.Threading;
    using Snowflake.Data.Log;
    using System.Diagnostics;
    using Snowflake.Data.Tests.Mock;
    using System.Runtime.InteropServices;

    [TestFixture]
    class SFConnectionPoolT : SFBaseTest
    {
        private static SFLogger logger = SFLoggerFactory.GetLogger<SFConnectionPoolT>();

        [Test]
        [Ignore("Disable test case to prevent the static variable changed at the same time.")]
        public void ConnectionPoolTDone()
        {
            // Do nothing;
        }

        [Test]
        [Ignore("Disable test case to prevent the static variable changed at the same time.")]
        public void TestBasicConnectionPool()
        {
            SnowflakeDbConnectionPool.SetPooling(true);
            SnowflakeDbConnectionPool.SetMaxPoolSize(1);
            SnowflakeDbConnectionPool.ClearAllPools();
            
            var conn1 = new SnowflakeDbConnection();
            conn1.ConnectionString = ConnectionString;
            conn1.Open();
            Assert.AreEqual(ConnectionState.Open, conn1.State);
            conn1.Close();

            Assert.AreEqual(ConnectionState.Closed, conn1.State);
            Assert.AreEqual(1, SnowflakeDbConnectionPool.GetCurrentPoolSize());
        }

        [Test]
        [Ignore("Disable test case to prevent the static variable changed at the same time.")]
        public void TestConnectionPool()
        {
            SnowflakeDbConnectionPool.ClearAllPools();
            var conn1 = new SnowflakeDbConnection();
            conn1.ConnectionString = ConnectionString;
            conn1.Open();
            Assert.AreEqual(ConnectionState.Open, conn1.State);
            conn1.Close();
            Assert.AreEqual(1, SnowflakeDbConnectionPool.GetCurrentPoolSize());

            var conn2 = new SnowflakeDbConnection();
            conn2.ConnectionString = ConnectionString;
            conn2.Open();
            Assert.AreEqual(ConnectionState.Open, conn2.State);
            Assert.AreEqual(0, SnowflakeDbConnectionPool.GetCurrentPoolSize());
            
            conn2.Close();
            Assert.AreEqual(1, SnowflakeDbConnectionPool.GetCurrentPoolSize());
            Assert.AreEqual(ConnectionState.Closed, conn1.State);
            Assert.AreEqual(ConnectionState.Closed, conn2.State);
            SnowflakeDbConnectionPool.ClearAllPools();
        }

        [Test]
        [Ignore("Disable test case to prevent the static variable changed at the same time.")]
        public void TestConnectionPoolIsFull()
        {
            SnowflakeDbConnectionPool.SetPooling(true);
            SnowflakeDbConnectionPool.ClearAllPools();
            SnowflakeDbConnectionPool.SetMaxPoolSize(2);
            var conn1 = new SnowflakeDbConnection();
            conn1.ConnectionString = ConnectionString;
            conn1.Open();
            Assert.AreEqual(ConnectionState.Open, conn1.State);

            var conn2 = new SnowflakeDbConnection();
            conn2.ConnectionString = ConnectionString + " retryCount=1";
            conn2.Open();
            Assert.AreEqual(ConnectionState.Open, conn2.State);

            var conn3 = new SnowflakeDbConnection();
            conn3.ConnectionString = ConnectionString + "  retryCount=2";
            conn3.Open();
            Assert.AreEqual(ConnectionState.Open, conn3.State);
            SnowflakeDbConnectionPool.ClearAllPools();

            conn1.Close();
            Assert.AreEqual(1, SnowflakeDbConnectionPool.GetCurrentPoolSize());
            conn2.Close();
            Assert.AreEqual(2, SnowflakeDbConnectionPool.GetCurrentPoolSize());
            conn3.Close();
            Assert.AreEqual(2, SnowflakeDbConnectionPool.GetCurrentPoolSize());

            Assert.AreEqual(ConnectionState.Closed, conn1.State);
            Assert.AreEqual(ConnectionState.Closed, conn2.State);
            Assert.AreEqual(ConnectionState.Closed, conn3.State);
            SnowflakeDbConnectionPool.ClearAllPools();
        }

        [Test]
        public void TestConnectionPoolExpirationWorks()
        {
            System.Threading.Thread.Sleep(3000); // wait for 3 seconds, in case other test still running.
            SnowflakeDbConnectionPool.ClearAllPools();
            SnowflakeDbConnectionPool.SetMaxPoolSize(2);
            SnowflakeDbConnectionPool.SetTimeout(10);
            SnowflakeDbConnectionPool.SetPooling(true);

            var conn1 = new SnowflakeDbConnection();
            conn1.ConnectionString = ConnectionString;

            conn1.Open();
            conn1.Close();
            SnowflakeDbConnectionPool.SetTimeout(-1);

            var conn2 = new SnowflakeDbConnection();
            conn2.ConnectionString = ConnectionString;
            conn2.Open();
            conn2.Close();
            var conn3 = new SnowflakeDbConnection();
            conn3.ConnectionString = ConnectionString;
            conn3.Open();
            conn3.Close();

            Assert.AreEqual(1, SnowflakeDbConnectionPool.GetCurrentPoolSize());
            SnowflakeDbConnectionPool.SetPooling(false);
        }

        [Test]
        [Ignore("Disable test case to prevent the static variable changed at the same time.")]
        public void TestConnectionPoolClean()
        {
            SnowflakeDbConnectionPool.ClearAllPools();
            SnowflakeDbConnectionPool.SetMaxPoolSize(2);
            var conn1 = new SnowflakeDbConnection();
            conn1.ConnectionString = ConnectionString;
            conn1.Open();
            Assert.AreEqual(ConnectionState.Open, conn1.State);

            var conn2 = new SnowflakeDbConnection();
            conn2.ConnectionString = ConnectionString + " retryCount=1";
            conn2.Open();
            Assert.AreEqual(ConnectionState.Open, conn2.State);

            var conn3 = new SnowflakeDbConnection();
            conn3.ConnectionString = ConnectionString + "  retryCount=2";
            conn3.Open();
            Assert.AreEqual(ConnectionState.Open, conn3.State);

            conn1.Close();
            conn2.Close();
            Assert.AreEqual(2, SnowflakeDbConnectionPool.GetCurrentPoolSize());
            SnowflakeDbConnectionPool.ClearAllPools();
            Assert.AreEqual(0, SnowflakeDbConnectionPool.GetCurrentPoolSize());
            conn3.Close();
            Assert.AreEqual(1, SnowflakeDbConnectionPool.GetCurrentPoolSize());

            Assert.AreEqual(ConnectionState.Closed, conn1.State);
            Assert.AreEqual(ConnectionState.Closed, conn2.State);
            Assert.AreEqual(ConnectionState.Closed, conn3.State);
            SnowflakeDbConnectionPool.ClearAllPools();
        }

        [Test]
        [Ignore("Disable test case to prevent the static variable changed at the same time.")]
        public void TestConnectionPoolFull()
        {
            SnowflakeDbConnectionPool.ClearAllPools();
            SnowflakeDbConnectionPool.SetMaxPoolSize(2);
            SnowflakeDbConnectionPool.SetPooling(true);

            var conn1 = new SnowflakeDbConnection();
            conn1.ConnectionString = ConnectionString;
            conn1.Open();
            Assert.AreEqual(ConnectionState.Open, conn1.State);

            var conn2 = new SnowflakeDbConnection();
            conn2.ConnectionString = ConnectionString + " retryCount=1";
            conn2.Open();
            Assert.AreEqual(ConnectionState.Open, conn2.State);
            Assert.AreEqual(0, SnowflakeDbConnectionPool.GetCurrentPoolSize());
            conn1.Close();
            conn2.Close();
            Assert.AreEqual(2, SnowflakeDbConnectionPool.GetCurrentPoolSize());
            var conn3 = new SnowflakeDbConnection();
            conn3.ConnectionString = ConnectionString + "  retryCount=2";
            conn3.Open();
            Assert.AreEqual(ConnectionState.Open, conn3.State);

            var conn4 = new SnowflakeDbConnection();
            conn4.ConnectionString = ConnectionString + "  retryCount=3";
            conn4.Open();
            Assert.AreEqual(ConnectionState.Open, conn4.State);
            
            conn3.Close();
            Assert.AreEqual(2, SnowflakeDbConnectionPool.GetCurrentPoolSize());
            conn4.Close();
            Assert.AreEqual(2, SnowflakeDbConnectionPool.GetCurrentPoolSize());

            Assert.AreEqual(ConnectionState.Closed, conn1.State);
            Assert.AreEqual(ConnectionState.Closed, conn2.State);
            Assert.AreEqual(ConnectionState.Closed, conn3.State);
            Assert.AreEqual(ConnectionState.Closed, conn4.State);
            SnowflakeDbConnectionPool.ClearAllPools();
        }

        [Test]
<<<<<<< HEAD
        [Ignore("Disable test case to prevent the static variable changed at the same time.")]
=======
        public void TestConnectionPoolExpirationWorks()
        {
            SnowflakeDbConnectionPool.ClearAllPools();
            SnowflakeDbConnectionPool.SetMaxPoolSize(2);
            SnowflakeDbConnectionPool.SetTimeout(10);

            var conn1 = new SnowflakeDbConnection();
            conn1.ConnectionString = ConnectionString;

            conn1.Open();
            conn1.Close();
            SnowflakeDbConnectionPool.SetTimeout(-1);

            var conn2 = new SnowflakeDbConnection();
            conn2.ConnectionString = ConnectionString;
            conn2.Open();
            conn2.Close();
            var conn3 = new SnowflakeDbConnection();
            conn3.ConnectionString = ConnectionString;
            conn3.Open();
            conn3.Close();


            Assert.AreEqual(1, SnowflakeDbConnectionPool.GetCurrentPoolSize());
        }

        [Test]
>>>>>>> 75b524b9
        public void TestConnectionPoolMultiThreading()
        {
            Thread t1 = new Thread(() => ThreadProcess1(ConnectionString));
            Thread t2 = new Thread(() => ThreadProcess2(ConnectionString));

            t1.Start();
            t2.Start();
        }

        static void ThreadProcess1(string connstr)
        {
            var conn1 = new SnowflakeDbConnection();
            conn1.ConnectionString = connstr;
            conn1.Open();
            Thread.Sleep(1000);
            conn1.Close();
            Thread.Sleep(4000);
            Assert.AreEqual(ConnectionState.Closed, conn1.State);
        }

        static void ThreadProcess2(string connstr)
        {
            var conn1 = new SnowflakeDbConnection();
            conn1.ConnectionString = connstr;
            conn1.Open();

            Thread.Sleep(5000);
            SFStatement statement = new SFStatement(conn1.SfSession);
            SFBaseResultSet resultSet = statement.Execute(0, "select 1", null, false);
            Assert.AreEqual(true, resultSet.Next());
            Assert.AreEqual("1", resultSet.GetString(0));
            SnowflakeDbConnectionPool.ClearAllPools();
            SnowflakeDbConnectionPool.SetMaxPoolSize(0);
            SnowflakeDbConnectionPool.SetPooling(false);
        }

        [Test]
        [Ignore("Disable test case to prevent the static variable changed at the same time.")]
        public void TestConnectionPoolDisable()
        {
            SnowflakeDbConnectionPool.ClearAllPools();
            SnowflakeDbConnectionPool.SetPooling(false);

            var conn1 = new SnowflakeDbConnection();
            conn1.ConnectionString = ConnectionString;
            conn1.Open();
            Assert.AreEqual(ConnectionState.Open, conn1.State);
            conn1.Close();

            Assert.AreEqual(ConnectionState.Closed, conn1.State);
            Assert.AreEqual(0, SnowflakeDbConnectionPool.GetCurrentPoolSize());
        }
    }
}

        <|MERGE_RESOLUTION|>--- conflicted
+++ resolved
@@ -215,9 +215,6 @@
         }
 
         [Test]
-<<<<<<< HEAD
-        [Ignore("Disable test case to prevent the static variable changed at the same time.")]
-=======
         public void TestConnectionPoolExpirationWorks()
         {
             SnowflakeDbConnectionPool.ClearAllPools();
@@ -245,7 +242,7 @@
         }
 
         [Test]
->>>>>>> 75b524b9
+        [Ignore("Disable test case to prevent the static variable changed at the same time.")]
         public void TestConnectionPoolMultiThreading()
         {
             Thread t1 = new Thread(() => ThreadProcess1(ConnectionString));
