using System;
using System.Data;
using System.Data.Common;
using System.Threading.Tasks;
using NUnit.Framework;
using Snowflake.Data.Client;
using Snowflake.Data.Core;
using Snowflake.Data.Tests.Util;

namespace Snowflake.Data.Tests.IntegrationTests
{
<<<<<<< HEAD
    using Snowflake.Data.Client;
    using Snowflake.Data.Core;
    using NUnit.Framework;
    using Snowflake.Data.Tests.Util;

=======
>>>>>>> 6a8ce42d
    [TestFixture]
    class SFMultiStatementsIT : SFBaseTest
    {
        [Test]
        public void TestSelectWithoutBinding()
        {
            var testDate = "2020-03-11 12:34:56 +0000";
            var testTime = "12:34:56";
            using (IDbConnection conn = new SnowflakeDbConnection())
            {
                conn.ConnectionString = ConnectionString;
                conn.Open();
                SessionParameterAlterer.SetResultFormat(conn, ResultFormat.JSON);

                IDbCommand cmd = conn.CreateCommand();
                var param = cmd.CreateParameter();
                param.ParameterName = "MULTI_STATEMENT_COUNT";
                param.DbType = DbType.Int16;
                param.Value = 5;
                cmd.Parameters.Add(param);
                cmd.CommandText = "select 1; select 2, 3; select 4, 5, 6;select true, false, null;" +
                                  $"select '{testDate}'::DATETIME, '{testDate}'::TIMESTAMP_TZ, '{testTime}'::TIME";
                IDataReader reader = cmd.ExecuteReader();

                Assert.IsTrue(reader.Read());
                Assert.AreEqual(1, reader.GetDouble(0));
                Assert.AreEqual(1, reader.GetFloat(0));
                Assert.AreEqual(1, reader.GetInt64(0));
                Assert.AreEqual(1, reader.GetInt32(0));
                Assert.AreEqual(1, reader.GetInt16(0));
                Assert.AreEqual(1, reader.GetByte(0));
                Assert.AreEqual(1, reader.GetValue(0));
                Assert.IsFalse(reader.Read());

                Assert.IsTrue(reader.NextResult());
                Assert.IsTrue(reader.Read());
                Assert.AreEqual(2, reader.GetInt32(0));
                Assert.AreEqual(3, reader.GetInt32(1));
                Assert.IsFalse(reader.Read());

                Assert.IsTrue(reader.NextResult());
                Assert.IsTrue(reader.Read());
                Assert.AreEqual(4, reader.GetInt32(0));
                Assert.AreEqual(5, reader.GetInt32(1));
                Assert.AreEqual(6, reader.GetInt32(2));
                Assert.IsFalse(reader.Read());

                Assert.IsTrue(reader.NextResult());
                Assert.IsTrue(reader.Read());
                Assert.AreEqual(true, reader.GetBoolean(0));
                Assert.AreEqual(false, reader.GetBoolean(1));
                Assert.AreEqual(DBNull.Value, reader.GetValue(2));
                Assert.IsFalse(reader.IsDBNull(0));
                Assert.IsFalse(reader.IsDBNull(1));
                Assert.IsTrue(reader.IsDBNull(2));
                Assert.IsFalse(reader.Read());

                Assert.IsTrue(reader.NextResult());
                Assert.IsTrue(reader.Read());
                Assert.AreEqual(DateTime.Parse(testDate).ToUniversalTime(), reader.GetDateTime(0));
                Assert.AreEqual(DateTimeOffset.Parse(testDate).ToUniversalTime(), ((SnowflakeDbDataReader)reader).GetValue(1));
                Assert.AreEqual(TimeSpan.Parse(testTime), ((SnowflakeDbDataReader)reader).GetTimeSpan(2));
                Assert.IsFalse(reader.Read());

                Assert.IsFalse(reader.NextResult());
                Assert.IsFalse(reader.Read());

                reader.Close();
                conn.Close();
            }
        }

        [Test]
        public async Task TestSelectAsync()
        {
            using (DbConnection conn = new SnowflakeDbConnection())
            {
                conn.ConnectionString = ConnectionString;
                conn.Open();
                SessionParameterAlterer.SetResultFormat(conn, ResultFormat.JSON);

                DbCommand cmd = conn.CreateCommand();
                var param = cmd.CreateParameter();
                param.ParameterName = "MULTI_STATEMENT_COUNT";
                param.DbType = DbType.Int16;
                param.Value = 2;
                cmd.Parameters.Add(param);
                cmd.CommandText = "select 1; select 2, 3";
                DbDataReader reader = await cmd.ExecuteReaderAsync().ConfigureAwait(false);

                Assert.IsTrue(await reader.ReadAsync().ConfigureAwait(false));
                Assert.AreEqual(1, reader.GetDouble(0));
                Assert.AreEqual(1, reader.GetFloat(0));
                Assert.AreEqual(1, reader.GetInt64(0));
                Assert.AreEqual(1, reader.GetInt32(0));
                Assert.AreEqual(1, reader.GetInt16(0));
                Assert.AreEqual(1, reader.GetByte(0));
                Assert.AreEqual(1, reader.GetValue(0));
                Assert.IsFalse(await reader.ReadAsync().ConfigureAwait(false));

                Assert.IsTrue(await reader.NextResultAsync().ConfigureAwait(false));
                Assert.IsTrue(await reader.ReadAsync().ConfigureAwait(false));
                Assert.AreEqual(2, reader.GetInt32(0));
                Assert.AreEqual(3, reader.GetInt32(1));
                Assert.IsFalse(await reader.ReadAsync().ConfigureAwait(false));

                Assert.IsFalse(await reader.NextResultAsync().ConfigureAwait(false));
                Assert.IsFalse(await reader.ReadAsync().ConfigureAwait(false));

                reader.Close();
                conn.Close();
            }
        }

        [Test]
        public void TestSelectWithBinding()
        {
            using (IDbConnection conn = new SnowflakeDbConnection())
            {
                conn.ConnectionString = ConnectionString;
                conn.Open();
                SessionParameterAlterer.SetResultFormat(conn, ResultFormat.JSON);

                IDbCommand cmd = conn.CreateCommand();
                // Set statement count
                var stmtCountParam = cmd.CreateParameter();
                stmtCountParam.ParameterName = "MULTI_STATEMENT_COUNT";
                stmtCountParam.DbType = DbType.Int16;
                stmtCountParam.Value = 3;
                cmd.Parameters.Add(stmtCountParam);

                // set parameter bindings
                for (int i = 1; i <= 6; i++)
                {
                    var param = cmd.CreateParameter();
                    param.ParameterName = i.ToString();
                    param.DbType = DbType.Int16;
                    param.Value = i;
                    cmd.Parameters.Add(param);
                }
                cmd.CommandText = "select ?; select ?, ?; select ?, ?, ?";
                IDataReader reader = cmd.ExecuteReader();

                Assert.IsTrue(reader.Read());
                Assert.AreEqual(1, reader.GetInt32(0));
                Assert.IsFalse(reader.Read());

                Assert.IsTrue(reader.NextResult());
                Assert.IsTrue(reader.Read());
                Assert.AreEqual(2, reader.GetInt32(0));
                Assert.AreEqual(3, reader.GetInt32(1));
                Assert.IsFalse(reader.Read());

                Assert.IsTrue(reader.NextResult());
                Assert.IsTrue(reader.Read());
                Assert.AreEqual(4, reader.GetInt32(0));
                Assert.AreEqual(5, reader.GetInt32(1));
                Assert.AreEqual(6, reader.GetInt32(2));
                Assert.IsFalse(reader.Read());

                Assert.IsFalse(reader.NextResult());

                reader.Close();
                conn.Close();
            }
        }

        [Test]
        public void TestMixedQueryTypeWithBinding()
        {
            using (DbConnection conn = new SnowflakeDbConnection())
            {
                conn.ConnectionString = ConnectionString;
                conn.Open();
                SessionParameterAlterer.SetResultFormat(conn, ResultFormat.JSON);
<<<<<<< HEAD
=======

>>>>>>> 6a8ce42d

                using (DbCommand cmd = conn.CreateCommand())
                {
                    cmd.CommandText = $"create or replace table {TableName}(cola integer, colb string);" +
                                      $"insert into {TableName} values (?, ?);" +
                                      $"insert into {TableName} values (?, ?), (?, ?);" +
                                      $"select * from {TableName};" +
                                      $"drop table if exists {TableName}";

                    // Set statement count
                    var stmtCountParam = cmd.CreateParameter();
                    stmtCountParam.ParameterName = "MULTI_STATEMENT_COUNT";
                    stmtCountParam.DbType = DbType.Int16;
                    stmtCountParam.Value = 5;
                    cmd.Parameters.Add(stmtCountParam);

                    // set parameter bindings
                    var p1 = cmd.CreateParameter();
                    p1.ParameterName = "1";
                    p1.DbType = DbType.Int16;
                    p1.Value = 1;
                    cmd.Parameters.Add(p1);

                    var p2 = cmd.CreateParameter();
                    p2.ParameterName = "2";
                    p2.DbType = DbType.String;
                    p2.Value = "str1";
                    cmd.Parameters.Add(p2);

                    var p3 = cmd.CreateParameter();
                    p3.ParameterName = "3";
                    p3.DbType = DbType.Int16;
                    p3.Value = 2;
                    cmd.Parameters.Add(p3);

                    var p4 = cmd.CreateParameter();
                    p4.ParameterName = "4";
                    p4.DbType = DbType.String;
                    p4.Value = "str2";
                    cmd.Parameters.Add(p4);

                    var p5 = cmd.CreateParameter();
                    p5.ParameterName = "5";
                    p5.DbType = DbType.Int16;
                    p5.Value = 3;
                    cmd.Parameters.Add(p5);

                    var p6 = cmd.CreateParameter();
                    p6.ParameterName = "6";
                    p6.DbType = DbType.String;
                    p6.Value = "str3";
                    cmd.Parameters.Add(p6);

                    DbDataReader reader = cmd.ExecuteReader();

                    // result of create
                    Assert.IsTrue(reader.HasRows);
                    Assert.AreEqual(0, reader.RecordsAffected);

                    // result of insert #1
                    Assert.IsTrue(reader.NextResult());
                    Assert.IsTrue(reader.HasRows);
                    Assert.AreEqual(1, reader.RecordsAffected);

                    // result of insert #2
                    Assert.IsTrue(reader.NextResult());
                    Assert.IsTrue(reader.HasRows);
                    Assert.AreEqual(2, reader.RecordsAffected);

                    // result of select
                    Assert.IsTrue(reader.NextResult());
                    Assert.IsTrue(reader.HasRows);
                    Assert.AreEqual(-1, reader.RecordsAffected);
                    Assert.IsTrue(reader.Read());
                    Assert.AreEqual(1, reader.GetInt32(0));
                    Assert.AreEqual("str1", reader.GetString(1));
                    Assert.IsTrue(reader.Read());
                    Assert.AreEqual(2, reader.GetInt32(0));
                    Assert.AreEqual("str2", reader.GetString(1));
                    Assert.IsTrue(reader.Read());
                    Assert.AreEqual(3, reader.GetInt32(0));
                    Assert.AreEqual("str3", reader.GetString(1));
                    Assert.IsFalse(reader.Read());

                    // result of drop
                    Assert.IsTrue(reader.NextResult());
                    Assert.IsTrue(reader.HasRows);
                    Assert.AreEqual(0, reader.RecordsAffected);

                    Assert.IsFalse(reader.NextResult());
                    reader.Close();
                }

                conn.Close();
            }
        }

        [Test]
        public void TestWithExecuteNonQuery()
        {
            using (DbConnection conn = new SnowflakeDbConnection())
            {
                conn.ConnectionString = ConnectionString;
                conn.Open();
                SessionParameterAlterer.SetResultFormat(conn, ResultFormat.JSON);

                using (DbCommand cmd = conn.CreateCommand())
                {
                    cmd.CommandText = $"create or replace temporary table {TableName}(cola integer, colb string);" +
                                      $"insert into {TableName} values (?, ?);" +
                                      $"insert into {TableName} values (?, ?), (?, ?);" +
                                      $"select * from {TableName};" +
                                      $"drop table if exists {TableName}";

                    // Set statement count
                    var stmtCountParam = cmd.CreateParameter();
                    stmtCountParam.ParameterName = "MULTI_STATEMENT_COUNT";
                    stmtCountParam.DbType = DbType.Int16;
                    stmtCountParam.Value = 5;
                    cmd.Parameters.Add(stmtCountParam);

                    // set parameter bindings
                    var p1 = cmd.CreateParameter();
                    p1.ParameterName = "1";
                    p1.DbType = DbType.Int16;
                    p1.Value = 1;
                    cmd.Parameters.Add(p1);

                    var p2 = cmd.CreateParameter();
                    p2.ParameterName = "2";
                    p2.DbType = DbType.String;
                    p2.Value = "str1";
                    cmd.Parameters.Add(p2);

                    var p3 = cmd.CreateParameter();
                    p3.ParameterName = "3";
                    p3.DbType = DbType.Int16;
                    p3.Value = 2;
                    cmd.Parameters.Add(p3);

                    var p4 = cmd.CreateParameter();
                    p4.ParameterName = "4";
                    p4.DbType = DbType.String;
                    p4.Value = "str2";
                    cmd.Parameters.Add(p4);

                    var p5 = cmd.CreateParameter();
                    p5.ParameterName = "5";
                    p5.DbType = DbType.Int16;
                    p5.Value = 3;
                    cmd.Parameters.Add(p5);

                    var p6 = cmd.CreateParameter();
                    p6.ParameterName = "6";
                    p6.DbType = DbType.String;
                    p6.Value = "str3";
                    cmd.Parameters.Add(p6);

                    int count = cmd.ExecuteNonQuery();
                    Assert.AreEqual(3, count);
                }

                conn.Close();
            }
        }

        [Test]
        public void TestWithAllQueryTypes()
        {
            using (DbConnection conn = new SnowflakeDbConnection())
            {
                conn.ConnectionString = ConnectionString;
                conn.Open();
                SessionParameterAlterer.SetResultFormat(conn, ResultFormat.JSON);

                using (DbCommand cmd = conn.CreateCommand())
                {
                    cmd.CommandText = "select 1;" +
                                      $"create or replace temporary table {TableName}(c1 varchar);" +
                                      $"explain using text select * from {TableName};" +
                                      "show parameters;" +
                                      $"insert into {TableName} values ('str1');" +
                                      $"desc table {TableName};" +
                                      $"list @%{TableName};" +
                                      $"remove @%{TableName};" +
                                      "create or replace temporary procedure P1() returns varchar language javascript as $$ return ''; $$;" +
                                      "call p1();" +
                                      $"use role {testConfig.role}";

                    // Set statement count
                    var stmtCountParam = cmd.CreateParameter();
                    stmtCountParam.ParameterName = "MULTI_STATEMENT_COUNT";
                    stmtCountParam.DbType = DbType.Int16;
                    stmtCountParam.Value = 11;
                    cmd.Parameters.Add(stmtCountParam);

                    DbDataReader reader = cmd.ExecuteReader();

                    // result of select
                    Assert.IsTrue(reader.HasRows);
                    Assert.AreEqual(-1, reader.RecordsAffected);

                    // result of create
                    Assert.IsTrue(reader.NextResult());
                    Assert.IsTrue(reader.HasRows);
                    Assert.AreEqual(0, reader.RecordsAffected);

                    // result of explain
                    Assert.IsTrue(reader.NextResult());
                    Assert.IsTrue(reader.HasRows);
                    // server used to return query type of explain as select
                    // but now it could be a specific type of explain
                    Assert.IsTrue((reader.RecordsAffected == 0) ||
                                  (reader.RecordsAffected == -1));

                    // result of show
                    Assert.IsTrue(reader.NextResult());
                    Assert.IsTrue(reader.HasRows);
                    Assert.AreEqual(0, reader.RecordsAffected);

                    // result of insert
                    Assert.IsTrue(reader.NextResult());
                    Assert.IsTrue(reader.HasRows);
                    Assert.AreEqual(1, reader.RecordsAffected);

                    // result of describe
                    Assert.IsTrue(reader.NextResult());
                    Assert.IsTrue(reader.HasRows);
                    Assert.AreEqual(0, reader.RecordsAffected);

                    // result of list
                    Assert.IsTrue(reader.NextResult());
                    Assert.IsFalse(reader.HasRows); // no files staged for table t1
                    Assert.AreEqual(0, reader.RecordsAffected);

                    // result of remove
                    Assert.IsTrue(reader.NextResult());
                    Assert.IsFalse(reader.HasRows); // no files staged for table t1
                    Assert.AreEqual(0, reader.RecordsAffected);

                    // result of create
                    Assert.IsTrue(reader.NextResult());
                    Assert.IsTrue(reader.HasRows);
                    Assert.AreEqual(0, reader.RecordsAffected);

                    // result of call
                    Assert.IsTrue(reader.NextResult());
                    Assert.IsTrue(reader.HasRows);
                    // The server behaivor is inconsistant for now, some of
                    // them returns procedure call as select while some of
                    // them use the new type.
                    Assert.IsTrue((reader.RecordsAffected == 0) ||
                                  (reader.RecordsAffected == -1));

                    // result of use
                    Assert.IsTrue(reader.NextResult());
                    Assert.IsTrue(reader.HasRows);
                    Assert.AreEqual(0, reader.RecordsAffected);

                    Assert.IsFalse(reader.NextResult());
                    reader.Close();
                }

                conn.Close();
            }
        }

        [Test]
        public void TestWithMultipleStatementSetting()
        {
            using (DbConnection conn = new SnowflakeDbConnection())
            {
                conn.ConnectionString = ConnectionString;
                conn.Open();
                SessionParameterAlterer.SetResultFormat(conn, ResultFormat.JSON);

                using (DbCommand cmd = conn.CreateCommand())
                {
                    // MULTI_STATEMENT_COUNT=1
                    // multiple statements execution is disabled
                    cmd.CommandText = "alter session set MULTI_STATEMENT_COUNT=1";
                    cmd.ExecuteNonQuery();

                    cmd.CommandText = "select 1; select 2; select 3";
                    try
                    {
                        cmd.ExecuteNonQuery();
                        Assert.Fail();
                    }
                    catch
                    {
                        // For now don't check the error since the error message
                        // is different between product server and test server
                    }

                    // MULTI_STATEMENT_COUNT=0
                    // multiple statements execution is enabled
                    cmd.CommandText = "alter session set MULTI_STATEMENT_COUNT=0";
                    cmd.ExecuteNonQuery();

                    cmd.CommandText = "select 1; select 2; select 3";
                    cmd.ExecuteNonQuery();

                    // Set MULTI_STATEMENT_COUNT per query (not match)
                    var stmtCountParam = cmd.CreateParameter();
                    stmtCountParam.ParameterName = "MULTI_STATEMENT_COUNT";
                    stmtCountParam.DbType = DbType.Int16;
                    stmtCountParam.Value = 4;
                    cmd.Parameters.Add(stmtCountParam);

                    cmd.CommandText = "select 1; select 2; select 3";
                    try
                    {
                        cmd.ExecuteNonQuery();
                        Assert.Fail();
                    }
                    catch
                    {
                        // For now don't check the error since the error message
                        // is different between product server and test server
                    }

                    // Set MULTI_STATEMENT_COUNT per query (match)
                    cmd.Parameters.Clear();
                    stmtCountParam = cmd.CreateParameter();
                    stmtCountParam.ParameterName = "MULTI_STATEMENT_COUNT";
                    stmtCountParam.DbType = DbType.Int16;
                    stmtCountParam.Value = 3;
                    cmd.Parameters.Add(stmtCountParam);

                    cmd.CommandText = "select 1; select 2; select 3";
                    cmd.ExecuteNonQuery();

                    // No matter how session paramter is set
                    // parameter per query always works
                    // MULTI_STATEMENT_COUNT=0
                    // multiple statements execution is enabled
                    cmd.Parameters.Clear();
                    cmd.CommandText = "alter session set MULTI_STATEMENT_COUNT=1";
                    cmd.ExecuteNonQuery();

                    stmtCountParam = cmd.CreateParameter();
                    stmtCountParam.ParameterName = "MULTI_STATEMENT_COUNT";
                    stmtCountParam.DbType = DbType.Int16;
                    stmtCountParam.Value = 3;
                    cmd.Parameters.Add(stmtCountParam);

                    cmd.CommandText = "select 1; select 2; select 3";
                    cmd.ExecuteNonQuery();
                }

                conn.Close();
            }
        }

        [Test]
        public void TestResultSetReturnedForAllQueryTypes()
        {
            using (DbConnection conn = new SnowflakeDbConnection())
            {
                conn.ConnectionString = ConnectionString;
                conn.Open();
                SessionParameterAlterer.SetResultFormat(conn, ResultFormat.JSON);

                using (DbCommand cmd = conn.CreateCommand())
                {
                    cmd.CommandText = "set query_tag = (select 'dummy_tag');" +
                                      "alter session set query_tag='dummy_tag';" +
                                      "select 1;" +
                                      $"create or replace temporary table {TableName}(c1 varchar);" +
                                      $"explain using text select * from {TableName};" +
                                      "show parameters;" +
                                      $"insert into {TableName} values ('str1');" +
                                      $"update {TableName} set c1 = 'str2';" +
                                      $"select * from {TableName};" +
                                      $"desc table {TableName};" +
                                      $"copy into @%{TableName} from {TableName};" +
                                      $"list @%{TableName};" +
                                      $"remove @%{TableName};" +
                                      "create or replace temporary procedure P1() returns varchar language javascript as $$ return ''; $$;" +
                                      "call p1();" +
                                      $"use role {testConfig.role}";

                    var stmtCount = 16;

                    // Set statement count
                    var stmtCountParam = cmd.CreateParameter();
                    stmtCountParam.ParameterName = "MULTI_STATEMENT_COUNT";
                    stmtCountParam.DbType = DbType.Int16;
                    stmtCountParam.Value = stmtCount;
                    cmd.Parameters.Add(stmtCountParam);

                    DbDataReader reader = cmd.ExecuteReader();

                    // at least one row in the first result set
                    Assert.IsTrue(reader.HasRows);
                    Assert.IsTrue(reader.Read());

                    for (int i = 1; i < stmtCount; i++)
                    {
                        Assert.IsTrue(reader.NextResult());

                        // at least one row in subsequent result sets
                        Assert.IsTrue(reader.HasRows);
                        Assert.IsTrue(reader.Read());
                    }
                    Assert.IsFalse(reader.NextResult());
                    reader.Close();
                }

                conn.Close();
            }
        }
    }
}<|MERGE_RESOLUTION|>--- conflicted
+++ resolved
@@ -9,14 +9,6 @@
 
 namespace Snowflake.Data.Tests.IntegrationTests
 {
-<<<<<<< HEAD
-    using Snowflake.Data.Client;
-    using Snowflake.Data.Core;
-    using NUnit.Framework;
-    using Snowflake.Data.Tests.Util;
-
-=======
->>>>>>> 6a8ce42d
     [TestFixture]
     class SFMultiStatementsIT : SFBaseTest
     {
@@ -192,10 +184,6 @@
                 conn.ConnectionString = ConnectionString;
                 conn.Open();
                 SessionParameterAlterer.SetResultFormat(conn, ResultFormat.JSON);
-<<<<<<< HEAD
-=======
-
->>>>>>> 6a8ce42d
 
                 using (DbCommand cmd = conn.CreateCommand())
                 {
