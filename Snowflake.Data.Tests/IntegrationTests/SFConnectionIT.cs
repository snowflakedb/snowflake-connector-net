/*
 * Copyright (c) 2012-2023 Snowflake Computing Inc. All rights reserved.
 */

using System.Data.Common;
using System.Net;
using Snowflake.Data.Core.Session;
using Snowflake.Data.Tests.Util;

namespace Snowflake.Data.Tests.IntegrationTests
{
    using NUnit.Framework;
    using Snowflake.Data.Client;
    using System.Data;
    using System;
    using Snowflake.Data.Core;
    using System.Threading.Tasks;
    using System.Threading;
    using Snowflake.Data.Log;
    using System.Diagnostics;
    using Snowflake.Data.Tests.Mock;
    using System.Runtime.InteropServices;
    using System.Net.Http;
    using Snowflake.Data.Core.CredentialManager;
    using Snowflake.Data.Core.CredentialManager.Infrastructure;

    [TestFixture]
    class SFConnectionIT : SFBaseTest
    {
        private static readonly SFLogger s_logger = SFLoggerFactory.GetLogger<SFConnectionIT>();

        [Test]
        public void TestBasicConnection()
        {
            using (IDbConnection conn = new SnowflakeDbConnection())
            {
                conn.ConnectionString = ConnectionString;
                conn.Open();
                Assert.AreEqual(ConnectionState.Open, conn.State);

                Assert.AreEqual(SFSessionHttpClientProperties.DefaultRetryTimeout.TotalSeconds, conn.ConnectionTimeout);
                // Data source is empty string for now
                Assert.AreEqual("", ((SnowflakeDbConnection)conn).DataSource);

                string serverVersion = ((SnowflakeDbConnection)conn).ServerVersion;
                if (!string.Equals(serverVersion, "Dev"))
                {
                    string[] versionElements = serverVersion.Split('.');
                    Assert.AreEqual(3, versionElements.Length);
                }

                conn.Close();
                Assert.AreEqual(ConnectionState.Closed, conn.State);
            }
        }

        [Test]
        public void TestApplicationName()
        {
            string[] validApplicationNames = { "test1234", "test_1234", "test-1234", "test.1234"};
            string[] invalidApplicationNames = { "1234test", "test$A", "test<script>" };

            // Valid names
            foreach (string appName in validApplicationNames)
            {
                using (IDbConnection conn = new SnowflakeDbConnection())
                {
                    conn.ConnectionString = ConnectionString;
                    conn.ConnectionString += $"application={appName}";
                    conn.Open();
                    Assert.AreEqual(ConnectionState.Open, conn.State);

                    conn.Close();
                    Assert.AreEqual(ConnectionState.Closed, conn.State);
                }
            }

            // Invalid names
            foreach (string appName in invalidApplicationNames)
            {
                using (IDbConnection conn = new SnowflakeDbConnection())
                {
                    conn.ConnectionString = ConnectionString;
                    conn.ConnectionString += $"application={appName}";
                    try
                    {
                        conn.Open();
                        s_logger.Debug("{appName}");
                        Assert.Fail();

                    }
                    catch (SnowflakeDbException e)
                    {
                        // Expected
                        s_logger.Debug("Failed opening connection ", e);
                        AssertIsConnectionFailure(e);
                    }

                    Assert.AreEqual(ConnectionState.Closed, conn.State);
                }
            }
        }

        [Test]
        public void TestIncorrectUserOrPasswordBasicConnection()
        {
            using (var conn = new SnowflakeDbConnection())
            {
                conn.ConnectionString = String.Format("scheme={0};host={1};port={2};" +
            "account={3};role={4};db={5};schema={6};warehouse={7};user={8};password={9};",
                    testConfig.protocol,
                    testConfig.host,
                    testConfig.port,
                    testConfig.account,
                    testConfig.role,
                    testConfig.database,
                    testConfig.schema,
                    testConfig.warehouse,
                    "unknown",
                    testConfig.password);

                Assert.AreEqual(conn.State, ConnectionState.Closed);
                try
                {
                    conn.Open();
                    Assert.Fail();

                }
                catch (SnowflakeDbException e)
                {
                    // Expected
                    s_logger.Debug("Failed opening connection ", e);
                    AssertIsConnectionFailure(e);
                }

                Assert.AreEqual(ConnectionState.Closed, conn.State);
			}
        }

        [Test]
        [TestCase(true)]
        [TestCase(false)]
        public void TestConnectionIsNotMarkedAsOpenWhenWasNotCorrectlyOpenedBefore(bool explicitClose)
        {
            for (int i = 0; i < 2; ++i)
            {
                s_logger.Debug($"Running try #{i}");
                SnowflakeDbConnection snowflakeConnection = null;
                try
                {
                    snowflakeConnection = new SnowflakeDbConnection(ConnectionStringWithInvalidUserName);
                    snowflakeConnection.Open();
                    Assert.Fail("Connection open should fail");
                }
                catch (SnowflakeDbException e)
                {
                    AssertIsConnectionFailure(e);
                    AssertConnectionIsNotOpen(snowflakeConnection);
                    if (explicitClose)
                    {
                        snowflakeConnection.Close();
                        AssertConnectionIsNotOpen(snowflakeConnection);
                    }
                }
            }
        }

        [Test]
        public void TestConnectionIsNotMarkedAsOpenWhenWasNotCorrectlyOpenedWithUsingClause()
        {
            for (int i = 0; i < 2; ++i)
            {
                s_logger.Debug($"Running try #{i}");
                SnowflakeDbConnection snowflakeConnection = null;
                try
                {
                    using (snowflakeConnection = new SnowflakeDbConnection(ConnectionStringWithInvalidUserName))
                    {
                        snowflakeConnection.Open();
                    }
                }
                catch (SnowflakeDbException e)
                {
                    AssertIsConnectionFailure(e);
                    AssertConnectionIsNotOpen(snowflakeConnection);
                }
            }
        }

        private static void AssertConnectionIsNotOpen(SnowflakeDbConnection snowflakeDbConnection)
        {
            Assert.NotNull(snowflakeDbConnection);
            Assert.IsFalse(snowflakeDbConnection.IsOpen()); // check via public method
            Assert.AreEqual(ConnectionState.Closed, snowflakeDbConnection.State); // ensure internal state is expected
        }

        private static void AssertIsConnectionFailure(SnowflakeDbException e)
        {
            Assert.AreEqual(SnowflakeDbException.CONNECTION_FAILURE_SSTATE, e.SqlState);
        }

        [Test]
        public void TestCrlCheckSwitchConnection()
        {
            using (IDbConnection conn = new SnowflakeDbConnection())
            {
                conn.ConnectionString = ConnectionString + ";INSECUREMODE=true";
                conn.Open();
                Assert.AreEqual(ConnectionState.Open, conn.State);

            }

            using (IDbConnection conn = new SnowflakeDbConnection())
            {
                conn.ConnectionString = ConnectionString;
                conn.Open();
                Assert.AreEqual(ConnectionState.Open, conn.State);
            }

            using (IDbConnection conn = new SnowflakeDbConnection())
            {
                conn.ConnectionString = ConnectionString + ";INSECUREMODE=false";
                conn.Open();
                Assert.AreEqual(ConnectionState.Open, conn.State);
            }

            using (IDbConnection conn = new SnowflakeDbConnection())
            {
                conn.ConnectionString = ConnectionString;
                conn.Open();
                Assert.AreEqual(ConnectionState.Open, conn.State);
            }

            using (IDbConnection conn = new SnowflakeDbConnection())
            {
                conn.ConnectionString = ConnectionString + ";INSECUREMODE=false";
                conn.Open();
                Assert.AreEqual(ConnectionState.Open, conn.State);
            }

            using (IDbConnection conn = new SnowflakeDbConnection())
            {
                conn.ConnectionString = ConnectionString + ";INSECUREMODE=true";
                conn.Open();
                Assert.AreEqual(ConnectionState.Open, conn.State);
            }
        }

        [Test]
        public void TestConnectString()
        {
            var schemaName = "dlSchema_" + Guid.NewGuid().ToString().Replace("-", "_");
            var conn = new SnowflakeDbConnection();
            conn.ConnectionString = ConnectionString;
            conn.Open();
            using (IDbCommand cmd = conn.CreateCommand())
            {
                //cmd.CommandText = "create database \"dlTest\"";
                //cmd.ExecuteNonQuery();
                //cmd.CommandText = "use database \"dlTest\"";
                //cmd.ExecuteNonQuery();
                cmd.CommandText = $"create schema \"{schemaName}\"";
                cmd.ExecuteNonQuery();
                cmd.CommandText = $"use schema \"{schemaName}\"";
                cmd.ExecuteNonQuery();
                //cmd.CommandText = "create table \"dlTest\".\"dlSchema\".test1 (col1 string, col2 int)";
                cmd.CommandText = $"create table {TableName} (col1 string, col2 int)";
                cmd.ExecuteNonQuery();
                //cmd.CommandText = "insert into \"dlTest\".\"dlSchema\".test1 Values ('test 1', 1);";
                cmd.CommandText = $"insert into {TableName} Values ('test 1', 1);";
                cmd.ExecuteNonQuery();
            }

            using (var conn1 = new SnowflakeDbConnection())
            {
                conn1.ConnectionString = String.Format("scheme={0};host={1};port={2};" +
                    "account={3};role={4};db={5};schema={6};warehouse={7};user={8};password={9};",
                        testConfig.protocol,
                        testConfig.host,
                        testConfig.port,
                        testConfig.account,
                        testConfig.role,
                        //"\"dlTest\"",
                        testConfig.database,
                        $"\"{schemaName}\"",
                        //testConfig.schema,
                        testConfig.warehouse,
                        testConfig.user,
                        testConfig.password);
                Assert.AreEqual(conn1.State, ConnectionState.Closed);

                conn1.Open();
                using (IDbCommand cmd = conn1.CreateCommand())
                {
                    cmd.CommandText = $"SELECT count(*) FROM {TableName}";
                    IDataReader reader = cmd.ExecuteReader();
                    Assert.IsTrue(reader.Read());
                    Assert.AreEqual(1, reader.GetInt32(0));
                }
                conn1.Close();

                Assert.AreEqual(ConnectionState.Closed, conn1.State);
            }

            using (IDbCommand cmd = conn.CreateCommand())
            {
                //cmd.CommandText = "drop database \"dlTest\"";
                cmd.CommandText = $"drop schema \"{schemaName}\"";
                cmd.ExecuteNonQuery();
                cmd.CommandText = "use database " + testConfig.database;
                cmd.ExecuteNonQuery();
                cmd.CommandText = "use schema " + testConfig.schema;
                cmd.ExecuteNonQuery();
            }
            conn.Close();
        }

        [Test]
        [Ignore("TestConnectStringWithUserPwd, this will popup an internet browser for external login.")]
        public void TestConnectStringWithUserPwd()
        {
            using (var conn = new SnowflakeDbConnection())
            {
                conn.ConnectionString = String.Format("scheme={0};host={1};port={2};" +
            "account={3};role={4};db={5};schema={6};warehouse={7};user={8};password={9};authenticator={10};",
                    testConfig.protocol,
                    testConfig.host,
                    testConfig.port,
                    testConfig.account,
                    testConfig.role,
                    testConfig.database,
                    testConfig.schema,
                    testConfig.warehouse,
                    "",
                    "",
                    "externalbrowser");

                Assert.AreEqual(conn.State, ConnectionState.Closed);
                conn.Open();
                conn.Close();
                Assert.AreEqual(ConnectionState.Closed, conn.State);
            }
        }

        [Test]
        public void TestConnectViaSecureString()
        {
            String[] connEntries = ConnectionString.Split(';');
            String connectionStringWithoutPassword = "";
            using (var conn = new SnowflakeDbConnection())
            {
                var password = new System.Security.SecureString();
                foreach (String entry in connEntries)
                {
                    if (!entry.StartsWith("password="))
                    {
                        connectionStringWithoutPassword += entry;
                        connectionStringWithoutPassword += ';';
                    }
                    else
                    {
                        var pass = entry.Substring(9);
                        foreach (char c in pass)
                        {
                            password.AppendChar(c);
                        }
                    }
                }
                conn.ConnectionString = connectionStringWithoutPassword;
                conn.Password = password;
                conn.Open();

                Assert.AreEqual(testConfig.database.ToUpper(), conn.Database);
                Assert.AreEqual(conn.State, ConnectionState.Open);

                conn.Close();
            }
        }

        [Test]
        [Retry(2)]
        public void TestLoginTimeout()
        {
            using (IDbConnection conn = new MockSnowflakeDbConnection())
            {
                int timeoutSec = 5;
                string loginTimeOut5sec = String.Format(ConnectionString + "connection_timeout={0};maxHttpRetries=0",
                    timeoutSec);

                conn.ConnectionString = loginTimeOut5sec;

                Assert.AreEqual(conn.State, ConnectionState.Closed);
                Stopwatch stopwatch = Stopwatch.StartNew();
                try
                {
                    conn.Open();
                    Assert.Fail();
                }
                catch (AggregateException e)
                {
                    // Jitter can cause the request to reach max number of retries before reaching the timeout
                    Assert.IsTrue(e.InnerException is TaskCanceledException ||
                        SFError.REQUEST_TIMEOUT.GetAttribute<SFErrorAttr>().errorCode ==
                        ((SnowflakeDbException)e.InnerException).ErrorCode);
                }
                stopwatch.Stop();
                int delta = 15; // in case server time slower.

                // Should timeout before the defined timeout plus 1 (buffer time)
                Assert.LessOrEqual(stopwatch.ElapsedMilliseconds, (timeoutSec + 1) * 1000);
                // Should timeout after the defined timeout since retry count is infinite
                Assert.GreaterOrEqual(stopwatch.ElapsedMilliseconds, timeoutSec * 1000 - delta);

                Assert.AreEqual(timeoutSec, conn.ConnectionTimeout);
            }
        }

        [Test]
        public void TestLoginWithMaxRetryReached()
        {
            using (IDbConnection conn = new MockSnowflakeDbConnection())
            {
                string maxRetryConnStr = ConnectionString + "maxHttpRetries=7";

                conn.ConnectionString = maxRetryConnStr;

                Assert.AreEqual(conn.State, ConnectionState.Closed);
                Stopwatch stopwatch = Stopwatch.StartNew();
                try
                {
                    conn.Open();
                    Assert.Fail();
                }
                catch (Exception e)
                {
                    // Jitter can cause the request to reach max number of retries before reaching the timeout
                    Assert.IsTrue(e.InnerException is TaskCanceledException ||
                        SFError.REQUEST_TIMEOUT.GetAttribute<SFErrorAttr>().errorCode ==
                        ((SnowflakeDbException)e.InnerException).ErrorCode);
                }
                stopwatch.Stop();

                // retry 7 times with starting backoff of 1 second
                // backoff is chosen randomly it can drop to 0. So the minimal backoff time could be 1 + 0 + 0 + 0 + 0 + 0 + 0 = 1
                // The maximal backoff time could be 1 + 2 + 5 + 10 + 21 + 42 + 85 = 166
                Assert.Less(stopwatch.ElapsedMilliseconds, 166 * 1000);
                Assert.GreaterOrEqual(stopwatch.ElapsedMilliseconds, 1 * 1000);
            }
        }

        [Test]
        [Retry(2)]
        public void TestLoginTimeoutWithRetryTimeoutLesserThanConnectionTimeout()
        {
            using (IDbConnection conn = new MockSnowflakeDbConnection())
            {
                int connectionTimeout = 600;
                int retryTimeout = 350;
                string loginTimeOut5sec = String.Format(ConnectionString + "connection_timeout={0};retry_timeout={1};maxHttpRetries=0",
                    connectionTimeout, retryTimeout);

                conn.ConnectionString = loginTimeOut5sec;

                Assert.AreEqual(conn.State, ConnectionState.Closed);
                Stopwatch stopwatch = Stopwatch.StartNew();
                try
                {
                    conn.Open();
                    Assert.Fail();
                }
                catch (AggregateException e)
                {
                    // Jitter can cause the request to reach max number of retries before reaching the timeout
                    Assert.IsTrue(e.InnerException is TaskCanceledException ||
                        SFError.REQUEST_TIMEOUT.GetAttribute<SFErrorAttr>().errorCode ==
                        ((SnowflakeDbException)e.InnerException).ErrorCode);
                }
                stopwatch.Stop();
                int delta = 10; // in case server time slower.

                // Should timeout before the defined timeout plus 1 (buffer time)
                Assert.LessOrEqual(stopwatch.ElapsedMilliseconds, (retryTimeout + 1) * 1000);
                // Should timeout after the defined timeout since retry count is infinite
                Assert.GreaterOrEqual(stopwatch.ElapsedMilliseconds, retryTimeout * 1000 - delta);

                Assert.AreEqual(retryTimeout, conn.ConnectionTimeout);
            }
        }

        [Test]
        [Ignore("Disable unstable test cases for now")]
        public void TestDefaultLoginTimeout()
        {
            using (IDbConnection conn = new MockSnowflakeDbConnection())
            {
                conn.ConnectionString = ConnectionString;

                // Default timeout is 300 sec
                Assert.AreEqual(SFSessionHttpClientProperties.DefaultRetryTimeout, conn.ConnectionTimeout);

                Assert.AreEqual(conn.State, ConnectionState.Closed);
                Stopwatch stopwatch = Stopwatch.StartNew();
                try
                {
                    conn.Open();
                    Assert.Fail();
                }
                catch (AggregateException e)
                {
                    if (e.InnerException is SnowflakeDbException)
                    {
                        SnowflakeDbExceptionAssert.HasErrorCode(e.InnerException, SFError.REQUEST_TIMEOUT);

                        stopwatch.Stop();
                        int delta = 10; // in case server time slower.

                        // Should timeout after the default timeout (300 sec)
                        Assert.GreaterOrEqual(stopwatch.ElapsedMilliseconds, conn.ConnectionTimeout * 1000 - delta);
                        // But never more because there's no connection timeout remaining
                        Assert.LessOrEqual(stopwatch.ElapsedMilliseconds, (conn.ConnectionTimeout + 1) * 1000);
                    }
                }
            }
        }

        [Test]
        public void TestConnectionFailFastForNonRetried404OnLogin()
        {
            using (var conn = new SnowflakeDbConnection())
            {
                // Just a way to get a 404 on the login request and make sure there are no retry
                string invalidConnectionString = "host=google.com/404;"
                    + "connection_timeout=0;account=testFailFast;user=testFailFast;password=testFailFast;";

                conn.ConnectionString = invalidConnectionString;

                Assert.AreEqual(conn.State, ConnectionState.Closed);
                try
                {
                    conn.Open();
                    Assert.Fail();
                }
                catch (SnowflakeDbException e)
                {
                    SnowflakeDbExceptionAssert.HasHttpErrorCodeInExceptionChain(e, HttpStatusCode.NotFound);
                    SnowflakeDbExceptionAssert.HasMessageInExceptionChain(e, "404 (Not Found)");
                }
                catch (Exception unexpected)
                {
                    Assert.Fail($"Unexpected {unexpected.GetType()} exception occurred");
                }

                Assert.AreEqual(ConnectionState.Closed, conn.State);
            }
        }

        [Test]
        public void TestEnableLoginRetryOn404()
        {
            using (var conn = new SnowflakeDbConnection())
            {
                string invalidConnectionString = "host=google.com/404;"
                    + "connection_timeout=0;account=testFailFast;user=testFailFast;password=testFailFast;disableretry=true;forceretryon404=true";
                conn.ConnectionString = invalidConnectionString;

                Assert.AreEqual(conn.State, ConnectionState.Closed);
                try
                {
                    conn.Open();
                    Assert.Fail();
                }
                catch (SnowflakeDbException e)
                {
                    SnowflakeDbExceptionAssert.HasErrorCode(e, SFError.INTERNAL_ERROR);
                    SnowflakeDbExceptionAssert.HasHttpErrorCodeInExceptionChain(e, HttpStatusCode.NotFound);
                }
                catch (Exception unexpected)
                {
                    Assert.Fail($"Unexpected {unexpected.GetType()} exception occurred");
                }

                Assert.AreEqual(ConnectionState.Closed, conn.State);
            }
        }

        [Test]
        public void TestValidateDefaultParameters()
        {
            string connectionString = String.Format("scheme={0};host={1};port={2};" +
            "account={3};role={4};db={5};schema={6};warehouse={7};user={8};password={9};",
                    testConfig.protocol,
                    testConfig.host,
                    testConfig.port,
                    testConfig.account,
                    testConfig.role,
                    testConfig.database,
                    testConfig.schema,
                    "WAREHOUSE_NEVER_EXISTS",
                    testConfig.user,
                    testConfig.password);

            // By default should validate parameters
            using (IDbConnection conn = new SnowflakeDbConnection())
            {
                try
                {
                    conn.ConnectionString = connectionString;
                    conn.Open();
                    Assert.Fail();
                }
                catch (SnowflakeDbException e)
                {
                    Assert.AreEqual(390201, e.ErrorCode);
                }
            }

            // This should succeed
            using (IDbConnection conn = new SnowflakeDbConnection())
            {
                conn.ConnectionString = connectionString + ";VALIDATE_DEFAULT_PARAMETERS=false";
                conn.Open();
            }
        }

        [Test]
        public void TestInvalidConnectionString()
        {
            string[] invalidStrings = {
                // missing required connection property password
                "ACCOUNT=testaccount;user=testuser",
                // invalid account value
                "ACCOUNT=A=C;USER=testuser;password=123;key",
                "complete_invalid_string",
            };

            int[] expectedErrorCode = { 270006, 270008, 270008 };

            using (IDbConnection conn = new SnowflakeDbConnection())
            {
                for (int i = 0; i < invalidStrings.Length; i++)
                {
                    try
                    {
                        conn.ConnectionString = invalidStrings[i];
                        conn.Open();
                        Assert.Fail();
                    }
                    catch (SnowflakeDbException e)
                    {
                        Assert.AreEqual(expectedErrorCode[i], e.ErrorCode);
                    }
                }
            }
        }

        [Test]
        public void TestUnknownConnectionProperty()
        {
            using (IDbConnection conn = new SnowflakeDbConnection())
            {
                // invalid propety will be ignored.
                conn.ConnectionString = ConnectionString + ";invalidProperty=invalidvalue;";

                conn.Open();
                Assert.AreEqual(conn.State, ConnectionState.Open);
                conn.Close();
            }
        }

        [Test]
        [IgnoreOnEnvIs("snowflake_cloud_env",
                       new string[] { "AZURE", "GCP" })]
        public void TestSwitchDb()
        {
            using (IDbConnection conn = new SnowflakeDbConnection())
            {
                conn.ConnectionString = ConnectionString;

                Assert.AreEqual(conn.State, ConnectionState.Closed);

                conn.Open();

                Assert.AreEqual(testConfig.database.ToUpper(), conn.Database);
                Assert.AreEqual(conn.State, ConnectionState.Open);

                if (RuntimeInformation.IsOSPlatform(OSPlatform.Windows))
                {
                    conn.ChangeDatabase("SNOWFLAKE_SAMPLE_DATA");
                    Assert.AreEqual("SNOWFLAKE_SAMPLE_DATA", conn.Database);
                }

                conn.ChangeDatabase(testConfig.database);
                conn.Close();
            }

        }

        [Test]
        public void TestConnectWithoutHost()
        {
            using (IDbConnection conn = new SnowflakeDbConnection())
            {
                string connStrFmt = "account={0};user={1};password={2}";
                conn.ConnectionString = string.Format(connStrFmt, testConfig.account,
                    testConfig.user, testConfig.password);
                // Check that connection succeeds if host is not specified in test configs, i.e. default should work.
                if (string.IsNullOrEmpty(testConfig.host))
                {
                    conn.Open();
                    Assert.AreEqual(conn.State, ConnectionState.Open);
                    conn.Close();
                }
            }
        }

        [Test]
        public void TestConnectWithDifferentRole()
        {
            using (IDbConnection conn = new SnowflakeDbConnection())
            {
                var host = testConfig.host;
                if (string.IsNullOrEmpty(host))
                {
                    host = $"{testConfig.account}.snowflakecomputing.com";
                }

                string connStrFmt = "scheme={0};host={1};port={2};" +
                    "user={3};password={4};account={5};role=public;db=snowflake_sample_data;schema=information_schema;warehouse=WH_NOT_EXISTED;validate_default_parameters=false";

                conn.ConnectionString = string.Format(
                    connStrFmt,
                    testConfig.protocol,
                    testConfig.host,
                    testConfig.port,
                    testConfig.user,
                    testConfig.password,
                    testConfig.account
                    );
                conn.Open();
                Assert.AreEqual(conn.State, ConnectionState.Open);

                using (IDbCommand command = conn.CreateCommand())
                {
                    command.CommandText = "select current_role()";
                    Assert.AreEqual(command.ExecuteScalar().ToString(), "PUBLIC");

                    command.CommandText = "select current_database()";
                    CollectionAssert.Contains(new[] { "SNOWFLAKE_SAMPLE_DATA", "" }, command.ExecuteScalar().ToString());

                    command.CommandText = "select current_schema()";
                    CollectionAssert.Contains(new[] { "INFORMATION_SCHEMA", "" }, command.ExecuteScalar().ToString());

                    command.CommandText = "select current_warehouse()";
                    // Command will return empty string if the hardcoded warehouse does not exist.
                    Assert.AreEqual("", command.ExecuteScalar().ToString());
                }
                conn.Close();
            }
        }

        // Test that when a connection is disposed, a close would send out and unfinished transaction would be roll back.
        [Test]
        public void TestConnectionDispose()
        {
            using (IDbConnection conn = new SnowflakeDbConnection(ConnectionString))
            {
                conn.Open();
                CreateOrReplaceTable(conn, TableName, new []{"c INT"});
                var t1 = conn.BeginTransaction();
                var t1c1 = conn.CreateCommand();
                t1c1.Transaction = t1;
                t1c1.CommandText = $"insert into {TableName} values (1)";
                t1c1.ExecuteNonQuery();
            }

            using (IDbConnection conn = new SnowflakeDbConnection())
            {
                // Previous connection would be disposed and
                // uncommitted txn would rollback at this point
                conn.ConnectionString = ConnectionString;
                conn.Open();
                IDbCommand command = conn.CreateCommand();
                command.CommandText = $"SELECT * FROM {TableName}";
                IDataReader reader = command.ExecuteReader();
                Assert.IsFalse(reader.Read());
            }
        }

        [Test]
        public void TestUnknownAuthenticator()
        {
            string[] wrongAuthenticators = new string[]
            {
                "http://snowflakecomputing.okta.com",
                "https://snowflake.com",
                "unknown",
            };

            foreach (string wrongAuthenticator in wrongAuthenticators)
            {
                try
                {
                    IDbConnection conn = new SnowflakeDbConnection();
                    conn.ConnectionString = "scheme=http;host=test;port=8080;user=test;password=test;account=test;authenticator=" + wrongAuthenticator;
                    conn.Open();
                    Assert.Fail("Authentication of {0} should fail", wrongAuthenticator);
                }
                catch (SnowflakeDbException e)
                {
                    SnowflakeDbExceptionAssert.HasErrorCode(e, SFError.UNKNOWN_AUTHENTICATOR);
                }

            }
        }

        [Test]
        [Ignore("This test requires manual setup and therefore cannot be run in CI")]
        public void TestOktaConnection()
        {
            using (var conn = new SnowflakeDbConnection())
            {
                conn.ConnectionString
                    = ConnectionStringWithoutAuth
                    + String.Format(
                        ";authenticator={0};user={1};password={2};",
                        testConfig.oktaUrl,
                        testConfig.oktaUser,
                        testConfig.oktaPassword);
                conn.Open();
                Assert.AreEqual(ConnectionState.Open, conn.State);
            }
        }

        [Test]
        public void TestOktaConnectionUntilMaxTimeout()
        {
            var expectedMaxRetryCount = 15;
            var expectedMaxConnectionTimeout = 450;
            var oktaUrl = "https://test.okta.com";
            var mockRestRequester = new MockOktaRestRequester()
            {
                TokenUrl = $"{oktaUrl}/api/v1/sessions?additionalFields=cookieToken",
                SSOUrl = $"{oktaUrl}/app/testaccount/sso/saml",
                ResponseContent = new StringContent("<form=error}"),
                MaxRetryCount = expectedMaxRetryCount,
                MaxRetryTimeout = expectedMaxConnectionTimeout
            };
            using (DbConnection conn = new MockSnowflakeDbConnection(mockRestRequester))
            {
                try
                {
                    conn.ConnectionString
                        = ConnectionStringWithoutAuth
                        + String.Format(
                            ";authenticator={0};user=test;password=test;MAXHTTPRETRIES={1};RETRY_TIMEOUT={2};",
                            oktaUrl,
                            expectedMaxRetryCount,
                            expectedMaxConnectionTimeout);
                    conn.Open();
                    Assert.Fail();
                }
                catch (Exception e)
                {
                    Assert.IsInstanceOf<SnowflakeDbException>(e);
                    SnowflakeDbExceptionAssert.HasErrorCode(e, SFError.INTERNAL_ERROR);
                    Assert.IsTrue(e.Message.Contains(
                        $"The retry count has reached its limit of {expectedMaxRetryCount} and " +
                        $"the timeout elapsed has reached its limit of {expectedMaxConnectionTimeout} " +
                        "while trying to authenticate through Okta"));
                }
            }
        }

        [Test]
        [Ignore("This test requires manual setup and therefore cannot be run in CI")]
        public void TestOkta2ConnectionsFollowingEachOther()
        {
            // This test is here because Cookies were messing up with sequential Okta connections
            using (var conn = new SnowflakeDbConnection())
            {
                conn.ConnectionString
                    = ConnectionStringWithoutAuth
                    + String.Format(
                        ";authenticator={0};user={1};password={2};",
                        testConfig.oktaUrl,
                        testConfig.oktaUser,
                        testConfig.oktaPassword);
                conn.Open();
                Assert.AreEqual(ConnectionState.Open, conn.State);
            }


            using (var conn = new SnowflakeDbConnection())
            {
                conn.ConnectionString
                    = ConnectionStringWithoutAuth
                    + String.Format(
                        ";authenticator={0};user={1};password={2};",
                        testConfig.oktaUrl,
                        testConfig.oktaUser,
                        testConfig.oktaPassword);
                conn.Open();
                Assert.AreEqual(ConnectionState.Open, conn.State);
            }
        }

        [Test]
        [Ignore("This test requires manual interaction and therefore cannot be run in CI")]
        public void TestSSOConnectionWithUser()
        {
            // Use external browser to log in using proper password for qa@snowflakecomputing.com
            using (IDbConnection conn = new SnowflakeDbConnection())
            {
                conn.ConnectionString
                    = ConnectionStringWithoutAuth
                    + ";authenticator=externalbrowser;user=qa@snowflakecomputing.com";
                conn.Open();
                Assert.AreEqual(ConnectionState.Open, conn.State);

                // connection pooling is disabled for external browser by default
                Assert.AreEqual(false, SnowflakeDbConnectionPool.GetPool(conn.ConnectionString).GetPooling());
                using (IDbCommand command = conn.CreateCommand())
                {
                    command.CommandText = "SELECT CURRENT_USER()";
                    Assert.AreEqual("QA", command.ExecuteScalar().ToString());
                }
            }
        }

        [Test]
        [Ignore("This test requires manual interaction and therefore cannot be run in CI")]
        public void TestSSOConnectionWithPoolingEnabled()
        {
            // Use external browser to log in using proper password for qa@snowflakecomputing.com
            using (IDbConnection conn = new SnowflakeDbConnection())
            {
                conn.ConnectionString
                    = ConnectionStringWithoutAuth
                      + ";authenticator=externalbrowser;user=qa@snowflakecomputing.com;POOLINGENABLED=TRUE";
                conn.Open();
                Assert.AreEqual(ConnectionState.Open, conn.State);
                Assert.AreEqual(true, SnowflakeDbConnectionPool.GetPool(conn.ConnectionString).GetPooling());
                using (IDbCommand command = conn.CreateCommand())
                {
                    command.CommandText = "SELECT CURRENT_USER()";
                    Assert.AreEqual("QA", command.ExecuteScalar().ToString());
                }
            }
        }

        [Test]
        [Ignore("This test requires manual interaction and therefore cannot be run in CI")]
        public void TestSSOConnectionWithUserAsync()
        {
            // Use external browser to log in using proper password for qa@snowflakecomputing.com
            using (SnowflakeDbConnection conn = new SnowflakeDbConnection())
            {
                conn.ConnectionString
                    = ConnectionStringWithoutAuth
                      + ";authenticator=externalbrowser;user=qa@snowflakecomputing.com";

                Task connectTask = conn.OpenAsync(CancellationToken.None);
                connectTask.Wait();
                Assert.AreEqual(ConnectionState.Open, conn.State);
                using (DbCommand command = conn.CreateCommand())
                {
                    command.CommandText = "SELECT CURRENT_USER()";
                    Task<object> task = command.ExecuteScalarAsync(CancellationToken.None);
                    task.Wait(CancellationToken.None);
                    Assert.AreEqual("QA", task.Result);
                }
            }
        }

        [Test]
        [Ignore("This test requires manual interaction and therefore cannot be run in CI")]
        public void TestSSOConnectionWithUserAndDisableConsoleLogin()
        {
            // Use external browser to log in using proper password for qa@snowflakecomputing.com
            using (IDbConnection conn = new SnowflakeDbConnection())
            {
                conn.ConnectionString
                    = ConnectionStringWithoutAuth
                    + ";authenticator=externalbrowser;user=qa@snowflakecomputing.com;disable_console_login=false;";
                conn.Open();
                Assert.AreEqual(ConnectionState.Open, conn.State);
                using (IDbCommand command = conn.CreateCommand())
                {
                    command.CommandText = "SELECT CURRENT_USER()";
                    Assert.AreEqual("QA", command.ExecuteScalar().ToString());
                }
            }
        }

        [Test]
        [Ignore("This test requires manual interaction and therefore cannot be run in CI")]
        public void TestSSOConnectionWithUserAsyncAndDisableConsoleLogin()
        {
            // Use external browser to log in using proper password for qa@snowflakecomputing.com
            using (SnowflakeDbConnection conn = new SnowflakeDbConnection())
            {
                conn.ConnectionString
                    = ConnectionStringWithoutAuth
                      + ";authenticator=externalbrowser;user=qa@snowflakecomputing.com;disable_console_login=false;";

                Task connectTask = conn.OpenAsync(CancellationToken.None);
                connectTask.Wait();
                Assert.AreEqual(ConnectionState.Open, conn.State);
                using (DbCommand command = conn.CreateCommand())
                {
                    command.CommandText = "SELECT CURRENT_USER()";
                    Task<object> task = command.ExecuteScalarAsync(CancellationToken.None);
                    task.Wait(CancellationToken.None);
                    Assert.AreEqual("QA", task.Result);
                }
            }
        }

        [Test]
        [Ignore("This test requires manual interaction and therefore cannot be run in CI")]
        public void TestSSOConnectionTimeoutAfter10s()
        {
            // Do not log in by external browser - timeout after 10s should happen
            int waitSeconds = 10;
            Stopwatch stopwatch = Stopwatch.StartNew();
            Assert.Throws<SnowflakeDbException>(() =>
                {
                    using (IDbConnection conn = new SnowflakeDbConnection())
                    {
                        conn.ConnectionString
                            = ConnectionStringWithoutAuth
                              + $";authenticator=externalbrowser;user=qa@snowflakecomputing.com;BROWSER_RESPONSE_TIMEOUT={waitSeconds}";
                        conn.Open();
                        Assert.AreEqual(ConnectionState.Open, conn.State);
                        using (IDbCommand command = conn.CreateCommand())
                        {
                            command.CommandText = "SELECT CURRENT_USER()";
                            Assert.AreEqual("QA", command.ExecuteScalar().ToString());
                        }
                    }
                }
            );
            stopwatch.Stop();

            // timeout after specified number of seconds
            Assert.GreaterOrEqual(stopwatch.ElapsedMilliseconds, waitSeconds * 1000);
            // and not later than 5s after expected time
            Assert.LessOrEqual(stopwatch.ElapsedMilliseconds, (waitSeconds + 5) * 1000);
        }

        [Test]
        [Ignore("This test requires manual interaction and therefore cannot be run in CI")]
        public void TestSSOConnectionWithTokenCaching()
        {
            using (IDbConnection conn = new SnowflakeDbConnection())
            {
                conn.ConnectionString
                    = ConnectionStringWithoutAuth
                        + ";authenticator=externalbrowser;user=qa@snowflakecomputing.com;allow_sso_token_caching=true;";

                // Authenticate to retrieve and store the token if doesn't exist or invalid
                conn.Open();
                Assert.AreEqual(ConnectionState.Open, conn.State);

                conn.Close();
                Assert.AreEqual(ConnectionState.Closed, conn.State);

                // Authenticate using the token
                conn.Open();
                Assert.AreEqual(ConnectionState.Open, conn.State);
            }
        }

        [Test]
        [Ignore("This test requires manual interaction and therefore cannot be run in CI")]
        public void TestSSOConnectionWithInvalidCachedToken()
        {
            using (IDbConnection conn = new SnowflakeDbConnection())
            {
                conn.ConnectionString
                    = ConnectionStringWithoutAuth
                        + ";authenticator=externalbrowser;user=qa@snowflakecomputing.com;allow_sso_token_caching=true;";

                var key = SFCredentialManagerFactory.BuildCredentialKey(testConfig.host, testConfig.user, TokenType.IdToken);
                var credentialManager = SFCredentialManagerInMemoryImpl.Instance;
                credentialManager.SaveCredentials(key, "wrongToken");

                SFCredentialManagerFactory.SetCredentialManager(credentialManager);

                conn.Open();
                Assert.AreEqual(ConnectionState.Open, conn.State);

                SFCredentialManagerFactory.UseDefaultCredentialManager();
            }
        }

        [Test]
        [Ignore("This test requires manual interaction and therefore cannot be run in CI")]
        public void TestSSOConnectionWithWrongUser()
        {
            try
            {
                using (IDbConnection conn = new SnowflakeDbConnection())
                {
                    conn.ConnectionString
                        = ConnectionStringWithoutAuth
                        + ";authenticator=externalbrowser;user=wrong@snowflakecomputing.com";
                    conn.Open();
                    Assert.Fail();
                }
            }
            catch (SnowflakeDbException e)
            {
                Assert.AreEqual(390191, e.ErrorCode);
            }
        }

        [Test]
        [Ignore("Ignore this test until configuration is setup for CI integration. Can be run manually.")]
        public void TestJwtUnencryptedPemFileConnection()
        {
            using (var conn = new SnowflakeDbConnection())
            {
                conn.ConnectionString
                    = ConnectionStringWithoutAuth
                    + String.Format(
                        ";authenticator=snowflake_jwt;user={0};private_key_file={1}",
                        testConfig.jwtAuthUser,
                        testConfig.pemFilePath);
                conn.Open();
                Assert.AreEqual(ConnectionState.Open, conn.State);
            }
        }

        [Test]
        [Ignore("Ignore this test until configuration is setup for CI integration. Can be run manually.")]
        public void TestJwtUnencryptedP8FileConnection()
        {
            using (var conn = new SnowflakeDbConnection())
            {
                conn.ConnectionString
                    = ConnectionStringWithoutAuth
                    + String.Format(
                        ";authenticator=snowflake_jwt;user={0};private_key_file={1}",
                        testConfig.jwtAuthUser,
                        testConfig.p8FilePath);
                conn.Open();
                Assert.AreEqual(ConnectionState.Open, conn.State);
            }
        }

        [Test]
        [Ignore("Ignore this test until configuration is setup for CI integration. Can be run manually.")]
        public void TestJwtEncryptedPkFileConnection()
        {
            using (var conn = new SnowflakeDbConnection())
            {
                conn.ConnectionString
                    = ConnectionStringWithoutAuth
                    + String.Format(
                        ";authenticator=snowflake_jwt;user={0};private_key_file={1};private_key_pwd={2}",
                        testConfig.jwtAuthUser,
                        testConfig.pwdProtectedPrivateKeyFilePath,
                        testConfig.privateKeyFilePwd);
                conn.Open();
                Assert.AreEqual(ConnectionState.Open, conn.State);
            }
        }

        [Test]
        [Ignore("Ignore this test until configuration is setup for CI integration. Can be run manually.")]
        public void TestJwtUnencryptedPkConnection()
        {
            using (var conn = new SnowflakeDbConnection())
            {
                conn.ConnectionString
                    = ConnectionStringWithoutAuth
                    + String.Format(
                        ";authenticator=snowflake_jwt;user={0};private_key={1}",
                        testConfig.jwtAuthUser,
                        testConfig.privateKey);
                conn.Open();
                Assert.AreEqual(ConnectionState.Open, conn.State);
            }
        }

        [Test]
        [Ignore("Ignore this test until configuration is setup for CI integration. Can be run manually.")]
        public void TestJwtEncryptedPkConnection()
        {
            using (var conn = new SnowflakeDbConnection())
            {
                conn.ConnectionString
                    = ConnectionStringWithoutAuth
                    + String.Format(
                        ";authenticator=snowflake_jwt;user={0};private_key={1};private_key_pwd={2}",
                        testConfig.jwtAuthUser,
                        testConfig.pwdProtectedPrivateKey,
                        testConfig.privateKeyFilePwd);
                conn.Open();
                Assert.AreEqual(ConnectionState.Open, conn.State);
            }
        }

        [Test]
        [Ignore("Ignore this test until configuration is setup for CI integration. Can be run manually.")]
        public void TestJwtMissingConnectionSettingConnection()
        {
            try
            {
                using (var conn = new SnowflakeDbConnection())
                {
                    conn.ConnectionString
                        = ConnectionStringWithoutAuth
                        + String.Format(
                            ";authenticator=snowflake_jwt;user={0};private_key_pwd={1}",
                            testConfig.jwtAuthUser,
                            testConfig.privateKeyFilePwd);
                    conn.Open();
                    Assert.Fail();
                }
            }
            catch (SnowflakeDbException e)
            {
                // Missing PRIVATE_KEY_FILE connection setting required for
                // authenticator =snowflake_jwt
                Assert.AreEqual(270008, e.ErrorCode);
            }
        }

        [Test]
        [Ignore("Ignore this test until configuration is setup for CI integration. Can be run manually.")]
        public void TestJwtEncryptedPkFileInvalidPwdConnection()
        {
            try
            {
                using (var conn = new SnowflakeDbConnection())
                {
                    conn.ConnectionString
                        = ConnectionStringWithoutAuth
                        + String.Format(
                            ";authenticator=snowflake_jwt;user={0};private_key_file={1};private_key_pwd=Invalid",
                            testConfig.jwtAuthUser,
                            testConfig.pwdProtectedPrivateKeyFilePath);
                    conn.Open();
                    Assert.Fail();
                }
            }
            catch (SnowflakeDbException e)
            {
                // Invalid password for decrypting the private key
                Assert.AreEqual(270052, e.ErrorCode);
            }
        }

        [Test]
        [Ignore("Ignore this test until configuration is setup for CI integration. Can be run manually.")]
        public void TestJwtEncryptedPkFileNoPwdConnection()
        {
            try
            {
                using (var conn = new SnowflakeDbConnection())
                {
                    conn.ConnectionString
                        = ConnectionStringWithoutAuth
                        + String.Format(
                            ";authenticator=snowflake_jwt;user={0};private_key_file={1}",
                            testConfig.jwtAuthUser,
                            testConfig.pwdProtectedPrivateKeyFilePath);
                    conn.Open();
                    Assert.Fail();
                }
            }
            catch (SnowflakeDbException e)
            {
                // Invalid password (none provided) for decrypting the private key
                Assert.AreEqual(270052, e.ErrorCode);
            }
        }

        [Test]
        [Ignore("Ignore this test until configuration is setup for CI integration. Can be run manually.")]
        public void TestJwtConnectionWithWrongUser()
        {
            try
            {
                using (var conn = new SnowflakeDbConnection())
                {
                    conn.ConnectionString
                        = ConnectionStringWithoutAuth
                        + String.Format(
                            ";authenticator=snowflake_jwt;user={0};private_key_file={1}",
                            "WrongUser",
                            testConfig.pemFilePath);
                    conn.Open();
                    Assert.Fail();
                }
            }
            catch (SnowflakeDbException e)
            {
                // Jwt token is invalid
                Assert.AreEqual(390144, e.ErrorCode);
            }
        }

        [Test]
        [Ignore("Ignore this test until configuration is setup for CI integration. Can be run manually.")]
        public void TestJwtEncryptedPkConnectionWithWrongUser()
        {
            try
            {
                using (var conn = new SnowflakeDbConnection())
                {
                    conn.ConnectionString
                        = ConnectionStringWithoutAuth
                        + String.Format(
                            ";authenticator=snowflake_jwt;user={0};private_key_file={1};private_key_pwd={2}",
                            "WrongUser",
                            testConfig.pwdProtectedPrivateKeyFilePath,
                            testConfig.privateKeyFilePwd);
                    conn.Open();
                    Assert.Fail();
                }
            }
            catch (SnowflakeDbException e)
            {
                // Jwt token is invalid
                Assert.AreEqual(390144, e.ErrorCode);
            }
        }


        [Test]
        [Ignore("Ignore this test until configuration is setup for CI integration. Can be run manually.")]
        public void TestValidOAuthConnection()
        {
            using (var conn = new SnowflakeDbConnection())
            {
                conn.ConnectionString
                    = ConnectionStringWithoutAuth
                    + String.Format(
                        ";authenticator=oauth;token={0}",
                        testConfig.oauthToken);
                conn.Open();
                Assert.AreEqual(ConnectionState.Open, conn.State);
            }
        }

        [Test]
        public void TestInValidOAuthTokenConnection()
        {
            try
            {
                using (var conn = new SnowflakeDbConnection())
                {
                    conn.ConnectionString
                        = ConnectionStringWithoutAuth
                        + ";authenticator=oauth;token=notAValidOAuthToken";
                    conn.Open();
                    Assert.AreEqual(ConnectionState.Open, conn.State);
                    Assert.Fail();
                }
            }
            catch (SnowflakeDbException e)
            {
                // Invalid OAuth access token
                Assert.AreEqual(390303, e.ErrorCode);
            }
        }

        [Test]
        [Ignore("Ignore this test until configuration is setup for CI integration. Can be run manually.")]
        public void TestValidOAuthExpiredTokenConnection()
        {
            try
            {
                using (var conn = new SnowflakeDbConnection())
                {
                    conn.ConnectionString
                   = ConnectionStringWithoutAuth
                   + String.Format(
                       ";authenticator=oauth;token={0}",
                       testConfig.expOauthToken);
                    conn.Open();
                    Assert.Fail();
                }
            }
            catch (SnowflakeDbException e)
            {
                Console.Write(e);
                // Token is expired
                Assert.AreEqual(390318, e.ErrorCode);
            }
        }

        [Test]
        [Ignore("Ignore this test until configuration is setup for CI integration. Can be run manually.")]
        public void TestCorrectProxySettingFromConnectionString()
        {
            using (var conn = new SnowflakeDbConnection())
            {
                conn.ConnectionString
                = ConnectionString
                + String.Format(
                    ";useProxy=true;proxyHost={0};proxyPort={1}",
                    testConfig.proxyHost,
                    testConfig.proxyPort);

                conn.Open();
            }
        }

        [Test]
        [Ignore("Ignore this test until configuration is setup for CI integration. Can be run manually.")]
        public void TestCorrectProxyWithCredsSettingFromConnectionString()
        {
            using (var conn = new SnowflakeDbConnection())
            {
                conn.ConnectionString
                = ConnectionString
                + String.Format(
                    ";useProxy=true;proxyHost={0};proxyPort={1};proxyUser={2};proxyPassword={3}",
                    testConfig.authProxyHost,
                    testConfig.authProxyPort,
                    testConfig.authProxyUser,
                    testConfig.authProxyPwd);

                conn.Open();
            }
        }

        [Test]
        [Ignore("Ignore this test until configuration is setup for CI integration. Can be run manually.")]
        public void TestCorrectProxySettingWithByPassListFromConnectionString()
        {
            using (var conn = new SnowflakeDbConnection())
            {
                conn.ConnectionString
                = ConnectionString
                + String.Format(
                    ";useProxy=true;proxyHost={0};proxyPort={1};proxyUser={2};proxyPassword={3};nonProxyHosts={4}",
                    testConfig.authProxyHost,
                    testConfig.authProxyPort,
                    testConfig.authProxyUser,
                    testConfig.authProxyPwd,
                    "*.foo.com %7C" + testConfig.host + "|localhost");

                conn.Open();
            }
        }

        [Test]
        [Ignore("Ignore this test until configuration is setup for CI integration. Can be run manually.")]
        public void TestMultipleConnectionWithDifferentHttpHandlerSettings()
        {
            // Authenticated proxy
            using (var conn1 = new SnowflakeDbConnection())
            {
                conn1.ConnectionString = ConnectionString
                    + String.Format(
                        ";useProxy=true;proxyHost={0};proxyPort={1};proxyUser={2};proxyPassword={3}",
                        testConfig.authProxyHost,
                        testConfig.authProxyPort,
                        testConfig.authProxyUser,
                        testConfig.authProxyPwd);
                conn1.Open();
            }

            // No proxy
            using (var conn2 = new SnowflakeDbConnection())
            {
                conn2.ConnectionString = ConnectionString;
                conn2.Open();
            }

            // Non authenticated proxy
            using (var conn3 = new SnowflakeDbConnection())
            {
                conn3.ConnectionString = ConnectionString
                + String.Format(
                    ";useProxy=true;proxyHost={0};proxyPort={1}",
                    testConfig.proxyHost,
                    testConfig.proxyPort);
                conn3.Open();
            }

            // Invalid proxy
            using (var conn4 = new SnowflakeDbConnection())
            {
                conn4.ConnectionString =
                    ConnectionString + "connection_timeout=20;useProxy=true;proxyHost=Invalid;proxyPort=8080;INSECUREMODE=true";
                try
                {
                    conn4.Open();
                    Assert.Fail();
                }
                catch
                {
                    // Expected
                }
            }

            // Another authenticated proxy connection, same proxy but insecure mode is true
			// Will use a different httpclient
            using (var conn5 = new SnowflakeDbConnection())
            {
                conn5.ConnectionString = ConnectionString
                    + String.Format(
                        ";useProxy=true;proxyHost={0};proxyPort={1};proxyUser={2};proxyPassword={3};INSECUREMODE=true",
                        testConfig.authProxyHost,
                        testConfig.authProxyPort,
                        testConfig.authProxyUser,
                        testConfig.authProxyPwd);
                conn5.Open();
            }

            // No proxy again, but insecure mode is true
			// Will use a different httpclient
            using (var conn6 = new SnowflakeDbConnection())
            {

                conn6.ConnectionString = ConnectionString + ";INSECUREMODE=true";
                conn6.Open();
            }

            // Another authenticated proxy, but this will create a new httpclient because there is
            // a bypass list
            using (var conn7 = new SnowflakeDbConnection())
            {
                conn7.ConnectionString
              = ConnectionString
              + String.Format(
                  ";useProxy=true;proxyHost={0};proxyPort={1};proxyUser={2};proxyPassword={3};nonProxyHosts={4}",
                  testConfig.authProxyHost,
                  testConfig.authProxyPort,
                  testConfig.authProxyUser,
                  testConfig.authProxyPwd,
                  "*.foo.com %7C" + testConfig.host + "|localhost");

                conn7.Open();
            }

            // No proxy again, insecure mode is false
            // Should use same httpclient than conn2
            using (var conn8 = new SnowflakeDbConnection())
            {
                conn8.ConnectionString = ConnectionString + ";INSECUREMODE=false";
                conn8.Open();
            }

            // Another authenticated proxy with bypasslist, but this will create a new httpclient because
            // InsecureMode=true
            using (var conn9 = new SnowflakeDbConnection())
            {
                conn9.ConnectionString
              = ConnectionString
              + String.Format(
                  ";useProxy=true;proxyHost={0};proxyPort={1};proxyUser={2};proxyPassword={3};nonProxyHosts={4};INSECUREMODE=true",
                  testConfig.authProxyHost,
                  testConfig.authProxyPort,
                  testConfig.authProxyUser,
                  testConfig.authProxyPwd,
                  "*.foo.com %7C" + testConfig.host + "|localhost");

                conn9.Open();
            }

            // Another authenticated proxy with bypasslist
            // Should use same httpclient than conn7
            using (var conn10 = new SnowflakeDbConnection())
            {
                conn10.ConnectionString
              = ConnectionString
              + String.Format(
                  ";useProxy=true;proxyHost={0};proxyPort={1};proxyUser={2};proxyPassword={3};nonProxyHosts={4}",
                  testConfig.authProxyHost,
                  testConfig.authProxyPort,
                  testConfig.authProxyUser,
                  testConfig.authProxyPwd,
                  "*.foo.com %7C" + testConfig.host + "|localhost");

                conn10.Open();
            }

            // No proxy, but insecuremode=true
            // Should use same httpclient than conn6
            using (var conn11 = new SnowflakeDbConnection())
            {
                conn11.ConnectionString = ConnectionString+";INSECUREMODE=true";
                conn11.Open();
            }
        }

        [Test]
        public void TestInvalidProxySettingFromConnectionString()
        {
            using (var conn = new SnowflakeDbConnection())
            {

                conn.ConnectionString =
                    ConnectionString + "connection_timeout=5;useProxy=true;proxyHost=Invalid;proxyPort=8080";
                try
                {
                    conn.Open();
                    Assert.Fail();
                }
                catch (SnowflakeDbException e)
                {
                    // Expected
                    s_logger.Debug("Failed opening connection ", e);
                    Assert.AreEqual(270001, e.ErrorCode); //Internal error
                    AssertIsConnectionFailure(e);
                }
            }
        }

        [Test]
        [TestCase("*")]
        [TestCase("*{0}*")]
        [TestCase("^*{0}*")]
        [TestCase("*{0}*$")]
        [TestCase("^*{0}*$")]
        [TestCase("^nonmatch*{0}$|*")]
        [TestCase("*a*", "a")]
        [TestCase("*la*", "la")]
        public void TestNonProxyHostShouldBypassProxyServer(string regexHost, string proxyHost = "proxyserverhost")
        {
            using (var conn = new SnowflakeDbConnection())
            {
                // Arrange
                var host = ResolveHost();
                var nonProxyHosts = string.Format(regexHost, $"{host}");
                conn.ConnectionString =
                    $"{ConnectionString}USEPROXY=true;PROXYHOST={proxyHost};NONPROXYHOSTS={nonProxyHosts};PROXYPORT=3128;";

                // Act
                conn.Open();

                // Assert
                // The connection would fail to open if the web proxy would be used because the proxy is configured to a non-existent host.
                Assert.AreEqual(ConnectionState.Open, conn.State);
            }
        }

        [Test]
        [TestCase("invalid{0}")]
        [TestCase("*invalid{0}*")]
        [TestCase("^invalid{0}$")]
        [TestCase("*a.b")]
        [TestCase("a", "a")]
        [TestCase("la", "la")]
        public void TestNonProxyHostShouldNotBypassProxyServer(string regexHost, string proxyHost = "proxyserverhost")
        {
            using (var conn = new SnowflakeDbConnection())
            {
                // Arrange
                var nonProxyHosts = string.Format(regexHost, $"{testConfig.host}");
                conn.ConnectionString =
                    $"{ConnectionString}connection_timeout=5;USEPROXY=true;PROXYHOST={proxyHost};NONPROXYHOSTS={nonProxyHosts};PROXYPORT=3128;";

                // Act/Assert
                // The connection would fail to open if the web proxy would be used because the proxy is configured to a non-existent host.
                var exception = Assert.Throws<SnowflakeDbException>(() => conn.Open());

                // Assert
                Assert.AreEqual(270001, exception.ErrorCode);
                AssertIsConnectionFailure(exception);
            }
        }

        [Test]
        public void TestUseProxyFalseWithInvalidProxyConnectionString()
        {
            using (var conn = new SnowflakeDbConnection())
            {
                conn.ConnectionString =
                    ConnectionString + ";useProxy=false;proxyHost=Invalid;proxyPort=8080";
                conn.Open();
                // Because useProxy=false, the proxy settings are ignored
            }
        }

        [Test]
        public void TestInvalidProxySettingWithByPassListFromConnectionString()
        {
            using (var conn = new SnowflakeDbConnection())
            {
                conn.ConnectionString
                = ConnectionString
                + String.Format(
                    ";useProxy=true;proxyHost=Invalid;proxyPort=8080;nonProxyHosts={0}",
                    $"*.foo.com %7C{testConfig.account}.snowflakecomputing.com|*{testConfig.host}*");
                conn.Open();
                // Because testConfig.host is in the bypass list, the proxy should not be used
            }
        }

        [Test]
        [Ignore("Ignore this test until configuration is setup for CI integration. Can be run manually.")]
        public void testMulitpleConnectionInParallel()
        {
            string baseConnectionString = ConnectionString + $";CONNECTION_TIMEOUT=30;";
            string authenticatedProxy = String.Format("useProxy =true;proxyHost={0};proxyPort={1};proxyUser={2};proxyPassword={3};",
                  testConfig.authProxyHost,
                  testConfig.authProxyPort,
                  testConfig.authProxyUser,
                  testConfig.authProxyPwd);
            string byPassList = "nonProxyHosts=*.foo.com %7C" + testConfig.host + "|localhost;";
            string insecureModeTrue = "INSECUREMODE=true;";
            string insecureModeFalse = "INSECUREMODE=false;";

            string[] connectionStrings = {
                baseConnectionString,
                baseConnectionString + insecureModeFalse ,
                baseConnectionString + insecureModeTrue,
                baseConnectionString + authenticatedProxy,
                baseConnectionString + authenticatedProxy + insecureModeFalse,
                baseConnectionString + authenticatedProxy + insecureModeTrue,
                baseConnectionString + authenticatedProxy + byPassList,
                baseConnectionString + authenticatedProxy + byPassList + insecureModeFalse,
                baseConnectionString + authenticatedProxy + byPassList + insecureModeTrue};

            bool failed = false;

           Task[] tasks = new Task[450];
            for (int i = 0; i < 450; i++)
            {
                string connString = connectionStrings[i % (connectionStrings.Length)];
                tasks[i] = Task.Run(() =>
                {
                    using (IDbConnection conn = new SnowflakeDbConnection())
                    {
                        conn.ConnectionString = connString;
                        Console.WriteLine($"{conn.ConnectionString}");
                        try
                        {
                            conn.Open();
                        }
                        catch (Exception e)
                        {
                            Console.WriteLine(e);
                            Console.WriteLine("--------------------------");
                            Console.WriteLine(e.InnerException);
                            failed = true;
                        }

                        using (IDbCommand command = conn.CreateCommand())
                        {
                            try
                            {
                                command.CommandText = "SELECT 1";
                                command.ExecuteScalar();
                            }
                            catch (Exception e)
                            {
                                Console.WriteLine("ExecuteScalar error");
                                Console.WriteLine(e);
                                failed = true;
                            }
                        }
                    }
                });
            }
            try
            {
                Task.WaitAll(tasks);
            }
            catch (AggregateException ae)
            {
                Console.WriteLine("One or more exceptions occurred: ");
                foreach (var ex in ae.Flatten().InnerExceptions)
                    Console.WriteLine("   {0}", ex.Message);
                failed = true;
            }

            if (failed)
            {
                Assert.Fail();
            }
        }

        [Test]
        [Ignore("Ignore this test, please test this manual with breakpoint at SFSessionProperty::ParseConnectionString() to verify")]
        public void TestEscapeChar()
        {
            using (IDbConnection conn = new SnowflakeDbConnection())
            {
                conn.ConnectionString = ConnectionString + "poolingEnabled=false;key1=test\'password;key2=test\"password;key3=test==password";
                conn.Open();
                Assert.AreEqual(ConnectionState.Open, conn.State);

                Assert.AreEqual(SFSessionHttpClientProperties.DefaultRetryTimeout.TotalSeconds, conn.ConnectionTimeout);
                // Data source is empty string for now
                Assert.AreEqual("", ((SnowflakeDbConnection)conn).DataSource);

                string serverVersion = ((SnowflakeDbConnection)conn).ServerVersion;
                if (!string.Equals(serverVersion, "Dev"))
                {
                    string[] versionElements = serverVersion.Split('.');
                    Assert.AreEqual(3, versionElements.Length);
                }

                conn.Close();
                Assert.AreEqual(ConnectionState.Closed, conn.State);
            }
        }

        [Test]
        [Ignore("Ignore this test, please test this manual with breakpoint at SFSessionProperty::ParseConnectionString() to verify")]
        public void TestEscapeChar1()
        {
            using (IDbConnection conn = new SnowflakeDbConnection())
            {
                conn.ConnectionString = ConnectionString + "poolingEnabled=false;key==word=value; key1=\"test;password\"; key2=\"test=password\"";
                conn.Open();
                Assert.AreEqual(ConnectionState.Open, conn.State);

                Assert.AreEqual(SFSessionHttpClientProperties.DefaultRetryTimeout.TotalSeconds, conn.ConnectionTimeout);
                // Data source is empty string for now
                Assert.AreEqual("", ((SnowflakeDbConnection)conn).DataSource);

                string serverVersion = ((SnowflakeDbConnection)conn).ServerVersion;
                if (!string.Equals(serverVersion, "Dev"))
                {
                    string[] versionElements = serverVersion.Split('.');
                    Assert.AreEqual(3, versionElements.Length);
                }

                conn.Close();
                Assert.AreEqual(ConnectionState.Closed, conn.State);
            }
        }

        [Test]
        [Ignore("Ignore this test. Please run this manually, since it takes 4 hrs to finish.")]
        public void TestHeartBeat()
        {
            var conn = new SnowflakeDbConnection();
            conn.ConnectionString = ConnectionString + "poolingEnabled=false;CLIENT_SESSION_KEEP_ALIVE=true";
            conn.Open();

            Thread.Sleep(TimeSpan.FromSeconds(14430)); // more than 4 hrs
            using (IDbCommand command = conn.CreateCommand())
            {
                command.CommandText = $"SELECT COUNT(*) FROM DOUBLE_TABLE";
                Assert.AreEqual(command.ExecuteScalar(), 46 );
            }

            conn.Close();
            Assert.AreEqual(ConnectionState.Closed, conn.State);
        }

        [Test]
        [Ignore("Ignore this test. Please run this manually, since it takes 4 hrs to finish.")]
        public void TestHeartBeatWithConnectionPool()
        {
            SnowflakeDbConnectionPool.ClearAllPools();

            var conn = new SnowflakeDbConnection();
            conn.ConnectionString = ConnectionString + "maxPoolSize=2;minPoolSize=0;expirationTimeout=14800;CLIENT_SESSION_KEEP_ALIVE=true";
            conn.Open();
            conn.Close();

            Assert.AreEqual(1, SnowflakeDbConnectionPool.GetCurrentPoolSize());

            var conn1 = new SnowflakeDbConnection();
            conn1.ConnectionString = ConnectionString + ";CLIENT_SESSION_KEEP_ALIVE=true";
            conn1.Open();
            Thread.Sleep(TimeSpan.FromSeconds(14430)); // more than 4 hrs

            using (IDbCommand command = conn.CreateCommand())
            {
                command.CommandText = $"SELECT COUNT(*) FROM DOUBLE_TABLE";
                Assert.AreEqual(command.ExecuteScalar(), 46);
            }

            conn1.Close();
            Assert.AreEqual(ConnectionState.Closed, conn1.State);
            Assert.AreEqual(1, SnowflakeDbConnectionPool.GetCurrentPoolSize());
        }

        [Test]
        public void TestKeepAlive()
        {
            // create 100 connections, one per second
            var connCount = 100;
            // pooled connection expires in 5 seconds so after 5 seconds,
            // one connection per second will be closed
            var connectionString = ConnectionString + "maxPoolSize=20;ExpirationTimeout=5;CLIENT_SESSION_KEEP_ALIVE=true";
            // heart beat interval is validity/4 so send out per 5 seconds
            HeartBeatBackground.setValidity(20);
            try
            {
                for (int i = 0; i < connCount; i++)
                {
                    using (var conn = new SnowflakeDbConnection())
                    {
                        conn.ConnectionString = connectionString;
                        conn.Open();
                    }
                    Thread.Sleep(TimeSpan.FromSeconds(1));
                    // roughly should only have 5 sessions in pool stay alive
                    // check for 10 in case of bad timing, also much less than the
                    // pool max size to ensure it's unpooled because of expire
                    Assert.Less(HeartBeatBackground.getQueueLength(), 10);
                }
            }
            catch
            {
                // fail the test case if any exception is thrown
                Assert.Fail();
            }
        }
    }

    [TestFixture]
    class SFConnectionITAsync : SFBaseTestAsync
    {
        private static SFLogger logger = SFLoggerFactory.GetLogger<SFConnectionITAsync>();


        [Test]
        public void TestCancelLoginBeforeTimeout()
        {
            using (var conn = new MockSnowflakeDbConnection())
            {
                // No timeout
                int timeoutSec = 0;
                string infiniteLoginTimeOut = String.Format(ConnectionString + ";connection_timeout={0};maxHttpRetries=0",
                    timeoutSec);

                conn.ConnectionString = infiniteLoginTimeOut;

                Assert.AreEqual(conn.State, ConnectionState.Closed);
                // At this point the connection string has not been parsed, it will return the
                // default value
                //Assert.AreEqual(SFSessionHttpClientProperties.s_retryTimeoutDefault, conn.ConnectionTimeout);

                CancellationTokenSource connectionCancelToken = new CancellationTokenSource();
                Task connectTask = conn.OpenAsync(connectionCancelToken.Token);

                // Sleep for more than the default timeout to make sure there are no false positive)
                Thread.Sleep(SFSessionHttpClientProperties.DefaultRetryTimeout.Add(TimeSpan.FromSeconds(10)));

                Assert.AreEqual(ConnectionState.Connecting, conn.State);

                // Cancel the connection because it will never succeed since there is no
                // connection_timeout defined
                logger.Debug("connectionCancelToken.Cancel ");
                connectionCancelToken.Cancel();

                try
                {
                    connectTask.Wait();
                }
                catch (AggregateException e)
                {
                    Assert.AreEqual(
                        "System.Threading.Tasks.TaskCanceledException",
                        e.InnerException.GetType().ToString());

                }

                Assert.AreEqual(ConnectionState.Closed, conn.State);
                Assert.AreEqual(timeoutSec, conn.ConnectionTimeout);
            }
        }

        [Test]
        public void TestAsyncLoginTimeout()
        {
            using (var conn = new MockSnowflakeDbConnection())
            {
                int timeoutSec = 5;
                string loginTimeOut5sec = String.Format(ConnectionString + "connection_timeout={0};maxHttpRetries=0",
                    timeoutSec);
                conn.ConnectionString = loginTimeOut5sec;

                Assert.AreEqual(conn.State, ConnectionState.Closed);

                Stopwatch stopwatch = Stopwatch.StartNew();
                try
                {
                    Task connectTask = conn.OpenAsync(CancellationToken.None);
                    connectTask.Wait();
                }
                catch (AggregateException e)
                {
                    SnowflakeDbExceptionAssert.HasErrorCode(e.InnerException, SFError.INTERNAL_ERROR);
                }
                stopwatch.Stop();
                int delta = 10; // in case server time slower.

                // Should timeout after the defined timeout since retry count is infinite
                Assert.GreaterOrEqual(stopwatch.ElapsedMilliseconds, timeoutSec * 1000 - delta);
                // But never more than 3 sec (buffer time) after the defined timeout
                Assert.LessOrEqual(stopwatch.ElapsedMilliseconds, (timeoutSec + 3) * 1000);

                Assert.AreEqual(ConnectionState.Closed, conn.State);
                Assert.AreEqual(timeoutSec, conn.ConnectionTimeout);
            }
        }

        [Test]
        [Retry(2)]
        public void TestAsyncLoginTimeoutWithRetryTimeoutLesserThanConnectionTimeout()
        {
            using (var conn = new MockSnowflakeDbConnection())
            {
                int connectionTimeout = 600;
                int retryTimeout = 350;
                string loginTimeOut5sec = String.Format(ConnectionString + "connection_timeout={0};retry_timeout={1};maxHttpRetries=0",
                    connectionTimeout, retryTimeout);
                conn.ConnectionString = loginTimeOut5sec;

                Assert.AreEqual(conn.State, ConnectionState.Closed);

                Stopwatch stopwatch = Stopwatch.StartNew();
                try
                {
                    Task connectTask = conn.OpenAsync(CancellationToken.None);
                    connectTask.Wait();
                }
                catch (AggregateException e)
                {
                    SnowflakeDbExceptionAssert.HasErrorCode(e.InnerException, SFError.INTERNAL_ERROR);
                }
                stopwatch.Stop();
                int delta = 10; // in case server time slower.

                // Should timeout after the defined timeout since retry count is infinite
                Assert.GreaterOrEqual(stopwatch.ElapsedMilliseconds, retryTimeout * 1000 - delta);
                // But never more than 2 sec (buffer time) after the defined timeout
                Assert.LessOrEqual(stopwatch.ElapsedMilliseconds, (retryTimeout + 2) * 1000);

                Assert.AreEqual(ConnectionState.Closed, conn.State);
                Assert.AreEqual(retryTimeout, conn.ConnectionTimeout);
            }
        }

        [Test]
        public void TestAsyncDefaultLoginTimeout()
        {
            using (var conn = new MockSnowflakeDbConnection())
            {
                // unlimited retry count to trigger the timeout
                conn.ConnectionString = ConnectionString + "maxHttpRetries=0";

                Assert.AreEqual(conn.State, ConnectionState.Closed);

                Stopwatch stopwatch = Stopwatch.StartNew();
                try
                {
                    Task connectTask = conn.OpenAsync(CancellationToken.None);
                    connectTask.Wait();
                }
                catch (AggregateException e)
                {
                    SnowflakeDbExceptionAssert.HasErrorCode(e.InnerException, SFError.INTERNAL_ERROR);
                }
                stopwatch.Stop();
                int delta = 10; // in case server time slower.

                // Should timeout after the default timeout (300 sec)
                Assert.GreaterOrEqual(stopwatch.ElapsedMilliseconds, conn.ConnectionTimeout * 1000 - delta);
                // But never more because there's no connection timeout remaining
                Assert.LessOrEqual(stopwatch.ElapsedMilliseconds, (conn.ConnectionTimeout + 1) * 1000);

                Assert.AreEqual(ConnectionState.Closed, conn.State);
                Assert.AreEqual(SFSessionHttpClientProperties.DefaultRetryTimeout.TotalSeconds, conn.ConnectionTimeout);
            }
        }

        [Test]
        public void TestAsyncConnectionFailFastForNonRetried404OnLogin()
        {
            using (var conn = new SnowflakeDbConnection())
            {
                // Just a way to get a 404 on the login request and make sure there are no retry
                string invalidConnectionString = "host=google.com/404;"
                    + "connection_timeout=0;account=testFailFast;user=testFailFast;password=testFailFast;";

                conn.ConnectionString = invalidConnectionString;

                Assert.AreEqual(conn.State, ConnectionState.Closed);
                Task connectTask = null;
                try
                {
                    connectTask = conn.OpenAsync(CancellationToken.None);
                    connectTask.Wait();
                    Assert.Fail();
                }
                catch (AggregateException e)
                {
                    SnowflakeDbExceptionAssert.HasHttpErrorCodeInExceptionChain(e, HttpStatusCode.NotFound);
                    SnowflakeDbExceptionAssert.HasMessageInExceptionChain(e, "404 (Not Found)");
                }
                catch (Exception unexpected)
                {
                    Assert.Fail($"Unexpected {unexpected.GetType()} exception occurred");
                }

                Assert.AreEqual(ConnectionState.Closed, conn.State);
                Assert.IsTrue(connectTask.IsFaulted);
            }
        }

        [Test]
        public void TestCloseAsyncWithCancellation()
        {
            // https://docs.microsoft.com/en-us/dotnet/api/system.data.common.dbconnection.close
            // https://docs.microsoft.com/en-us/dotnet/api/system.data.common.dbconnection.closeasync
            // An application can call Close or CloseAsync more than one time.
            // No exception is generated.
            using (var conn = new SnowflakeDbConnection())
            {
                conn.ConnectionString = ConnectionString;
                Assert.AreEqual(conn.State, ConnectionState.Closed);
                Task task = null;

                // Close the connection. It's not opened yet, but it should not have any issue
                task = conn.CloseAsync(CancellationToken.None);
                task.Wait();
                Assert.AreEqual(conn.State, ConnectionState.Closed);

                // Open the connection
                task = conn.OpenAsync(CancellationToken.None);
                task.Wait();
                Assert.AreEqual(conn.State, ConnectionState.Open);

                // Close the opened connection
                task = conn.CloseAsync(CancellationToken.None);
                task.Wait();
                Assert.AreEqual(conn.State, ConnectionState.Closed);

                // Close the connection again.
                task = conn.CloseAsync(CancellationToken.None);
                task.Wait();
                Assert.AreEqual(conn.State, ConnectionState.Closed);
            }
		}

#if NETCOREAPP3_0_OR_GREATER
		[Test]
		public void TestCloseAsync()
		{
			// https://docs.microsoft.com/en-us/dotnet/api/system.data.common.dbconnection.close
			// https://docs.microsoft.com/en-us/dotnet/api/system.data.common.dbconnection.closeasync
			// An application can call Close or CloseAsync more than one time.
			// No exception is generated.
			using (var conn = new SnowflakeDbConnection())
			{
				conn.ConnectionString = ConnectionString;
				Assert.AreEqual(conn.State, ConnectionState.Closed);
				Task task = null;

				// Close the connection. It's not opened yet, but it should not have any issue
				task = conn.CloseAsync();
				task.Wait();
				Assert.AreEqual(conn.State, ConnectionState.Closed);

				// Open the connection
				task = conn.OpenAsync();
				task.Wait();
				Assert.AreEqual(conn.State, ConnectionState.Open);

				// Close the opened connection
				task = conn.CloseAsync();
				task.Wait();
				Assert.AreEqual(conn.State, ConnectionState.Closed);

				// Close the connection again.
				task = conn.CloseAsync();
				task.Wait();
				Assert.AreEqual(conn.State, ConnectionState.Closed);
			}
		}
#endif

        [Test]
        public void TestCloseAsyncFailure()
        {
            using (var conn = new MockSnowflakeDbConnection(new MockCloseSessionException()))
            {
                conn.ConnectionString = ConnectionString;
                Assert.AreEqual(conn.State, ConnectionState.Closed);
                Task task = null;

                // Open the connection
                task = conn.OpenAsync(CancellationToken.None);
                task.Wait();
                Assert.AreEqual(conn.State, ConnectionState.Open);

                // Close the opened connection
                task =  conn.CloseAsync(CancellationToken.None);
                try
                {
                    task.Wait();
                    Assert.Fail();
                }
                catch (AggregateException e)
                {
                    Assert.AreEqual(MockCloseSessionException.SESSION_CLOSE_ERROR,
                        ((SnowflakeDbException)(e.InnerException).InnerException).ErrorCode);
                }
                Assert.AreEqual(conn.State, ConnectionState.Open);
            }
        }

        [Test]
        public void TestExplicitTransactionOperationsTracked()
        {
            using (var conn = new SnowflakeDbConnection(ConnectionString))
            {
                conn.Open();
                Assert.AreEqual(false, conn.HasActiveExplicitTransaction());

                var trans = conn.BeginTransaction();
                Assert.AreEqual(true, conn.HasActiveExplicitTransaction());
                trans.Rollback();
                Assert.AreEqual(false, conn.HasActiveExplicitTransaction());

                conn.BeginTransaction().Rollback();
                Assert.AreEqual(false, conn.HasActiveExplicitTransaction());

                conn.BeginTransaction().Commit();
                Assert.AreEqual(false, conn.HasActiveExplicitTransaction());
            }
        }


        [Test]
        public void TestAsyncOktaConnectionUntilMaxTimeout()
        {
            var expectedMaxRetryCount = 15;
            var expectedMaxConnectionTimeout = 450;
            var oktaUrl = "https://test.okta.com";
            var mockRestRequester = new MockOktaRestRequester()
            {
                TokenUrl = $"{oktaUrl}/api/v1/sessions?additionalFields=cookieToken",
                SSOUrl = $"{oktaUrl}/app/testaccount/sso/saml",
                ResponseContent = new StringContent("<form=error}"),
                MaxRetryCount = expectedMaxRetryCount,
                MaxRetryTimeout = expectedMaxConnectionTimeout
            };
            using (DbConnection conn = new MockSnowflakeDbConnection(mockRestRequester))
            {
                try
                {
                    conn.ConnectionString
                        = ConnectionStringWithoutAuth
                        + String.Format(
                            ";authenticator={0};user=test;password=test;MAXHTTPRETRIES={1};RETRY_TIMEOUT={2};",
                            oktaUrl,
                            expectedMaxRetryCount,
                            expectedMaxConnectionTimeout);
                    Task connectTask = conn.OpenAsync(CancellationToken.None);
                    connectTask.Wait();
                    Assert.Fail();
                }
                catch (Exception e)
                {
                    Assert.IsInstanceOf<SnowflakeDbException>(e.InnerException);
                    SnowflakeDbExceptionAssert.HasErrorCode(e.InnerException, SFError.INTERNAL_ERROR);
                    Exception oktaException;
#if NETFRAMEWORK
                    oktaException = e.InnerException.InnerException.InnerException;
#else
                    oktaException = e.InnerException.InnerException;
#endif
                    Assert.IsTrue(oktaException.Message.Contains(
                        $"The retry count has reached its limit of {expectedMaxRetryCount} and " +
                        $"the timeout elapsed has reached its limit of {expectedMaxConnectionTimeout} " +
                        "while trying to authenticate through Okta"));
                }
            }
        }

        [Test]
        [Ignore("This test requires established dev Okta SSO and credentials matching Snowflake user")]
        public void TestNativeOktaSuccess()
        {
            var oktaUrl = "https://***.okta.com/";
            var oktaUser = "***";
            var oktaPassword = "***";
            using (IDbConnection conn = new SnowflakeDbConnection())
            {
                conn.ConnectionString = ConnectionStringWithoutAuth +
                                        $";authenticator={oktaUrl};user={oktaUser};password={oktaPassword};";
                conn.Open();
                Assert.AreEqual(ConnectionState.Open, conn.State);
            }
        }

        [Test]
        public void TestConnectStringWithQueryTag()
        {
            using (var conn = new SnowflakeDbConnection())
            {
                string expectedQueryTag = "Test QUERY_TAG 12345";
                conn.ConnectionString = ConnectionString + $";query_tag={expectedQueryTag}";

                conn.Open();
                var command = conn.CreateCommand();
                // This query itself will be part of the history and will have the query tag
                command.CommandText = "SELECT QUERY_TAG FROM table(information_schema.query_history_by_session())";
                var queryTag = command.ExecuteScalar();

                Assert.AreEqual(expectedQueryTag, queryTag);
            }
        }

        [Test]
<<<<<<< HEAD
        [Ignore("This test requires manual interaction and therefore cannot be run in CI")]
        public void TestSSOConnectionWithTokenCachingAsync()
        {
            using (SnowflakeDbConnection conn = new SnowflakeDbConnection())
            {
                conn.ConnectionString
                    = ConnectionStringWithoutAuth
                        + ";authenticator=externalbrowser;user=qa@snowflakecomputing.com;allow_sso_token_caching=true;";

                // Authenticate to retrieve and store the token if doesn't exist or invalid
                Task connectTask = conn.OpenAsync(CancellationToken.None);
                connectTask.Wait();
                Assert.AreEqual(ConnectionState.Open, conn.State);

                connectTask = conn.CloseAsync(CancellationToken.None);
                connectTask.Wait();
                Assert.AreEqual(ConnectionState.Closed, conn.State);

                // Authenticate using the token
                connectTask = conn.OpenAsync(CancellationToken.None);
                connectTask.Wait();
                Assert.AreEqual(ConnectionState.Open, conn.State);
            }
=======
        public void TestUseMultiplePoolsConnectionPoolByDefault()
        {
            // act
            var poolVersion = SnowflakeDbConnectionPool.GetConnectionPoolVersion();

            // assert
            Assert.AreEqual(ConnectionPoolType.MultipleConnectionPool, poolVersion);
>>>>>>> 1465bdac
        }
    }
}

<|MERGE_RESOLUTION|>--- conflicted
+++ resolved
@@ -2311,7 +2311,16 @@
         }
 
         [Test]
-<<<<<<< HEAD
+        public void TestUseMultiplePoolsConnectionPoolByDefault()
+        {
+            // act
+            var poolVersion = SnowflakeDbConnectionPool.GetConnectionPoolVersion();
+
+            // assert
+            Assert.AreEqual(ConnectionPoolType.MultipleConnectionPool, poolVersion);
+        }
+
+        [Test]
         [Ignore("This test requires manual interaction and therefore cannot be run in CI")]
         public void TestSSOConnectionWithTokenCachingAsync()
         {
@@ -2335,15 +2344,6 @@
                 connectTask.Wait();
                 Assert.AreEqual(ConnectionState.Open, conn.State);
             }
-=======
-        public void TestUseMultiplePoolsConnectionPoolByDefault()
-        {
-            // act
-            var poolVersion = SnowflakeDbConnectionPool.GetConnectionPoolVersion();
-
-            // assert
-            Assert.AreEqual(ConnectionPoolType.MultipleConnectionPool, poolVersion);
->>>>>>> 1465bdac
         }
     }
 }
