/*
 * Copyright (c) 2012-2023 Snowflake Computing Inc. All rights reserved.
 */

using System.Data.Common;
using System.Net;
using Snowflake.Data.Tests.Util;

namespace Snowflake.Data.Tests.IntegrationTests
{
    using NUnit.Framework;
    using Snowflake.Data.Client;
    using System.Data;
    using System;
    using Snowflake.Data.Core;
    using System.Threading.Tasks;
    using System.Threading;
    using Snowflake.Data.Log;
    using System.Diagnostics;
    using Snowflake.Data.Tests.Mock;
    using System.Runtime.InteropServices;
    using System.Net.Http;

    [TestFixture]
    class SFConnectionIT : SFBaseTest
    {
        private static readonly SFLogger s_logger = SFLoggerFactory.GetLogger<SFConnectionIT>();

        [Test]
        public void TestBasicConnection()
        {
            using (IDbConnection conn = new SnowflakeDbConnection())
            {
                conn.ConnectionString = ConnectionString;
                conn.Open();
                Assert.AreEqual(ConnectionState.Open, conn.State);

                Assert.AreEqual(SFSessionHttpClientProperties.s_retryTimeoutDefault, conn.ConnectionTimeout);
                // Data source is empty string for now
                Assert.AreEqual("", ((SnowflakeDbConnection)conn).DataSource);

                string serverVersion = ((SnowflakeDbConnection)conn).ServerVersion;
                if (!string.Equals(serverVersion, "Dev"))
                {
                    string[] versionElements = serverVersion.Split('.');
                    Assert.AreEqual(3, versionElements.Length);
                }

                conn.Close();
                Assert.AreEqual(ConnectionState.Closed, conn.State);
            }
        }

        [Test]
        public void TestApplicationName()
        {
            string[] validApplicationNames = { "test1234", "test_1234", "test-1234", "test.1234"};
            string[] invalidApplicationNames = { "1234test", "test$A", "test<script>" };

            // Valid names
            foreach (string appName in validApplicationNames)
            {
                using (IDbConnection conn = new SnowflakeDbConnection())
                {
                    conn.ConnectionString = ConnectionString;
                    conn.ConnectionString += $"application={appName}";
                    conn.Open();
                    Assert.AreEqual(ConnectionState.Open, conn.State);

                    conn.Close();
                    Assert.AreEqual(ConnectionState.Closed, conn.State);
                }
            }

            // Invalid names
            foreach (string appName in invalidApplicationNames)
            {
                using (IDbConnection conn = new SnowflakeDbConnection())
                {
                    conn.ConnectionString = ConnectionString;
                    conn.ConnectionString += $"application={appName}";
                    try
                    {
                        conn.Open();
                        s_logger.Debug("{appName}");
                        Assert.Fail();

                    }
                    catch (SnowflakeDbException e)
                    {
                        // Expected
                        s_logger.Debug("Failed opening connection ", e);
                        AssertIsConnectionFailure(e);
                    }

                    Assert.AreEqual(ConnectionState.Closed, conn.State);
                }
            }
        }

        [Test]
        public void TestIncorrectUserOrPasswordBasicConnection()
        {
            using (var conn = new SnowflakeDbConnection())
            {
                conn.ConnectionString = String.Format("scheme={0};host={1};port={2};" +
            "account={3};role={4};db={5};schema={6};warehouse={7};user={8};password={9};",
                    testConfig.protocol,
                    testConfig.host,
                    testConfig.port,
                    testConfig.account,
                    testConfig.role,
                    testConfig.database,
                    testConfig.schema,
                    testConfig.warehouse,
                    "unknown",
                    testConfig.password);

                Assert.AreEqual(conn.State, ConnectionState.Closed);
                try
                {
                    conn.Open();
                    Assert.Fail();
                
                }
                catch (SnowflakeDbException e)
                {
                    // Expected
                    s_logger.Debug("Failed opening connection ", e);
                    AssertIsConnectionFailure(e);
                }

                Assert.AreEqual(ConnectionState.Closed, conn.State);
			}
        }

        [Test]
        [TestCase(true)]
        [TestCase(false)]
        public void TestConnectionIsNotMarkedAsOpenWhenWasNotCorrectlyOpenedBefore(bool explicitClose)
        {
            for (int i = 0; i < 2; ++i)
            {
                s_logger.Debug($"Running try #{i}");
                SnowflakeDbConnection snowflakeConnection = null;
                try
                {
                    snowflakeConnection = new SnowflakeDbConnection(ConnectionStringWithInvalidUserName);
                    snowflakeConnection.Open();
                    Assert.Fail("Connection open should fail");
                }
                catch (SnowflakeDbException e)
                {
                    AssertIsConnectionFailure(e);
                    AssertConnectionIsNotOpen(snowflakeConnection);
                    if (explicitClose)
                    {
                        snowflakeConnection.Close();
                        AssertConnectionIsNotOpen(snowflakeConnection);
                    }
                }
            }
        }

        [Test]
        public void TestConnectionIsNotMarkedAsOpenWhenWasNotCorrectlyOpenedWithUsingClause()
        {
            SnowflakeDbConnectionPool.SetPooling(true);
            for (int i = 0; i < 2; ++i)
            {
                s_logger.Debug($"Running try #{i}");
                SnowflakeDbConnection snowflakeConnection = null;
                try
                {
                    using (snowflakeConnection = new SnowflakeDbConnection(ConnectionStringWithInvalidUserName))
                    {
                        snowflakeConnection.Open();
                    }
                }
                catch (SnowflakeDbException e)
                {
                    AssertIsConnectionFailure(e);
                    AssertConnectionIsNotOpen(snowflakeConnection);
                }
            }
        }

        private static void AssertConnectionIsNotOpen(SnowflakeDbConnection snowflakeDbConnection)
        {
            Assert.NotNull(snowflakeDbConnection);
            Assert.IsFalse(snowflakeDbConnection.IsOpen()); // check via public method
            Assert.AreEqual(ConnectionState.Closed, snowflakeDbConnection.State); // ensure internal state is expected
        }

        private static void AssertIsConnectionFailure(SnowflakeDbException e)
        {
            Assert.AreEqual(SnowflakeDbException.CONNECTION_FAILURE_SSTATE, e.SqlState);
        }

        [Test]
        public void TestCrlCheckSwitchConnection()
        {
            using (IDbConnection conn = new SnowflakeDbConnection())
            {
                conn.ConnectionString = ConnectionString + ";INSECUREMODE=true";
                conn.Open();
                Assert.AreEqual(ConnectionState.Open, conn.State);

            }

            using (IDbConnection conn = new SnowflakeDbConnection())
            {
                conn.ConnectionString = ConnectionString;
                conn.Open();
                Assert.AreEqual(ConnectionState.Open, conn.State);
            }

            using (IDbConnection conn = new SnowflakeDbConnection())
            {
                conn.ConnectionString = ConnectionString + ";INSECUREMODE=false";
                conn.Open();
                Assert.AreEqual(ConnectionState.Open, conn.State);
            }

            using (IDbConnection conn = new SnowflakeDbConnection())
            {
                conn.ConnectionString = ConnectionString;
                conn.Open();
                Assert.AreEqual(ConnectionState.Open, conn.State);
            }

            using (IDbConnection conn = new SnowflakeDbConnection())
            {
                conn.ConnectionString = ConnectionString + ";INSECUREMODE=false";
                conn.Open();
                Assert.AreEqual(ConnectionState.Open, conn.State);
            }

            using (IDbConnection conn = new SnowflakeDbConnection())
            {
                conn.ConnectionString = ConnectionString + ";INSECUREMODE=true";
                conn.Open();
                Assert.AreEqual(ConnectionState.Open, conn.State);
            }
        }

        [Test]
        public void TestConnectString()
        {
            var schemaName = "dlSchema_" + Guid.NewGuid().ToString().Replace("-", "_");
            var conn = new SnowflakeDbConnection();
            conn.ConnectionString = ConnectionString;
            conn.Open();
            using (IDbCommand cmd = conn.CreateCommand())
            {
                //cmd.CommandText = "create database \"dlTest\"";
                //cmd.ExecuteNonQuery();
                //cmd.CommandText = "use database \"dlTest\"";
                //cmd.ExecuteNonQuery();
                cmd.CommandText = $"create schema \"{schemaName}\"";
                cmd.ExecuteNonQuery();
                cmd.CommandText = $"use schema \"{schemaName}\"";
                cmd.ExecuteNonQuery();
                //cmd.CommandText = "create table \"dlTest\".\"dlSchema\".test1 (col1 string, col2 int)";
                cmd.CommandText = $"create table {TableName} (col1 string, col2 int)";
                cmd.ExecuteNonQuery();
                //cmd.CommandText = "insert into \"dlTest\".\"dlSchema\".test1 Values ('test 1', 1);";
                cmd.CommandText = $"insert into {TableName} Values ('test 1', 1);";
                cmd.ExecuteNonQuery();
            }
           
            using (var conn1 = new SnowflakeDbConnection())
            {
                conn1.ConnectionString = String.Format("scheme={0};host={1};port={2};" +
                    "account={3};role={4};db={5};schema={6};warehouse={7};user={8};password={9};",
                        testConfig.protocol,
                        testConfig.host,
                        testConfig.port,
                        testConfig.account,
                        testConfig.role,
                        //"\"dlTest\"",
                        testConfig.database,
                        $"\"{schemaName}\"",
                        //testConfig.schema,
                        testConfig.warehouse,
                        testConfig.user,
                        testConfig.password);
                Assert.AreEqual(conn1.State, ConnectionState.Closed);

                conn1.Open();
                using (IDbCommand cmd = conn1.CreateCommand())
                {
                    cmd.CommandText = $"SELECT count(*) FROM {TableName}";
                    IDataReader reader = cmd.ExecuteReader();
                    Assert.IsTrue(reader.Read());
                    Assert.AreEqual(1, reader.GetInt32(0));
                }
                conn1.Close();

                Assert.AreEqual(ConnectionState.Closed, conn1.State); 
            }
            
            using (IDbCommand cmd = conn.CreateCommand())
            {
                //cmd.CommandText = "drop database \"dlTest\"";
                cmd.CommandText = $"drop schema \"{schemaName}\"";
                cmd.ExecuteNonQuery();
                cmd.CommandText = "use database " + testConfig.database;
                cmd.ExecuteNonQuery();
                cmd.CommandText = "use schema " + testConfig.schema;
                cmd.ExecuteNonQuery();
            }
            conn.Close();
        }

        [Test]
        [Ignore("TestConnectStringWithUserPwd, this will popup an internet browser for external login.")]
        public void TestConnectStringWithUserPwd()
        {
            using (var conn = new SnowflakeDbConnection())
            {
                conn.ConnectionString = String.Format("scheme={0};host={1};port={2};" +
            "account={3};role={4};db={5};schema={6};warehouse={7};user={8};password={9};authenticator={10};",
                    testConfig.protocol,
                    testConfig.host,
                    testConfig.port,
                    testConfig.account,
                    testConfig.role,
                    testConfig.database,
                    testConfig.schema,
                    testConfig.warehouse,
                    "",
                    "",
                    "externalbrowser");

                Assert.AreEqual(conn.State, ConnectionState.Closed);
                conn.Open();
                conn.Close();
                Assert.AreEqual(ConnectionState.Closed, conn.State);
            }
        }

        [Test]
        public void TestConnectViaSecureString()
        {
            String[] connEntries = ConnectionString.Split(';');
            String connectionStringWithoutPassword = "";
            using (var conn = new SnowflakeDbConnection())
            {
                var password = new System.Security.SecureString();
                foreach (String entry in connEntries)
                {
                    if (!entry.StartsWith("password="))
                    {
                        connectionStringWithoutPassword += entry;
                        connectionStringWithoutPassword += ';';
                    }
                    else
                    {
                        var pass = entry.Substring(9);
                        foreach (char c in pass)
                        {
                            password.AppendChar(c);
                        }
                    }
                }
                conn.ConnectionString = connectionStringWithoutPassword;
                conn.Password = password;
                conn.Open();

                Assert.AreEqual(testConfig.database.ToUpper(), conn.Database);
                Assert.AreEqual(conn.State, ConnectionState.Open);

                conn.Close();
            }
        }

        [Test]
        public void TestLoginTimeout()
        {
            using (IDbConnection conn = new MockSnowflakeDbConnection())
            {
                int timeoutSec = 5;
                string loginTimeOut5sec = String.Format(ConnectionString + "connection_timeout={0};maxHttpRetries=0",
                    timeoutSec);

                conn.ConnectionString = loginTimeOut5sec;

                Assert.AreEqual(conn.State, ConnectionState.Closed);
                Stopwatch stopwatch = Stopwatch.StartNew();
                try
                {
                    conn.Open();
                    Assert.Fail();
                }
                catch (AggregateException e)
                {
                    // Jitter can cause the request to reach max number of retries before reaching the timeout
                    Assert.IsTrue(e.InnerException is TaskCanceledException ||
                        SFError.REQUEST_TIMEOUT.GetAttribute<SFErrorAttr>().errorCode ==
                        ((SnowflakeDbException)e.InnerException).ErrorCode);
                }
                stopwatch.Stop();
                int delta = 15; // in case server time slower.

                // Should timeout before the defined timeout plus 1 (buffer time)
                Assert.LessOrEqual(stopwatch.ElapsedMilliseconds, (timeoutSec + 1) * 1000);
                // Should timeout after the defined timeout since retry count is infinite
                Assert.GreaterOrEqual(stopwatch.ElapsedMilliseconds, timeoutSec * 1000 - delta);

                Assert.AreEqual(timeoutSec, conn.ConnectionTimeout);
            }
        }

        [Test]
        public void TestLoginWithMaxRetryReached()
        {
            using (IDbConnection conn = new MockSnowflakeDbConnection())
            {
                string maxRetryConnStr = ConnectionString + "maxHttpRetries=5";

                conn.ConnectionString = maxRetryConnStr;

                Assert.AreEqual(conn.State, ConnectionState.Closed);
                Stopwatch stopwatch = Stopwatch.StartNew();
                try
                {
                    conn.Open();
                    Assert.Fail();
                }
                catch (Exception e)
                {
                    // Jitter can cause the request to reach max number of retries before reaching the timeout
                    Assert.IsTrue(e.InnerException is TaskCanceledException ||
                        SFError.REQUEST_TIMEOUT.GetAttribute<SFErrorAttr>().errorCode ==
                        ((SnowflakeDbException)e.InnerException).ErrorCode);
                }
                stopwatch.Stop();

                // retry 5 times with starting backoff of 1 second
                // but should not delay more than the max possible seconds after 5 retries
                // and should not take less time than the minimum possible seconds after 5 retries
                Assert.Less(stopwatch.ElapsedMilliseconds, 79 * 1000);
                Assert.GreaterOrEqual(stopwatch.ElapsedMilliseconds, 1 * 1000);
            }
        }

        [Test]
        public void TestLoginTimeoutWithRetryTimeoutLesserThanConnectionTimeout()
        {
            using (IDbConnection conn = new MockSnowflakeDbConnection())
            {
                int connectionTimeout = 600;
                int retryTimeout = 350;
                string loginTimeOut5sec = String.Format(ConnectionString + "connection_timeout={0};retry_timeout={1};maxHttpRetries=0",
                    connectionTimeout, retryTimeout);

                conn.ConnectionString = loginTimeOut5sec;

                Assert.AreEqual(conn.State, ConnectionState.Closed);
                Stopwatch stopwatch = Stopwatch.StartNew();
                try
                {
                    conn.Open();
                    Assert.Fail();
                }
                catch (AggregateException e)
                {
                    // Jitter can cause the request to reach max number of retries before reaching the timeout
                    Assert.IsTrue(e.InnerException is TaskCanceledException ||
                        SFError.REQUEST_TIMEOUT.GetAttribute<SFErrorAttr>().errorCode ==
                        ((SnowflakeDbException)e.InnerException).ErrorCode);
                }
                stopwatch.Stop();
                int delta = 10; // in case server time slower.

                // Should timeout before the defined timeout plus 1 (buffer time)
                Assert.LessOrEqual(stopwatch.ElapsedMilliseconds, (retryTimeout + 1) * 1000);
                // Should timeout after the defined timeout since retry count is infinite
                Assert.GreaterOrEqual(stopwatch.ElapsedMilliseconds, retryTimeout * 1000 - delta);

                Assert.AreEqual(retryTimeout, conn.ConnectionTimeout);
            }
        }

        [Test]
        [Ignore("Disable unstable test cases for now")]
        public void TestDefaultLoginTimeout()
        {
            using (IDbConnection conn = new MockSnowflakeDbConnection())
            {
                conn.ConnectionString = ConnectionString;

                // Default timeout is 300 sec
                Assert.AreEqual(SFSessionHttpClientProperties.s_retryTimeoutDefault, conn.ConnectionTimeout);

                Assert.AreEqual(conn.State, ConnectionState.Closed);
                Stopwatch stopwatch = Stopwatch.StartNew();
                try
                {                    
                    conn.Open();                    
                    Assert.Fail();
                }
                catch (AggregateException e)
                {
                    if (e.InnerException is SnowflakeDbException)
                    {
                        SnowflakeDbExceptionAssert.HasErrorCode(e.InnerException, SFError.REQUEST_TIMEOUT);

                        stopwatch.Stop();
                        int delta = 10; // in case server time slower.

                        // Should timeout after the default timeout (300 sec)
                        Assert.GreaterOrEqual(stopwatch.ElapsedMilliseconds, conn.ConnectionTimeout * 1000 - delta);
                        // But never more because there's no connection timeout remaining
                        Assert.LessOrEqual(stopwatch.ElapsedMilliseconds, (conn.ConnectionTimeout + 1) * 1000);
                    }
                }
            }
        }

        [Test]
        public void TestConnectionFailFastForNonRetried404OnLogin()
        {
            using (var conn = new SnowflakeDbConnection())
            {
                // Just a way to get a 404 on the login request and make sure there are no retry
                string invalidConnectionString = "host=google.com/404;"
                    + "connection_timeout=0;account=testFailFast;user=testFailFast;password=testFailFast;";

                conn.ConnectionString = invalidConnectionString;

                Assert.AreEqual(conn.State, ConnectionState.Closed);
                try
                {
                    conn.Open();
                    Assert.Fail();
                }
                catch (SnowflakeDbException e)
                {
                    SnowflakeDbExceptionAssert.HasHttpErrorCodeInExceptionChain(e, HttpStatusCode.NotFound);
                    SnowflakeDbExceptionAssert.HasMessageInExceptionChain(e, "404 (Not Found)");
                }
                catch (Exception unexpected)
                {
                    Assert.Fail($"Unexpected {unexpected.GetType()} exception occurred");
                }

                Assert.AreEqual(ConnectionState.Closed, conn.State);
            }
        }

        [Test]
        public void TestEnableLoginRetryOn404()
        {
            using (var conn = new SnowflakeDbConnection())
            {
                string invalidConnectionString = "host=google.com/404;"
                    + "connection_timeout=0;account=testFailFast;user=testFailFast;password=testFailFast;disableretry=true;forceretryon404=true";
                conn.ConnectionString = invalidConnectionString;

                Assert.AreEqual(conn.State, ConnectionState.Closed);
                try
                {
                    conn.Open();
                    Assert.Fail();
                }
                catch (SnowflakeDbException e)
                {
                    SnowflakeDbExceptionAssert.HasErrorCode(e, SFError.INTERNAL_ERROR);
                    SnowflakeDbExceptionAssert.HasHttpErrorCodeInExceptionChain(e, HttpStatusCode.NotFound);
                }
                catch (Exception unexpected)
                {
                    Assert.Fail($"Unexpected {unexpected.GetType()} exception occurred");
                }

                Assert.AreEqual(ConnectionState.Closed, conn.State);
            }
        }

        [Test]
        public void TestValidateDefaultParameters()
        {
            string connectionString = String.Format("scheme={0};host={1};port={2};" +
            "account={3};role={4};db={5};schema={6};warehouse={7};user={8};password={9};",
                    testConfig.protocol,
                    testConfig.host,
                    testConfig.port,
                    testConfig.account,
                    testConfig.role,
                    testConfig.database,
                    testConfig.schema,
                    "WAREHOUSE_NEVER_EXISTS",
                    testConfig.user,
                    testConfig.password);

            // By default should validate parameters
            using (IDbConnection conn = new SnowflakeDbConnection())
            {
                try
                {
                    conn.ConnectionString = connectionString;
                    conn.Open();
                    Assert.Fail();
                }
                catch (SnowflakeDbException e)
                {
                    Assert.AreEqual(390201, e.ErrorCode);
                }
            }

            // This should succeed
            using (IDbConnection conn = new SnowflakeDbConnection())
            {
                conn.ConnectionString = connectionString + ";VALIDATE_DEFAULT_PARAMETERS=false";
                conn.Open();
            }
        }

        [Test]
        public void TestInvalidConnectionString()
        {
            string[] invalidStrings = {
                // missing required connection property password
                "ACCOUNT=testaccount;user=testuser",
                // invalid account value
                "ACCOUNT=A=C;USER=testuser;password=123;key",
                "complete_invalid_string",
            };

            int[] expectedErrorCode = { 270006, 270008, 270008 };

            using (IDbConnection conn = new SnowflakeDbConnection())
            {
                for (int i = 0; i < invalidStrings.Length; i++)
                {
                    try
                    {
                        conn.ConnectionString = invalidStrings[i];
                        conn.Open();
                        Assert.Fail();
                    }
                    catch (SnowflakeDbException e)
                    {
                        Assert.AreEqual(expectedErrorCode[i], e.ErrorCode);
                    }
                }
            }
        }

        [Test]
        public void TestUnknownConnectionProperty()
        {
            using (IDbConnection conn = new SnowflakeDbConnection())
            {
                // invalid propety will be ignored.
                conn.ConnectionString = ConnectionString + ";invalidProperty=invalidvalue;";

                conn.Open();
                Assert.AreEqual(conn.State, ConnectionState.Open);
                conn.Close();
            }
        }

        [Test]
        [IgnoreOnEnvIs("snowflake_cloud_env",
                       new string[] { "AZURE", "GCP" })]
        public void TestSwitchDb()
        {
            using (IDbConnection conn = new SnowflakeDbConnection())
            {
                conn.ConnectionString = ConnectionString;

                Assert.AreEqual(conn.State, ConnectionState.Closed);

                conn.Open();

                Assert.AreEqual(testConfig.database.ToUpper(), conn.Database);
                Assert.AreEqual(conn.State, ConnectionState.Open);

                if (RuntimeInformation.IsOSPlatform(OSPlatform.Windows))
                {
                    conn.ChangeDatabase("SNOWFLAKE_SAMPLE_DATA");
                    Assert.AreEqual("SNOWFLAKE_SAMPLE_DATA", conn.Database);
                }

                conn.ChangeDatabase(testConfig.database);
                conn.Close();
            }

        }

        [Test]
        public void TestConnectWithoutHost()
        {
            using (IDbConnection conn = new SnowflakeDbConnection())
            {
                string connStrFmt = "account={0};user={1};password={2}";
                conn.ConnectionString = string.Format(connStrFmt, testConfig.account,
                    testConfig.user, testConfig.password);
                // Check that connection succeeds if host is not specified in test configs, i.e. default should work.
                if (string.IsNullOrEmpty(testConfig.host))
                {
                    conn.Open();
                    Assert.AreEqual(conn.State, ConnectionState.Open);
                    conn.Close();
                }
            }
        }

        [Test]
        public void TestConnectWithDifferentRole()
        {
            using (IDbConnection conn = new SnowflakeDbConnection())
            {
                var host = testConfig.host;
                if (string.IsNullOrEmpty(host))
                {
                    host = $"{testConfig.account}.snowflakecomputing.com";
                }

                string connStrFmt = "scheme={0};host={1};port={2};" +
                    "user={3};password={4};account={5};role=public;db=snowflake_sample_data;schema=information_schema;warehouse=WH_NOT_EXISTED;validate_default_parameters=false";

                conn.ConnectionString = string.Format(
                    connStrFmt,
                    testConfig.protocol,
                    testConfig.host,
                    testConfig.port,
                    testConfig.user,
                    testConfig.password,
                    testConfig.account
                    );
                conn.Open();
                Assert.AreEqual(conn.State, ConnectionState.Open);

                using (IDbCommand command = conn.CreateCommand())
                {
                    command.CommandText = "select current_role()";
                    Assert.AreEqual(command.ExecuteScalar().ToString(), "PUBLIC");

                    command.CommandText = "select current_database()";
                    CollectionAssert.Contains(new[] { "SNOWFLAKE_SAMPLE_DATA", "" }, command.ExecuteScalar().ToString());

                    command.CommandText = "select current_schema()";
                    CollectionAssert.Contains(new[] { "INFORMATION_SCHEMA", "" }, command.ExecuteScalar().ToString());

                    command.CommandText = "select current_warehouse()";
                    // Command will return empty string if the hardcoded warehouse does not exist.
                    Assert.AreEqual("", command.ExecuteScalar().ToString());
                }
                conn.Close();
            }
        }

        // Test that when a connection is disposed, a close would send out and unfinished transaction would be roll back.
        [Test]
        public void TestConnectionDispose()
        {
            using (IDbConnection conn = new SnowflakeDbConnection(ConnectionString))
            {
                conn.Open();
                CreateOrReplaceTable(conn, TableName, new []{"c INT"});
                var t1 = conn.BeginTransaction();
                var t1c1 = conn.CreateCommand();
                t1c1.Transaction = t1;
                t1c1.CommandText = $"insert into {TableName} values (1)";
                t1c1.ExecuteNonQuery();
            }

            using (IDbConnection conn = new SnowflakeDbConnection())
            {
                // Previous connection would be disposed and 
                // uncommitted txn would rollback at this point
                conn.ConnectionString = ConnectionString;
                conn.Open();
                IDbCommand command = conn.CreateCommand();
                command.CommandText = $"SELECT * FROM {TableName}";
                IDataReader reader = command.ExecuteReader();
                Assert.IsFalse(reader.Read());
            }
        }

        [Test]
        public void TestUnknownAuthenticator()
        {
            string[] wrongAuthenticators = new string[]
            {
                "http://snowflakecomputing.okta.com",
                "https://snowflake.com",
                "unknown",
            };

            foreach (string wrongAuthenticator in wrongAuthenticators)
            {
                try
                {
                    IDbConnection conn = new SnowflakeDbConnection();
                    conn.ConnectionString = "scheme=http;host=test;port=8080;user=test;password=test;account=test;authenticator=" + wrongAuthenticator;
                    conn.Open();
                    Assert.Fail("Authentication of {0} should fail", wrongAuthenticator);
                }
                catch (SnowflakeDbException e)
                {
                    SnowflakeDbExceptionAssert.HasErrorCode(e, SFError.UNKNOWN_AUTHENTICATOR);
                }

            }
        }

        [Test]
        [Ignore("This test requires manual setup and therefore cannot be run in CI")]
        public void TestOktaConnection()
        {
            using (var conn = new SnowflakeDbConnection())
            {
                conn.ConnectionString
                    = ConnectionStringWithoutAuth
                    + String.Format(
                        ";authenticator={0};user={1};password={2};",
                        testConfig.oktaUrl,
                        testConfig.oktaUser,
                        testConfig.oktaPassword);
                conn.Open();
                Assert.AreEqual(ConnectionState.Open, conn.State);
            }
        }

        [Test]
        public void TestOktaConnectionUntilMaxTimeout()
        {
            var expectedMaxRetryCount = 15;
            var expectedMaxConnectionTimeout = 450;
            var oktaUrl = "https://test.okta.com";
            var mockRestRequester = new MockOktaRestRequester()
            {
                TokenUrl = $"{oktaUrl}/api/v1/sessions?additionalFields=cookieToken",
                SSOUrl = $"{oktaUrl}/app/testaccount/sso/saml",
                ResponseContent = new StringContent("<form=error}"),
                MaxRetryCount = expectedMaxRetryCount,
                MaxRetryTimeout = expectedMaxConnectionTimeout
            };
            using (DbConnection conn = new MockSnowflakeDbConnection(mockRestRequester))
            {
                try
                {
                    conn.ConnectionString
                        = ConnectionStringWithoutAuth
                        + String.Format(
                            ";authenticator={0};user=test;password=test;MAXHTTPRETRIES={1};RETRY_TIMEOUT={2};",
                            oktaUrl,
                            expectedMaxRetryCount,
                            expectedMaxConnectionTimeout);
                    conn.Open();
                    Assert.Fail();
                }
                catch (Exception e)
                {
                    Assert.IsInstanceOf<SnowflakeDbException>(e);
                    SnowflakeDbExceptionAssert.HasErrorCode(e, SFError.INTERNAL_ERROR);
                    Assert.IsTrue(e.Message.Contains(
                        $"The retry count has reached its limit of {expectedMaxRetryCount} and " +
                        $"the timeout elapsed has reached its limit of {expectedMaxConnectionTimeout} " +
                        "while trying to authenticate through Okta"));
                }
            }
        }

        [Test]
        [Ignore("This test requires manual setup and therefore cannot be run in CI")]
        public void TestOkta2ConnectionsFollowingEachOther()
        {
            // This test is here because Cookies were messing up with sequential Okta connections
            using (var conn = new SnowflakeDbConnection())
            {
                conn.ConnectionString
                    = ConnectionStringWithoutAuth
                    + String.Format(
                        ";authenticator={0};user={1};password={2};",
                        testConfig.oktaUrl,
                        testConfig.oktaUser,
                        testConfig.oktaPassword);
                conn.Open();
                Assert.AreEqual(ConnectionState.Open, conn.State);
            }


            using (var conn = new SnowflakeDbConnection())
            {
                conn.ConnectionString
                    = ConnectionStringWithoutAuth
                    + String.Format(
                        ";authenticator={0};user={1};password={2};",
                        testConfig.oktaUrl,
                        testConfig.oktaUser,
                        testConfig.oktaPassword);
                conn.Open();
                Assert.AreEqual(ConnectionState.Open, conn.State);
            }
        }

        [Test]
        [Ignore("This test requires manual interaction and therefore cannot be run in CI")]
        public void TestSSOConnectionWithUser()
        {
            // Use external browser to log in using proper password for qa@snowflakecomputing.com
            using (IDbConnection conn = new SnowflakeDbConnection())
            {
                conn.ConnectionString
                    = ConnectionStringWithoutAuth
                    + ";authenticator=externalbrowser;user=qa@snowflakecomputing.com";
                conn.Open();
                Assert.AreEqual(ConnectionState.Open, conn.State);
                using (IDbCommand command = conn.CreateCommand())
                {
                    command.CommandText = "SELECT CURRENT_USER()";
                    Assert.AreEqual("QA", command.ExecuteScalar().ToString());
                }
            }
        }

        [Test]
        [Ignore("This test requires manual interaction and therefore cannot be run in CI")]
        public void TestSSOConnectionWithUserAsync()
        {
            // Use external browser to log in using proper password for qa@snowflakecomputing.com
            using (SnowflakeDbConnection conn = new SnowflakeDbConnection())
            {
                conn.ConnectionString
                    = ConnectionStringWithoutAuth
                      + ";authenticator=externalbrowser;user=qa@snowflakecomputing.com";

                Task connectTask = conn.OpenAsync(CancellationToken.None);
                connectTask.Wait();
                Assert.AreEqual(ConnectionState.Open, conn.State);
                using (DbCommand command = conn.CreateCommand())
                {
                    command.CommandText = "SELECT CURRENT_USER()";
                    Task<object> task = command.ExecuteScalarAsync(CancellationToken.None);
                    task.Wait(CancellationToken.None);
                    Assert.AreEqual("QA", task.Result);
                }
            }
        }
        
        [Test]
        [Ignore("This test requires manual interaction and therefore cannot be run in CI")]
        public void TestSSOConnectionWithUserAndDisableConsoleLogin()
        {
            // Use external browser to log in using proper password for qa@snowflakecomputing.com
            using (IDbConnection conn = new SnowflakeDbConnection())
            {
                conn.ConnectionString
                    = ConnectionStringWithoutAuth
                    + ";authenticator=externalbrowser;user=qa@snowflakecomputing.com;disable_console_login=false;";
                conn.Open();
                Assert.AreEqual(ConnectionState.Open, conn.State);
                using (IDbCommand command = conn.CreateCommand())
                {
                    command.CommandText = "SELECT CURRENT_USER()";
                    Assert.AreEqual("QA", command.ExecuteScalar().ToString());
                }
            }
        }

        [Test]
        [Ignore("This test requires manual interaction and therefore cannot be run in CI")]
        public void TestSSOConnectionWithUserAsyncAndDisableConsoleLogin()
        {
            // Use external browser to log in using proper password for qa@snowflakecomputing.com
            using (SnowflakeDbConnection conn = new SnowflakeDbConnection())
            {
                conn.ConnectionString
                    = ConnectionStringWithoutAuth
                      + ";authenticator=externalbrowser;user=qa@snowflakecomputing.com;disable_console_login=false;";

                Task connectTask = conn.OpenAsync(CancellationToken.None);
                connectTask.Wait();
                Assert.AreEqual(ConnectionState.Open, conn.State);
                using (DbCommand command = conn.CreateCommand())
                {
                    command.CommandText = "SELECT CURRENT_USER()";
                    Task<object> task = command.ExecuteScalarAsync(CancellationToken.None);
                    task.Wait(CancellationToken.None);
                    Assert.AreEqual("QA", task.Result);
                }
            }
        }

        [Test]
        [Ignore("This test requires manual interaction and therefore cannot be run in CI")]
        public void TestSSOConnectionTimeoutAfter10s()
        {
            // Do not log in by external browser - timeout after 10s should happen 
            int waitSeconds = 10;
            Stopwatch stopwatch = Stopwatch.StartNew();
            Assert.Throws<SnowflakeDbException>(() =>
                {
                    using (IDbConnection conn = new SnowflakeDbConnection())
                    {
                        conn.ConnectionString
                            = ConnectionStringWithoutAuth
                              + $";authenticator=externalbrowser;user=qa@snowflakecomputing.com;BROWSER_RESPONSE_TIMEOUT={waitSeconds}";
                        conn.Open();
                        Assert.AreEqual(ConnectionState.Open, conn.State);
                        using (IDbCommand command = conn.CreateCommand())
                        {
                            command.CommandText = "SELECT CURRENT_USER()";
                            Assert.AreEqual("QA", command.ExecuteScalar().ToString());
                        }
                    }
                }
            );
            stopwatch.Stop();

            // timeout after specified number of seconds
            Assert.GreaterOrEqual(stopwatch.ElapsedMilliseconds, waitSeconds * 1000);
            // and not later than 5s after expected time 
            Assert.LessOrEqual(stopwatch.ElapsedMilliseconds, (waitSeconds + 5) * 1000);
        }

        [Test]
        [Ignore("This test requires manual interaction and therefore cannot be run in CI")]
        public void TestSSOConnectionWithTokenCaching()
        {
            using (IDbConnection conn = new SnowflakeDbConnection())
            {
                conn.ConnectionString
                    = ConnectionStringWithoutAuth
                        + ";authenticator=externalbrowser;user=qa@snowflakecomputing.com;allow_sso_token_caching=true;";

                // Authenticate to retrieve and store the token if doesn't exist or invalid
                conn.Open();
                Assert.AreEqual(ConnectionState.Open, conn.State);

                conn.Close();
                Assert.AreEqual(ConnectionState.Closed, conn.State);

                // Authenticate using the token
                conn.Open();
                Assert.AreEqual(ConnectionState.Open, conn.State);
            }
        }

        [Test]
        [Ignore("This test requires manual interaction and therefore cannot be run in CI")]
        public void TestSSOConnectionWithInvalidCachedToken()
        {
            using (IDbConnection conn = new SnowflakeDbConnection())
            {
                conn.ConnectionString
                    = ConnectionStringWithoutAuth
                        + ";authenticator=externalbrowser;user=qa@snowflakecomputing.com;allow_sso_token_caching=true;";

                var key = SnowflakeCredentialManagerFactory.BuildCredentialKey(testConfig.host, testConfig.user, TokenType.IdToken.ToString());
                var credentialManager = SnowflakeCredentialManagerInMemoryImpl.Instance;
                credentialManager.SaveCredentials(key, "wrongToken");

                SnowflakeCredentialManagerFactory.SetCredentialManager(credentialManager);

                conn.Open();
                Assert.AreEqual(ConnectionState.Open, conn.State);

                SnowflakeCredentialManagerFactory.UseDefaultCredentialManager();
            }
        }

        [Test]
        [Ignore("This test requires manual interaction and therefore cannot be run in CI")]
        public void TestSSOConnectionWithWrongUser()
        {
            try
            {
                using (IDbConnection conn = new SnowflakeDbConnection())
                {
                    conn.ConnectionString
                        = ConnectionStringWithoutAuth
                        + ";authenticator=externalbrowser;user=wrong@snowflakecomputing.com";
                    conn.Open();
                    Assert.Fail();
                }
            }
            catch (SnowflakeDbException e)
            {
                Assert.AreEqual(390191, e.ErrorCode);
            }
        }

        [Test]
        [Ignore("Ignore this test until configuration is setup for CI integration. Can be run manually.")]
        public void TestJwtUnencryptedPemFileConnection()
        {
            using (var conn = new SnowflakeDbConnection())
            {
                conn.ConnectionString
                    = ConnectionStringWithoutAuth
                    + String.Format(
                        ";authenticator=snowflake_jwt;user={0};private_key_file={1}",
                        testConfig.jwtAuthUser,
                        testConfig.pemFilePath);
                conn.Open();
                Assert.AreEqual(ConnectionState.Open, conn.State);
            }
        }

        [Test]
        [Ignore("Ignore this test until configuration is setup for CI integration. Can be run manually.")]
        public void TestJwtUnencryptedP8FileConnection()
        {
            using (var conn = new SnowflakeDbConnection())
            {
                conn.ConnectionString
                    = ConnectionStringWithoutAuth
                    + String.Format(
                        ";authenticator=snowflake_jwt;user={0};private_key_file={1}",
                        testConfig.jwtAuthUser,
                        testConfig.p8FilePath);
                conn.Open();
                Assert.AreEqual(ConnectionState.Open, conn.State);
            }
        }

        [Test]
        [Ignore("Ignore this test until configuration is setup for CI integration. Can be run manually.")]
        public void TestJwtEncryptedPkFileConnection()
        {
            using (var conn = new SnowflakeDbConnection())
            {
                conn.ConnectionString
                    = ConnectionStringWithoutAuth
                    + String.Format(
                        ";authenticator=snowflake_jwt;user={0};private_key_file={1};private_key_pwd={2}",
                        testConfig.jwtAuthUser,
                        testConfig.pwdProtectedPrivateKeyFilePath,
                        testConfig.privateKeyFilePwd);
                conn.Open();
                Assert.AreEqual(ConnectionState.Open, conn.State);
            }
        }

        [Test]
        [Ignore("Ignore this test until configuration is setup for CI integration. Can be run manually.")]
        public void TestJwtUnencryptedPkConnection()
        {
            using (var conn = new SnowflakeDbConnection())
            {
                conn.ConnectionString
                    = ConnectionStringWithoutAuth
                    + String.Format(
                        ";authenticator=snowflake_jwt;user={0};private_key={1}",
                        testConfig.jwtAuthUser,
                        testConfig.privateKey);
                conn.Open();
                Assert.AreEqual(ConnectionState.Open, conn.State);
            }
        }

        [Test]
        [Ignore("Ignore this test until configuration is setup for CI integration. Can be run manually.")]
        public void TestJwtEncryptedPkConnection()
        {
            using (var conn = new SnowflakeDbConnection())
            {
                conn.ConnectionString
                    = ConnectionStringWithoutAuth
                    + String.Format(
                        ";authenticator=snowflake_jwt;user={0};private_key={1};private_key_pwd={2}",
                        testConfig.jwtAuthUser,
                        testConfig.pwdProtectedPrivateKey,
                        testConfig.privateKeyFilePwd);
                conn.Open();
                Assert.AreEqual(ConnectionState.Open, conn.State);
            }
        }

        [Test]
        [Ignore("Ignore this test until configuration is setup for CI integration. Can be run manually.")]
        public void TestJwtMissingConnectionSettingConnection()
        {
            try
            {
                using (var conn = new SnowflakeDbConnection())
                {
                    conn.ConnectionString
                        = ConnectionStringWithoutAuth
                        + String.Format(
                            ";authenticator=snowflake_jwt;user={0};private_key_pwd={1}",
                            testConfig.jwtAuthUser,
                            testConfig.privateKeyFilePwd);
                    conn.Open();
                    Assert.Fail();
                }
            }
            catch (SnowflakeDbException e)
            {
                // Missing PRIVATE_KEY_FILE connection setting required for 
                // authenticator =snowflake_jwt
                Assert.AreEqual(270008, e.ErrorCode);
            }
        }

        [Test]
        [Ignore("Ignore this test until configuration is setup for CI integration. Can be run manually.")]
        public void TestJwtEncryptedPkFileInvalidPwdConnection()
        {
            try
            {
                using (var conn = new SnowflakeDbConnection())
                {
                    conn.ConnectionString
                        = ConnectionStringWithoutAuth
                        + String.Format(
                            ";authenticator=snowflake_jwt;user={0};private_key_file={1};private_key_pwd=Invalid",
                            testConfig.jwtAuthUser,
                            testConfig.pwdProtectedPrivateKeyFilePath);
                    conn.Open();
                    Assert.Fail();
                }
            }
            catch (SnowflakeDbException e)
            {
                // Invalid password for decrypting the private key
                Assert.AreEqual(270052, e.ErrorCode);
            }
        }

        [Test]
        [Ignore("Ignore this test until configuration is setup for CI integration. Can be run manually.")]
        public void TestJwtEncryptedPkFileNoPwdConnection()
        {
            try
            {
                using (var conn = new SnowflakeDbConnection())
                {
                    conn.ConnectionString
                        = ConnectionStringWithoutAuth
                        + String.Format(
                            ";authenticator=snowflake_jwt;user={0};private_key_file={1}",
                            testConfig.jwtAuthUser,
                            testConfig.pwdProtectedPrivateKeyFilePath);
                    conn.Open();
                    Assert.Fail();
                }
            }
            catch (SnowflakeDbException e)
            {
                // Invalid password (none provided) for decrypting the private key
                Assert.AreEqual(270052, e.ErrorCode);
            }
        }

        [Test]
        [Ignore("Ignore this test until configuration is setup for CI integration. Can be run manually.")]
        public void TestJwtConnectionWithWrongUser()
        {
            try
            {
                using (var conn = new SnowflakeDbConnection())
                {
                    conn.ConnectionString
                        = ConnectionStringWithoutAuth
                        + String.Format(
                            ";authenticator=snowflake_jwt;user={0};private_key_file={1}",
                            "WrongUser",
                            testConfig.pemFilePath);
                    conn.Open();
                    Assert.Fail();
                }
            }
            catch (SnowflakeDbException e)
            {
                // Jwt token is invalid
                Assert.AreEqual(390144, e.ErrorCode);
            }
        }

        [Test]
        [Ignore("Ignore this test until configuration is setup for CI integration. Can be run manually.")]
        public void TestJwtEncryptedPkConnectionWithWrongUser()
        {
            try
            {
                using (var conn = new SnowflakeDbConnection())
                {
                    conn.ConnectionString
                        = ConnectionStringWithoutAuth
                        + String.Format(
                            ";authenticator=snowflake_jwt;user={0};private_key_file={1};private_key_pwd={2}",
                            "WrongUser",
                            testConfig.pwdProtectedPrivateKeyFilePath,
                            testConfig.privateKeyFilePwd);
                    conn.Open();
                    Assert.Fail();
                }
            }
            catch (SnowflakeDbException e)
            {
                // Jwt token is invalid
                Assert.AreEqual(390144, e.ErrorCode);
            }
        }


        [Test]
        [Ignore("Ignore this test until configuration is setup for CI integration. Can be run manually.")]
        public void TestValidOAuthConnection()
        {
            using (var conn = new SnowflakeDbConnection())
            {
                conn.ConnectionString
                    = ConnectionStringWithoutAuth
                    + String.Format(
                        ";authenticator=oauth;token={0}",
                        testConfig.oauthToken);
                conn.Open();
                Assert.AreEqual(ConnectionState.Open, conn.State);
            }
        }

        [Test]
        public void TestInValidOAuthTokenConnection()
        {
            try
            {
                using (var conn = new SnowflakeDbConnection())
                {
                    conn.ConnectionString
                        = ConnectionStringWithoutAuth
                        + ";authenticator=oauth;token=notAValidOAuthToken";
                    conn.Open();
                    Assert.AreEqual(ConnectionState.Open, conn.State);
                    Assert.Fail();
                }
            }
            catch (SnowflakeDbException e)
            {
                // Invalid OAuth access token
                Assert.AreEqual(390303, e.ErrorCode);
            }
        }

        [Test]
        [Ignore("Ignore this test until configuration is setup for CI integration. Can be run manually.")]
        public void TestValidOAuthExpiredTokenConnection()
        {
            try
            {
                using (var conn = new SnowflakeDbConnection())
                {
                    conn.ConnectionString
                   = ConnectionStringWithoutAuth
                   + String.Format(
                       ";authenticator=oauth;token={0}",
                       testConfig.expOauthToken);
                    conn.Open();
                    Assert.Fail();
                }
            }
            catch (SnowflakeDbException e)
            {
                Console.Write(e);
                // Token is expired
                Assert.AreEqual(390318, e.ErrorCode);
            }
        }

        [Test]
        [Ignore("Ignore this test until configuration is setup for CI integration. Can be run manually.")]
        public void TestCorrectProxySettingFromConnectionString()
        {
            using (var conn = new SnowflakeDbConnection())
            {
                conn.ConnectionString
                = ConnectionString
                + String.Format(
                    ";useProxy=true;proxyHost={0};proxyPort={1}",
                    testConfig.proxyHost,
                    testConfig.proxyPort);

                conn.Open();
            }
        }

        [Test]
        [Ignore("Ignore this test until configuration is setup for CI integration. Can be run manually.")]
        public void TestCorrectProxyWithCredsSettingFromConnectionString()
        {
            using (var conn = new SnowflakeDbConnection())
            {
                conn.ConnectionString
                = ConnectionString
                + String.Format(
                    ";useProxy=true;proxyHost={0};proxyPort={1};proxyUser={2};proxyPassword={3}",
                    testConfig.authProxyHost,
                    testConfig.authProxyPort,
                    testConfig.authProxyUser,
                    testConfig.authProxyPwd);

                conn.Open();
            }
        }

        [Test]
        [Ignore("Ignore this test until configuration is setup for CI integration. Can be run manually.")]
        public void TestCorrectProxySettingWithByPassListFromConnectionString()
        {
            using (var conn = new SnowflakeDbConnection())
            {
                conn.ConnectionString
                = ConnectionString
                + String.Format(
                    ";useProxy=true;proxyHost={0};proxyPort={1};proxyUser={2};proxyPassword={3};nonProxyHosts={4}",
                    testConfig.authProxyHost,
                    testConfig.authProxyPort,
                    testConfig.authProxyUser,
                    testConfig.authProxyPwd,
                    "*.foo.com %7C" + testConfig.host + "|localhost");

                conn.Open();
            }
        }

        [Test]
        [Ignore("Ignore this test until configuration is setup for CI integration. Can be run manually.")]
        public void TestMultipleConnectionWithDifferentHttpHandlerSettings()
        {
            // Authenticated proxy
            using (var conn1 = new SnowflakeDbConnection())
            {
                conn1.ConnectionString = ConnectionString
                    + String.Format(
                        ";useProxy=true;proxyHost={0};proxyPort={1};proxyUser={2};proxyPassword={3}",
                        testConfig.authProxyHost,
                        testConfig.authProxyPort,
                        testConfig.authProxyUser,
                        testConfig.authProxyPwd);
                conn1.Open();
            }

            // No proxy
            using (var conn2 = new SnowflakeDbConnection())
            {
                conn2.ConnectionString = ConnectionString;
                conn2.Open();
            }

            // Non authenticated proxy
            using (var conn3 = new SnowflakeDbConnection())
            {
                conn3.ConnectionString = ConnectionString
                + String.Format(
                    ";useProxy=true;proxyHost={0};proxyPort={1}",
                    testConfig.proxyHost,
                    testConfig.proxyPort);
                conn3.Open();
            }

            // Invalid proxy
            using (var conn4 = new SnowflakeDbConnection())
            {
                conn4.ConnectionString =
                    ConnectionString + "connection_timeout=20;useProxy=true;proxyHost=Invalid;proxyPort=8080;INSECUREMODE=true";
                try
                {
                    conn4.Open();
                    Assert.Fail();
                }
                catch
                {
                    // Expected
                }
            }

            // Another authenticated proxy connection, same proxy but insecure mode is true
			// Will use a different httpclient
            using (var conn5 = new SnowflakeDbConnection())
            {
                conn5.ConnectionString = ConnectionString
                    + String.Format(
                        ";useProxy=true;proxyHost={0};proxyPort={1};proxyUser={2};proxyPassword={3};INSECUREMODE=true",
                        testConfig.authProxyHost,
                        testConfig.authProxyPort,
                        testConfig.authProxyUser,
                        testConfig.authProxyPwd);
                conn5.Open();
            }

            // No proxy again, but insecure mode is true
			// Will use a different httpclient
            using (var conn6 = new SnowflakeDbConnection())
            {

                conn6.ConnectionString = ConnectionString + ";INSECUREMODE=true";
                conn6.Open();
            }

            // Another authenticated proxy, but this will create a new httpclient because there is
            // a bypass list
            using (var conn7 = new SnowflakeDbConnection())
            {
                conn7.ConnectionString
              = ConnectionString
              + String.Format(
                  ";useProxy=true;proxyHost={0};proxyPort={1};proxyUser={2};proxyPassword={3};nonProxyHosts={4}",
                  testConfig.authProxyHost,
                  testConfig.authProxyPort,
                  testConfig.authProxyUser,
                  testConfig.authProxyPwd,
                  "*.foo.com %7C" + testConfig.host + "|localhost");

                conn7.Open();
            }

            // No proxy again, insecure mode is false
            // Should use same httpclient than conn2
            using (var conn8 = new SnowflakeDbConnection())
            {
                conn8.ConnectionString = ConnectionString + ";INSECUREMODE=false";
                conn8.Open();
            }

            // Another authenticated proxy with bypasslist, but this will create a new httpclient because 
            // InsecureMode=true
            using (var conn9 = new SnowflakeDbConnection())
            {
                conn9.ConnectionString
              = ConnectionString
              + String.Format(
                  ";useProxy=true;proxyHost={0};proxyPort={1};proxyUser={2};proxyPassword={3};nonProxyHosts={4};INSECUREMODE=true",
                  testConfig.authProxyHost,
                  testConfig.authProxyPort,
                  testConfig.authProxyUser,
                  testConfig.authProxyPwd,
                  "*.foo.com %7C" + testConfig.host + "|localhost");

                conn9.Open();
            }

            // Another authenticated proxy with bypasslist
            // Should use same httpclient than conn7
            using (var conn10 = new SnowflakeDbConnection())
            {
                conn10.ConnectionString
              = ConnectionString
              + String.Format(
                  ";useProxy=true;proxyHost={0};proxyPort={1};proxyUser={2};proxyPassword={3};nonProxyHosts={4}",
                  testConfig.authProxyHost,
                  testConfig.authProxyPort,
                  testConfig.authProxyUser,
                  testConfig.authProxyPwd,
                  "*.foo.com %7C" + testConfig.host + "|localhost");

                conn10.Open();
            }

            // No proxy, but insecuremode=true
            // Should use same httpclient than conn6
            using (var conn11 = new SnowflakeDbConnection())
            {
                conn11.ConnectionString = ConnectionString+";INSECUREMODE=true";
                conn11.Open();
            }
        }

        [Test]
        public void TestInvalidProxySettingFromConnectionString()
        {
            using (var conn = new SnowflakeDbConnection())
            {

                conn.ConnectionString =
                    ConnectionString + "connection_timeout=5;useProxy=true;proxyHost=Invalid;proxyPort=8080";
                try
                {
                    conn.Open();
                    Assert.Fail();
                }
                catch (SnowflakeDbException e)
                {
                    // Expected
                    s_logger.Debug("Failed opening connection ", e);
                    Assert.AreEqual(270001, e.ErrorCode); //Internal error
                    AssertIsConnectionFailure(e);
                }
            }
        }

        [Test]
        [TestCase("*")]
        [TestCase("*{0}*")]
        [TestCase("^*{0}*")]
        [TestCase("*{0}*$")]
        [TestCase("^*{0}*$")]
        [TestCase("^nonmatch*{0}$|*")]
        [TestCase("*a*", "a")]
        [TestCase("*la*", "la")]
        public void TestNonProxyHostShouldBypassProxyServer(string regexHost, string proxyHost = "proxyserverhost")
        {
            using (var conn = new SnowflakeDbConnection())
            {
                // Arrange
                var host = ResolveHost();
                var nonProxyHosts = string.Format(regexHost, $"{host}");
                conn.ConnectionString =
                    $"{ConnectionString}USEPROXY=true;PROXYHOST={proxyHost};NONPROXYHOSTS={nonProxyHosts};PROXYPORT=3128;";
                
                // Act
                conn.Open();
                
                // Assert
                // The connection would fail to open if the web proxy would be used because the proxy is configured to a non-existent host.
                Assert.AreEqual(ConnectionState.Open, conn.State);
            }
        }

        [Test]
        [TestCase("invalid{0}")]
        [TestCase("*invalid{0}*")]
        [TestCase("^invalid{0}$")]
        [TestCase("*a.b")]
        [TestCase("a", "a")]
        [TestCase("la", "la")]
        public void TestNonProxyHostShouldNotBypassProxyServer(string regexHost, string proxyHost = "proxyserverhost")
        {
            using (var conn = new SnowflakeDbConnection())
            {
                // Arrange
                var nonProxyHosts = string.Format(regexHost, $"{testConfig.host}");
                conn.ConnectionString =
                    $"{ConnectionString}connection_timeout=5;USEPROXY=true;PROXYHOST={proxyHost};NONPROXYHOSTS={nonProxyHosts};PROXYPORT=3128;";
                
                // Act/Assert
                // The connection would fail to open if the web proxy would be used because the proxy is configured to a non-existent host.
                var exception = Assert.Throws<SnowflakeDbException>(() => conn.Open());
                
                // Assert
                Assert.AreEqual(270001, exception.ErrorCode);
                AssertIsConnectionFailure(exception);
            }
        }

        [Test]
        public void TestUseProxyFalseWithInvalidProxyConnectionString()
        {
            using (var conn = new SnowflakeDbConnection())
            {
                conn.ConnectionString =
                    ConnectionString + ";useProxy=false;proxyHost=Invalid;proxyPort=8080";
                conn.Open();
                // Because useProxy=false, the proxy settings are ignored
            }
        }

        [Test]
        public void TestInvalidProxySettingWithByPassListFromConnectionString()
        {
            using (var conn = new SnowflakeDbConnection())
            {
                conn.ConnectionString
                = ConnectionString
                + String.Format(
                    ";useProxy=true;proxyHost=Invalid;proxyPort=8080;nonProxyHosts={0}",
                    $"*.foo.com %7C{testConfig.account}.snowflakecomputing.com|*{testConfig.host}*");
                conn.Open();
                // Because testConfig.host is in the bypass list, the proxy should not be used
            }
        }

        [Test]
        [Ignore("Ignore this test until configuration is setup for CI integration. Can be run manually.")]
        public void testMulitpleConnectionInParallel()
        {
            string baseConnectionString = ConnectionString + $";CONNECTION_TIMEOUT=30;";
            string authenticatedProxy = String.Format("useProxy =true;proxyHost={0};proxyPort={1};proxyUser={2};proxyPassword={3};",
                  testConfig.authProxyHost,
                  testConfig.authProxyPort,
                  testConfig.authProxyUser,
                  testConfig.authProxyPwd);
            string byPassList = "nonProxyHosts=*.foo.com %7C" + testConfig.host + "|localhost;";
            string insecureModeTrue = "INSECUREMODE=true;";
            string insecureModeFalse = "INSECUREMODE=false;";

            string[] connectionStrings = {
                baseConnectionString,
                baseConnectionString + insecureModeFalse ,
                baseConnectionString + insecureModeTrue,
                baseConnectionString + authenticatedProxy,
                baseConnectionString + authenticatedProxy + insecureModeFalse,
                baseConnectionString + authenticatedProxy + insecureModeTrue,
                baseConnectionString + authenticatedProxy + byPassList,
                baseConnectionString + authenticatedProxy + byPassList + insecureModeFalse,
                baseConnectionString + authenticatedProxy + byPassList + insecureModeTrue};

            bool failed = false;

           Task[] tasks = new Task[450];
            for (int i = 0; i < 450; i++)
            {
                string connString = connectionStrings[i % (connectionStrings.Length)];
                tasks[i] = Task.Run(() =>
                {
                    using (IDbConnection conn = new SnowflakeDbConnection())
                    {
                        conn.ConnectionString = connString;
                        Console.WriteLine($"{conn.ConnectionString}");
                        try
                        {
                            conn.Open();
                        }
                        catch (Exception e)
                        {
                            Console.WriteLine(e);
                            Console.WriteLine("--------------------------");
                            Console.WriteLine(e.InnerException);
                            failed = true;
                        }

                        using (IDbCommand command = conn.CreateCommand())
                        {
                            try
                            {
                                command.CommandText = "SELECT 1";
                                command.ExecuteScalar();
                            }
                            catch (Exception e)
                            {
                                Console.WriteLine("ExecuteScalar error");
                                Console.WriteLine(e);
                                failed = true;
                            }
                        }
                    }
                });
            }
            try
            {
                Task.WaitAll(tasks);
            }
            catch (AggregateException ae)
            {
                Console.WriteLine("One or more exceptions occurred: ");
                foreach (var ex in ae.Flatten().InnerExceptions)
                    Console.WriteLine("   {0}", ex.Message);
                failed = true;
            }

            if (failed)
            {
                Assert.Fail();
            }
        }

        [Test]
        [Ignore("Ignore this test, please test this manual with breakpoint at SFSessionProperty::ParseConnectionString() to verify")]
        public void TestEscapeChar()
        {
            using (IDbConnection conn = new SnowflakeDbConnection())
            {
                SnowflakeDbConnectionPool.SetPooling(false);
                conn.ConnectionString = ConnectionString + "key1=test\'password;key2=test\"password;key3=test==password";
                conn.Open();
                Assert.AreEqual(ConnectionState.Open, conn.State);

                Assert.AreEqual(SFSessionHttpClientProperties.s_retryTimeoutDefault, conn.ConnectionTimeout);
                // Data source is empty string for now
                Assert.AreEqual("", ((SnowflakeDbConnection)conn).DataSource);

                string serverVersion = ((SnowflakeDbConnection)conn).ServerVersion;
                if (!string.Equals(serverVersion, "Dev"))
                {
                    string[] versionElements = serverVersion.Split('.');
                    Assert.AreEqual(3, versionElements.Length);
                }

                conn.Close();
                Assert.AreEqual(ConnectionState.Closed, conn.State);
            }
        }

        [Test]
        [Ignore("Ignore this test, please test this manual with breakpoint at SFSessionProperty::ParseConnectionString() to verify")]
        public void TestEscapeChar1()
        {
            using (IDbConnection conn = new SnowflakeDbConnection())
            {
                SnowflakeDbConnectionPool.SetPooling(false);
                conn.ConnectionString = ConnectionString + "key==word=value; key1=\"test;password\"; key2=\"test=password\"";
                conn.Open();
                Assert.AreEqual(ConnectionState.Open, conn.State);

                Assert.AreEqual(SFSessionHttpClientProperties.s_retryTimeoutDefault, conn.ConnectionTimeout);
                // Data source is empty string for now
                Assert.AreEqual("", ((SnowflakeDbConnection)conn).DataSource);

                string serverVersion = ((SnowflakeDbConnection)conn).ServerVersion;
                if (!string.Equals(serverVersion, "Dev"))
                {
                    string[] versionElements = serverVersion.Split('.');
                    Assert.AreEqual(3, versionElements.Length);
                }

                conn.Close();
                Assert.AreEqual(ConnectionState.Closed, conn.State);
            }
        }
        
        [Test]
        [Ignore("Ignore this test. Please run this manually, since it takes 4 hrs to finish.")]
        public void TestHeartBeat()
        {
            SnowflakeDbConnectionPool.SetPooling(false);
            var conn = new SnowflakeDbConnection();
            conn.ConnectionString = ConnectionString + ";CLIENT_SESSION_KEEP_ALIVE=true";
            conn.Open();

            Thread.Sleep(TimeSpan.FromSeconds(14430)); // more than 4 hrs
            using (IDbCommand command = conn.CreateCommand())
            {
                command.CommandText = $"SELECT COUNT(*) FROM DOUBLE_TABLE";
                Assert.AreEqual(command.ExecuteScalar(), 46 );
            }

            conn.Close();
            Assert.AreEqual(ConnectionState.Closed, conn.State);
        }

        [Test]
        [Ignore("Ignore this test. Please run this manually, since it takes 4 hrs to finish.")]
        public void TestHeartBeatWithConnectionPool()
        {
            SnowflakeDbConnectionPool.ClearAllPools();
            SnowflakeDbConnectionPool.SetMaxPoolSize(2);
            SnowflakeDbConnectionPool.SetTimeout(14800);
            SnowflakeDbConnectionPool.SetPooling(true);

            var conn = new SnowflakeDbConnection();
            conn.ConnectionString = ConnectionString + ";CLIENT_SESSION_KEEP_ALIVE=true";
            conn.Open();
            conn.Close();

            Assert.AreEqual(1, SnowflakeDbConnectionPool.GetCurrentPoolSize());
            
            var conn1 = new SnowflakeDbConnection();
            conn1.ConnectionString = ConnectionString + ";CLIENT_SESSION_KEEP_ALIVE=true";
            conn1.Open();
            Thread.Sleep(TimeSpan.FromSeconds(14430)); // more than 4 hrs

            using (IDbCommand command = conn.CreateCommand())
            {
                command.CommandText = $"SELECT COUNT(*) FROM DOUBLE_TABLE";
                Assert.AreEqual(command.ExecuteScalar(), 46);
            }

            conn1.Close();
            Assert.AreEqual(ConnectionState.Closed, conn1.State);
            Assert.AreEqual(1, SnowflakeDbConnectionPool.GetCurrentPoolSize());
        }

        [Test]
        public void TestKeepAlive()
        {
            // create 100 connections, one per second
            var connCount = 100;
            // pooled connectin expire in 5 seconds so after 5 seconds,
            // one connection per second will be closed
            SnowflakeDbConnectionPool.SetTimeout(5);
            SnowflakeDbConnectionPool.SetMaxPoolSize(20);
            // heart beat interval is validity/4 so send out per 5 seconds
            HeartBeatBackground.setValidity(20);
            try
            {
                for (int i = 0; i < connCount; i++)
                {
                    using (var conn = new SnowflakeDbConnection())
                    {
                        conn.ConnectionString = ConnectionString + ";CLIENT_SESSION_KEEP_ALIVE=true";
                        conn.Open();
                    }
                    Thread.Sleep(TimeSpan.FromSeconds(1));
                    // roughly should only have 5 sessions in pool stay alive
                    // check for 10 in case of bad timing, also much less than the
                    // pool max size to ensure it's unpooled because of expire
                    Assert.Less(HeartBeatBackground.getQueueLength(), 10);
                }
            }
            catch
            {
                // fail the test case if any exception is thrown
                Assert.Fail();
            }
        }
    }

    [TestFixture]
    class SFConnectionITAsync : SFBaseTestAsync
    {
        private static SFLogger logger = SFLoggerFactory.GetLogger<SFConnectionITAsync>();


        [Test]
        public void TestCancelLoginBeforeTimeout()
        {
            using (var conn = new MockSnowflakeDbConnection())
            {
                // No timeout
                int timeoutSec = 0;
                string infiniteLoginTimeOut = String.Format(ConnectionString + ";connection_timeout={0};maxHttpRetries=0",
                    timeoutSec);

                conn.ConnectionString = infiniteLoginTimeOut;

                Assert.AreEqual(conn.State, ConnectionState.Closed);
                // At this point the connection string has not been parsed, it will return the 
                // default value
                //Assert.AreEqual(SFSessionHttpClientProperties.s_retryTimeoutDefault, conn.ConnectionTimeout);

                CancellationTokenSource connectionCancelToken = new CancellationTokenSource();
                Task connectTask = conn.OpenAsync(connectionCancelToken.Token);

                // Sleep for more than the default timeout to make sure there are no false positive)
                Thread.Sleep((SFSessionHttpClientProperties.s_retryTimeoutDefault + 10) * 1000);

                Assert.AreEqual(ConnectionState.Connecting, conn.State);

                // Cancel the connection because it will never succeed since there is no 
                // connection_timeout defined
                logger.Debug("connectionCancelToken.Cancel ");
                connectionCancelToken.Cancel();

                try
                {
                    connectTask.Wait();
                }
                catch (AggregateException e)
                {
                    Assert.AreEqual(
                        "System.Threading.Tasks.TaskCanceledException",
                        e.InnerException.GetType().ToString());
                    
                }

                Assert.AreEqual(ConnectionState.Closed, conn.State);
                Assert.AreEqual(timeoutSec, conn.ConnectionTimeout);
            }
        }

        [Test]
        public void TestAsyncLoginTimeout()
        {
            using (var conn = new MockSnowflakeDbConnection())
            {
                int timeoutSec = 5;
                string loginTimeOut5sec = String.Format(ConnectionString + "connection_timeout={0};maxHttpRetries=0",
                    timeoutSec);
                conn.ConnectionString = loginTimeOut5sec;

                Assert.AreEqual(conn.State, ConnectionState.Closed);

                Stopwatch stopwatch = Stopwatch.StartNew();
                try
                {
                    Task connectTask = conn.OpenAsync(CancellationToken.None);
                    connectTask.Wait();
                }
                catch (AggregateException e)
                {
                    SnowflakeDbExceptionAssert.HasErrorCode(e.InnerException, SFError.INTERNAL_ERROR);
                }
                stopwatch.Stop();
                int delta = 10; // in case server time slower.

                // Should timeout after the defined timeout since retry count is infinite
                Assert.GreaterOrEqual(stopwatch.ElapsedMilliseconds, timeoutSec * 1000 - delta);
                // But never more than 3 sec (buffer time) after the defined timeout
                Assert.LessOrEqual(stopwatch.ElapsedMilliseconds, (timeoutSec + 3) * 1000);

                Assert.AreEqual(ConnectionState.Closed, conn.State);
                Assert.AreEqual(timeoutSec, conn.ConnectionTimeout);
            }
        }

        [Test]
        public void TestAsyncLoginTimeoutWithRetryTimeoutLesserThanConnectionTimeout()
        {
            using (var conn = new MockSnowflakeDbConnection())
            {
                int connectionTimeout = 600;
                int retryTimeout = 350;
                string loginTimeOut5sec = String.Format(ConnectionString + "connection_timeout={0};retry_timeout={1};maxHttpRetries=0",
                    connectionTimeout, retryTimeout);
                conn.ConnectionString = loginTimeOut5sec;

                Assert.AreEqual(conn.State, ConnectionState.Closed);

                Stopwatch stopwatch = Stopwatch.StartNew();
                try
                {
                    Task connectTask = conn.OpenAsync(CancellationToken.None);
                    connectTask.Wait();
                }
                catch (AggregateException e)
                {
                    SnowflakeDbExceptionAssert.HasErrorCode(e.InnerException, SFError.INTERNAL_ERROR);
                }
                stopwatch.Stop();
                int delta = 10; // in case server time slower.

                // Should timeout after the defined timeout since retry count is infinite
                Assert.GreaterOrEqual(stopwatch.ElapsedMilliseconds, retryTimeout * 1000 - delta);
                // But never more than 2 sec (buffer time) after the defined timeout
                Assert.LessOrEqual(stopwatch.ElapsedMilliseconds, (retryTimeout + 2) * 1000);

                Assert.AreEqual(ConnectionState.Closed, conn.State);
                Assert.AreEqual(retryTimeout, conn.ConnectionTimeout);
            }
        }

        [Test]
        public void TestAsyncDefaultLoginTimeout()
        {
            using (var conn = new MockSnowflakeDbConnection())
            {
                // unlimited retry count to trigger the timeout
                conn.ConnectionString = ConnectionString + "maxHttpRetries=0";

                Assert.AreEqual(conn.State, ConnectionState.Closed);

                Stopwatch stopwatch = Stopwatch.StartNew();
                try
                {
                    Task connectTask = conn.OpenAsync(CancellationToken.None);
                    connectTask.Wait();
                }
                catch (AggregateException e)
                {
                    SnowflakeDbExceptionAssert.HasErrorCode(e.InnerException, SFError.INTERNAL_ERROR);
                }
                stopwatch.Stop();
                int delta = 10; // in case server time slower.

                // Should timeout after the default timeout (300 sec)
                Assert.GreaterOrEqual(stopwatch.ElapsedMilliseconds, conn.ConnectionTimeout * 1000 - delta);
                // But never more because there's no connection timeout remaining
                Assert.LessOrEqual(stopwatch.ElapsedMilliseconds, (conn.ConnectionTimeout + 1) * 1000);

                Assert.AreEqual(ConnectionState.Closed, conn.State);
                Assert.AreEqual(SFSessionHttpClientProperties.s_retryTimeoutDefault, conn.ConnectionTimeout);
            }
        }

        [Test]
        public void TestAsyncConnectionFailFastForNonRetried404OnLogin()
        {
            using (var conn = new SnowflakeDbConnection())
            {
                // Just a way to get a 404 on the login request and make sure there are no retry
                string invalidConnectionString = "host=google.com/404;"
                    + "connection_timeout=0;account=testFailFast;user=testFailFast;password=testFailFast;";

                conn.ConnectionString = invalidConnectionString;

                Assert.AreEqual(conn.State, ConnectionState.Closed);
                Task connectTask = null;
                try
                {
                    connectTask = conn.OpenAsync(CancellationToken.None);
                    connectTask.Wait();
                    Assert.Fail();
                }
                catch (AggregateException e)
                {
                    SnowflakeDbExceptionAssert.HasHttpErrorCodeInExceptionChain(e, HttpStatusCode.NotFound);
                    SnowflakeDbExceptionAssert.HasMessageInExceptionChain(e, "404 (Not Found)");
                }
                catch (Exception unexpected)
                {
                    Assert.Fail($"Unexpected {unexpected.GetType()} exception occurred");
                }

                Assert.AreEqual(ConnectionState.Closed, conn.State);
                Assert.IsTrue(connectTask.IsFaulted);
            }
        }

        [Test]
        public void TestCloseAsyncWithCancellation()
        {
            // https://docs.microsoft.com/en-us/dotnet/api/system.data.common.dbconnection.close
            // https://docs.microsoft.com/en-us/dotnet/api/system.data.common.dbconnection.closeasync
            // An application can call Close or CloseAsync more than one time. 
            // No exception is generated.
            using (var conn = new SnowflakeDbConnection())
            {
                conn.ConnectionString = ConnectionString;
                Assert.AreEqual(conn.State, ConnectionState.Closed);
                Task task = null;

                // Close the connection. It's not opened yet, but it should not have any issue
                task = conn.CloseAsync(CancellationToken.None);
                task.Wait();
                Assert.AreEqual(conn.State, ConnectionState.Closed);

                // Open the connection
                task = conn.OpenAsync(CancellationToken.None);
                task.Wait();
                Assert.AreEqual(conn.State, ConnectionState.Open);

                // Close the opened connection
                task = conn.CloseAsync(CancellationToken.None);
                task.Wait();
                Assert.AreEqual(conn.State, ConnectionState.Closed);

                // Close the connection again.
                task = conn.CloseAsync(CancellationToken.None);
                task.Wait();
                Assert.AreEqual(conn.State, ConnectionState.Closed);
            }
		}

#if NETCOREAPP3_0_OR_GREATER
		[Test]
		public void TestCloseAsync()
		{
			// https://docs.microsoft.com/en-us/dotnet/api/system.data.common.dbconnection.close
			// https://docs.microsoft.com/en-us/dotnet/api/system.data.common.dbconnection.closeasync
			// An application can call Close or CloseAsync more than one time. 
			// No exception is generated.
			using (var conn = new SnowflakeDbConnection())
			{
				conn.ConnectionString = ConnectionString;
				Assert.AreEqual(conn.State, ConnectionState.Closed);
				Task task = null;

				// Close the connection. It's not opened yet, but it should not have any issue
				task = conn.CloseAsync();
				task.Wait();
				Assert.AreEqual(conn.State, ConnectionState.Closed);

				// Open the connection
				task = conn.OpenAsync();
				task.Wait();
				Assert.AreEqual(conn.State, ConnectionState.Open);

				// Close the opened connection
				task = conn.CloseAsync();
				task.Wait();
				Assert.AreEqual(conn.State, ConnectionState.Closed);

				// Close the connection again.
				task = conn.CloseAsync();
				task.Wait();
				Assert.AreEqual(conn.State, ConnectionState.Closed);
			}
		}
#endif

        [Test]
        public void TestCloseAsyncFailure()
        {
            using (var conn = new MockSnowflakeDbConnection(new MockCloseSessionException()))
            {
                conn.ConnectionString = ConnectionString;
                Assert.AreEqual(conn.State, ConnectionState.Closed);
                Task task = null;

                // Open the connection
                task = conn.OpenAsync(CancellationToken.None);
                task.Wait();
                Assert.AreEqual(conn.State, ConnectionState.Open);

                // Close the opened connection
                task =  conn.CloseAsync(CancellationToken.None);
                try
                {
                    task.Wait();
                    Assert.Fail();
                }
                catch (AggregateException e)
                {
                    Assert.AreEqual(MockCloseSessionException.SESSION_CLOSE_ERROR,
                        ((SnowflakeDbException)(e.InnerException).InnerException).ErrorCode);
                }
                Assert.AreEqual(conn.State, ConnectionState.Open);
            }
        }

        [Test]
        public void TestExplicitTransactionOperationsTracked()
        {
            using (var conn = new SnowflakeDbConnection(ConnectionString))
            {
                conn.Open();
                Assert.AreEqual(false, conn.HasActiveExplicitTransaction());

                var trans = conn.BeginTransaction();
                Assert.AreEqual(true, conn.HasActiveExplicitTransaction());
                trans.Rollback();
                Assert.AreEqual(false, conn.HasActiveExplicitTransaction());

                conn.BeginTransaction().Rollback();
                Assert.AreEqual(false, conn.HasActiveExplicitTransaction());
                
                conn.BeginTransaction().Commit();
                Assert.AreEqual(false, conn.HasActiveExplicitTransaction());
            }
        }


        [Test]
        public void TestAsyncOktaConnectionUntilMaxTimeout()
        {
            var expectedMaxRetryCount = 15;
            var expectedMaxConnectionTimeout = 450;
            var oktaUrl = "https://test.okta.com";
            var mockRestRequester = new MockOktaRestRequester()
            {
                TokenUrl = $"{oktaUrl}/api/v1/sessions?additionalFields=cookieToken",
                SSOUrl = $"{oktaUrl}/app/testaccount/sso/saml",
                ResponseContent = new StringContent("<form=error}"),
                MaxRetryCount = expectedMaxRetryCount,
                MaxRetryTimeout = expectedMaxConnectionTimeout
            };
            using (DbConnection conn = new MockSnowflakeDbConnection(mockRestRequester))
            {
                try
                {
                    conn.ConnectionString
                        = ConnectionStringWithoutAuth
                        + String.Format(
                            ";authenticator={0};user=test;password=test;MAXHTTPRETRIES={1};RETRY_TIMEOUT={2};",
                            oktaUrl,
                            expectedMaxRetryCount,
                            expectedMaxConnectionTimeout);
                    Task connectTask = conn.OpenAsync(CancellationToken.None);
                    connectTask.Wait();
                    Assert.Fail();
                }
                catch (Exception e)
                {
                    Assert.IsInstanceOf<SnowflakeDbException>(e.InnerException);
                    SnowflakeDbExceptionAssert.HasErrorCode(e.InnerException, SFError.INTERNAL_ERROR);
                    Exception oktaException;
#if NETFRAMEWORK
                    oktaException = e.InnerException.InnerException.InnerException;
#else
                    oktaException = e.InnerException.InnerException;
#endif
                    Assert.IsTrue(oktaException.Message.Contains(
                        $"The retry count has reached its limit of {expectedMaxRetryCount} and " +
                        $"the timeout elapsed has reached its limit of {expectedMaxConnectionTimeout} " +
                        "while trying to authenticate through Okta"));
                }
            }
        }
        
        [Test]
        [Ignore("This test requires established dev Okta SSO and credentials matching Snowflake user")]
        public void TestNativeOktaSuccess()
        {
            var oktaUrl = "https://***.okta.com/";
            var oktaUser = "***";
            var oktaPassword = "***";
            using (IDbConnection conn = new SnowflakeDbConnection())
            {
                conn.ConnectionString = ConnectionStringWithoutAuth + 
                                        $";authenticator={oktaUrl};user={oktaUser};password={oktaPassword};";
                conn.Open();
                Assert.AreEqual(ConnectionState.Open, conn.State);
            }
        }
        
        [Test]
<<<<<<< HEAD
        [Ignore("This test requires manual interaction and therefore cannot be run in CI")]
        public void TestSSOConnectionWithTokenCachingAsync()
        {
            using (SnowflakeDbConnection conn = new SnowflakeDbConnection())
            {
                conn.ConnectionString
                    = ConnectionStringWithoutAuth
                        + ";authenticator=externalbrowser;user=qa@snowflakecomputing.com;allow_sso_token_caching=true;";

                // Authenticate to retrieve and store the token if doesn't exist or invalid
                Task connectTask = conn.OpenAsync(CancellationToken.None);
                connectTask.Wait();
                Assert.AreEqual(ConnectionState.Open, conn.State);

                connectTask = conn.CloseAsync(CancellationToken.None);
                connectTask.Wait();
                Assert.AreEqual(ConnectionState.Closed, conn.State);

                // Authenticate using the token
                connectTask = conn.OpenAsync(CancellationToken.None);
                connectTask.Wait();
                Assert.AreEqual(ConnectionState.Open, conn.State);
            }
        }
=======
        public void TestConnectStringWithQueryTag()
        {
            using (var conn = new SnowflakeDbConnection())
            {
                string expectedQueryTag = "Test QUERY_TAG 12345";
                conn.ConnectionString = ConnectionString + $";query_tag={expectedQueryTag}";
                
                conn.Open();
                var command = conn.CreateCommand();
                // This query itself will be part of the history and will have the query tag
                command.CommandText = "SELECT QUERY_TAG FROM table(information_schema.query_history_by_session())";
                var queryTag = command.ExecuteScalar();
                
                Assert.AreEqual(expectedQueryTag, queryTag);
            }
        }
        
>>>>>>> 14cf8a5d
    }
}

<|MERGE_RESOLUTION|>--- conflicted
+++ resolved
@@ -2271,50 +2271,48 @@
         }
         
         [Test]
-<<<<<<< HEAD
-        [Ignore("This test requires manual interaction and therefore cannot be run in CI")]
-        public void TestSSOConnectionWithTokenCachingAsync()
-        {
-            using (SnowflakeDbConnection conn = new SnowflakeDbConnection())
-            {
-                conn.ConnectionString
-                    = ConnectionStringWithoutAuth
-                        + ";authenticator=externalbrowser;user=qa@snowflakecomputing.com;allow_sso_token_caching=true;";
-
-                // Authenticate to retrieve and store the token if doesn't exist or invalid
-                Task connectTask = conn.OpenAsync(CancellationToken.None);
-                connectTask.Wait();
-                Assert.AreEqual(ConnectionState.Open, conn.State);
-
-                connectTask = conn.CloseAsync(CancellationToken.None);
-                connectTask.Wait();
-                Assert.AreEqual(ConnectionState.Closed, conn.State);
-
-                // Authenticate using the token
-                connectTask = conn.OpenAsync(CancellationToken.None);
-                connectTask.Wait();
-                Assert.AreEqual(ConnectionState.Open, conn.State);
-            }
-        }
-=======
         public void TestConnectStringWithQueryTag()
         {
             using (var conn = new SnowflakeDbConnection())
             {
                 string expectedQueryTag = "Test QUERY_TAG 12345";
                 conn.ConnectionString = ConnectionString + $";query_tag={expectedQueryTag}";
-                
+
                 conn.Open();
                 var command = conn.CreateCommand();
                 // This query itself will be part of the history and will have the query tag
                 command.CommandText = "SELECT QUERY_TAG FROM table(information_schema.query_history_by_session())";
                 var queryTag = command.ExecuteScalar();
-                
+
                 Assert.AreEqual(expectedQueryTag, queryTag);
             }
         }
-        
->>>>>>> 14cf8a5d
+
+        [Test]
+        [Ignore("This test requires manual interaction and therefore cannot be run in CI")]
+        public void TestSSOConnectionWithTokenCachingAsync()
+        {
+            using (SnowflakeDbConnection conn = new SnowflakeDbConnection())
+            {
+                conn.ConnectionString
+                    = ConnectionStringWithoutAuth
+                        + ";authenticator=externalbrowser;user=qa@snowflakecomputing.com;allow_sso_token_caching=true;";
+
+                // Authenticate to retrieve and store the token if doesn't exist or invalid
+                Task connectTask = conn.OpenAsync(CancellationToken.None);
+                connectTask.Wait();
+                Assert.AreEqual(ConnectionState.Open, conn.State);
+
+                connectTask = conn.CloseAsync(CancellationToken.None);
+                connectTask.Wait();
+                Assert.AreEqual(ConnectionState.Closed, conn.State);
+
+                // Authenticate using the token
+                connectTask = conn.OpenAsync(CancellationToken.None);
+                connectTask.Wait();
+                Assert.AreEqual(ConnectionState.Open, conn.State);
+            }
+        }
     }
 }
 
