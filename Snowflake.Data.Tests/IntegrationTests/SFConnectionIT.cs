<<<<<<< HEAD
/*
 * Copyright (c) 2012-2023 Snowflake Computing Inc. All rights reserved.
 */

=======
>>>>>>> bb4f8346
using System;
using System.Data;
using System.Data.Common;
using System.Diagnostics;
using System.Net;
using System.Runtime.InteropServices;
using System.Threading;
using System.Threading.Tasks;
using NUnit.Framework;
using Snowflake.Data.Client;
using Snowflake.Data.Core;
using Snowflake.Data.Core.CredentialManager;
using Snowflake.Data.Core.CredentialManager.Infrastructure;
using Snowflake.Data.Core.Session;
using Snowflake.Data.Core.Tools;
using Snowflake.Data.Log;
using Snowflake.Data.Tests.Mock;
using Snowflake.Data.Tests.Util;

namespace Snowflake.Data.Tests.IntegrationTests
{
    [TestFixture]
    class SFConnectionIT : SFBaseTest
    {
        private static readonly SFLogger s_logger = SFLoggerFactory.GetLogger<SFConnectionIT>();

        [Test]
        public void TestBasicConnection()
        {
            using (IDbConnection conn = new SnowflakeDbConnection())
            {
                conn.ConnectionString = ConnectionString;
                conn.Open();
                Assert.AreEqual(ConnectionState.Open, conn.State);

                Assert.AreEqual(SFSessionHttpClientProperties.DefaultRetryTimeout.TotalSeconds, conn.ConnectionTimeout);
                // Data source is empty string for now
                Assert.AreEqual("", ((SnowflakeDbConnection)conn).DataSource);

                string serverVersion = ((SnowflakeDbConnection)conn).ServerVersion;
                if (!string.Equals(serverVersion, "Dev"))
                {
                    string[] versionElements = serverVersion.Split('.');
                    Assert.AreEqual(3, versionElements.Length);
                }

                conn.Close();
                Assert.AreEqual(ConnectionState.Closed, conn.State);
            }
        }

        [Test]
        public void TestApplicationName()
        {
            string[] validApplicationNames = { "test1234", "test_1234", "test-1234", "test.1234"};
            string[] invalidApplicationNames = { "1234test", "test$A", "test<script>" };

            // Valid names
            foreach (string appName in validApplicationNames)
            {
                using (IDbConnection conn = new SnowflakeDbConnection())
                {
                    conn.ConnectionString = ConnectionString;
                    conn.ConnectionString += $"application={appName}";
                    conn.Open();
                    Assert.AreEqual(ConnectionState.Open, conn.State);

                    conn.Close();
                    Assert.AreEqual(ConnectionState.Closed, conn.State);
                }
            }

            // Invalid names
            foreach (string appName in invalidApplicationNames)
            {
                using (IDbConnection conn = new SnowflakeDbConnection())
                {
                    conn.ConnectionString = ConnectionString;
                    conn.ConnectionString += $"application={appName}";
                    try
                    {
                        conn.Open();
                        s_logger.Debug("{appName}");
                        Assert.Fail();

                    }
                    catch (SnowflakeDbException e)
                    {
                        // Expected
                        s_logger.Debug("Failed opening connection ", e);
                        AssertIsConnectionFailure(e);
                    }

                    Assert.AreEqual(ConnectionState.Closed, conn.State);
                }
            }
        }

        [Test]
        public void TestIncorrectUserOrPasswordBasicConnection()
        {
            using (var conn = new SnowflakeDbConnection())
            {
                conn.ConnectionString = String.Format("scheme={0};host={1};port={2};" +
            "account={3};role={4};db={5};schema={6};warehouse={7};user={8};password={9};",
                    testConfig.protocol,
                    testConfig.host,
                    testConfig.port,
                    testConfig.account,
                    testConfig.role,
                    testConfig.database,
                    testConfig.schema,
                    testConfig.warehouse,
                    "unknown",
                    testConfig.password);

                Assert.AreEqual(conn.State, ConnectionState.Closed);
                try
                {
                    conn.Open();
                    Assert.Fail();

                }
                catch (SnowflakeDbException e)
                {
                    // Expected
                    s_logger.Debug("Failed opening connection ", e);
                    AssertIsConnectionFailure(e);
                }

                Assert.AreEqual(ConnectionState.Closed, conn.State);
			}
        }

        [Test]
        [TestCase(true)]
        [TestCase(false)]
        public void TestConnectionIsNotMarkedAsOpenWhenWasNotCorrectlyOpenedBefore(bool explicitClose)
        {
            for (int i = 0; i < 2; ++i)
            {
                s_logger.Debug($"Running try #{i}");
                SnowflakeDbConnection snowflakeConnection = null;
                try
                {
                    snowflakeConnection = new SnowflakeDbConnection(ConnectionStringWithInvalidUserName);
                    snowflakeConnection.Open();
                    Assert.Fail("Connection open should fail");
                }
                catch (SnowflakeDbException e)
                {
                    AssertIsConnectionFailure(e);
                    AssertConnectionIsNotOpen(snowflakeConnection);
                    if (explicitClose)
                    {
                        snowflakeConnection.Close();
                        AssertConnectionIsNotOpen(snowflakeConnection);
                    }
                }
            }
        }

        [Test]
        public void TestConnectionIsNotMarkedAsOpenWhenWasNotCorrectlyOpenedWithUsingClause()
        {
            for (int i = 0; i < 2; ++i)
            {
                s_logger.Debug($"Running try #{i}");
                SnowflakeDbConnection snowflakeConnection = null;
                try
                {
                    using (snowflakeConnection = new SnowflakeDbConnection(ConnectionStringWithInvalidUserName))
                    {
                        snowflakeConnection.Open();
                    }
                }
                catch (SnowflakeDbException e)
                {
                    AssertIsConnectionFailure(e);
                    AssertConnectionIsNotOpen(snowflakeConnection);
                }
            }
        }

        private static void AssertConnectionIsNotOpen(SnowflakeDbConnection snowflakeDbConnection)
        {
            Assert.NotNull(snowflakeDbConnection);
            Assert.IsFalse(snowflakeDbConnection.IsOpen()); // check via public method
            Assert.AreEqual(ConnectionState.Closed, snowflakeDbConnection.State); // ensure internal state is expected
        }

        private static void AssertIsConnectionFailure(SnowflakeDbException e)
        {
            Assert.AreEqual(SnowflakeDbException.CONNECTION_FAILURE_SSTATE, e.SqlState);
        }

        [Test]
        public void TestCrlCheckSwitchConnection()
        {
            using (IDbConnection conn = new SnowflakeDbConnection())
            {
                conn.ConnectionString = ConnectionString + ";INSECUREMODE=true";
                conn.Open();
                Assert.AreEqual(ConnectionState.Open, conn.State);

            }

            using (IDbConnection conn = new SnowflakeDbConnection())
            {
                conn.ConnectionString = ConnectionString;
                conn.Open();
                Assert.AreEqual(ConnectionState.Open, conn.State);
            }

            using (IDbConnection conn = new SnowflakeDbConnection())
            {
                conn.ConnectionString = ConnectionString + ";INSECUREMODE=false";
                conn.Open();
                Assert.AreEqual(ConnectionState.Open, conn.State);
            }

            using (IDbConnection conn = new SnowflakeDbConnection())
            {
                conn.ConnectionString = ConnectionString;
                conn.Open();
                Assert.AreEqual(ConnectionState.Open, conn.State);
            }

            using (IDbConnection conn = new SnowflakeDbConnection())
            {
                conn.ConnectionString = ConnectionString + ";INSECUREMODE=false";
                conn.Open();
                Assert.AreEqual(ConnectionState.Open, conn.State);
            }

            using (IDbConnection conn = new SnowflakeDbConnection())
            {
                conn.ConnectionString = ConnectionString + ";INSECUREMODE=true";
                conn.Open();
                Assert.AreEqual(ConnectionState.Open, conn.State);
            }
        }

        [Test]
        public void TestConnectString()
        {
            var schemaName = "dlSchema_" + Guid.NewGuid().ToString().Replace("-", "_");
            var conn = new SnowflakeDbConnection();
            conn.ConnectionString = ConnectionString;
            conn.Open();
            using (IDbCommand cmd = conn.CreateCommand())
            {
                //cmd.CommandText = "create database \"dlTest\"";
                //cmd.ExecuteNonQuery();
                //cmd.CommandText = "use database \"dlTest\"";
                //cmd.ExecuteNonQuery();
                cmd.CommandText = $"create schema \"{schemaName}\"";
                cmd.ExecuteNonQuery();
                cmd.CommandText = $"use schema \"{schemaName}\"";
                cmd.ExecuteNonQuery();
                //cmd.CommandText = "create table \"dlTest\".\"dlSchema\".test1 (col1 string, col2 int)";
                cmd.CommandText = $"create table {TableName} (col1 string, col2 int)";
                cmd.ExecuteNonQuery();
                //cmd.CommandText = "insert into \"dlTest\".\"dlSchema\".test1 Values ('test 1', 1);";
                cmd.CommandText = $"insert into {TableName} Values ('test 1', 1);";
                cmd.ExecuteNonQuery();
            }

            using (var conn1 = new SnowflakeDbConnection())
            {
                conn1.ConnectionString = String.Format("scheme={0};host={1};port={2};" +
                    "account={3};role={4};db={5};schema={6};warehouse={7};user={8};password={9};",
                        testConfig.protocol,
                        testConfig.host,
                        testConfig.port,
                        testConfig.account,
                        testConfig.role,
                        //"\"dlTest\"",
                        testConfig.database,
                        $"\"{schemaName}\"",
                        //testConfig.schema,
                        testConfig.warehouse,
                        testConfig.user,
                        testConfig.password);
                Assert.AreEqual(conn1.State, ConnectionState.Closed);

                conn1.Open();
                using (IDbCommand cmd = conn1.CreateCommand())
                {
                    cmd.CommandText = $"SELECT count(*) FROM {TableName}";
                    IDataReader reader = cmd.ExecuteReader();
                    Assert.IsTrue(reader.Read());
                    Assert.AreEqual(1, reader.GetInt32(0));
                }
                conn1.Close();

                Assert.AreEqual(ConnectionState.Closed, conn1.State);
            }

            using (IDbCommand cmd = conn.CreateCommand())
            {
                //cmd.CommandText = "drop database \"dlTest\"";
                cmd.CommandText = $"drop schema \"{schemaName}\"";
                cmd.ExecuteNonQuery();
                cmd.CommandText = "use database " + testConfig.database;
                cmd.ExecuteNonQuery();
                cmd.CommandText = "use schema " + testConfig.schema;
                cmd.ExecuteNonQuery();
            }
            conn.Close();
        }

        [Test]
        [Ignore("TestConnectStringWithUserPwd, this will popup an internet browser for external login.")]
        public void TestConnectStringWithUserPwd()
        {
            using (var conn = new SnowflakeDbConnection())
            {
                conn.ConnectionString = String.Format("scheme={0};host={1};port={2};" +
            "account={3};role={4};db={5};schema={6};warehouse={7};user={8};password={9};authenticator={10};",
                    testConfig.protocol,
                    testConfig.host,
                    testConfig.port,
                    testConfig.account,
                    testConfig.role,
                    testConfig.database,
                    testConfig.schema,
                    testConfig.warehouse,
                    "",
                    "",
                    "externalbrowser");

                Assert.AreEqual(conn.State, ConnectionState.Closed);
                conn.Open();
                conn.Close();
                Assert.AreEqual(ConnectionState.Closed, conn.State);
            }
        }

        [Test]
        public void TestConnectViaSecureString()
        {
            String[] connEntries = ConnectionString.Split(';');
            String connectionStringWithoutPassword = "";
            using (var conn = new SnowflakeDbConnection())
            {
                var password = new System.Security.SecureString();
                foreach (String entry in connEntries)
                {
                    if (!entry.StartsWith("password="))
                    {
                        connectionStringWithoutPassword += entry;
                        connectionStringWithoutPassword += ';';
                    }
                    else
                    {
                        var pass = entry.Substring(9);
                        foreach (char c in pass)
                        {
                            password.AppendChar(c);
                        }
                    }
                }
                conn.ConnectionString = connectionStringWithoutPassword;
                conn.Password = password;
                conn.Open();

                Assert.AreEqual(testConfig.database.ToUpper(), conn.Database);
                Assert.AreEqual(conn.State, ConnectionState.Open);

                conn.Close();
            }
        }

        [Test]
        [Retry(2)]
        public void TestLoginTimeout()
        {
            using (IDbConnection conn = new MockSnowflakeDbConnection())
            {
                int timeoutSec = 5;
                string loginTimeOut5sec = String.Format(ConnectionString + "connection_timeout={0};maxHttpRetries=0",
                    timeoutSec);

                conn.ConnectionString = loginTimeOut5sec;

                Assert.AreEqual(conn.State, ConnectionState.Closed);
                Stopwatch stopwatch = Stopwatch.StartNew();
                try
                {
                    conn.Open();
                    Assert.Fail();
                }
                catch (AggregateException e)
                {
                    // Jitter can cause the request to reach max number of retries before reaching the timeout
                    Assert.IsTrue(e.InnerException is TaskCanceledException ||
                        SFError.REQUEST_TIMEOUT.GetAttribute<SFErrorAttr>().errorCode ==
                        ((SnowflakeDbException)e.InnerException).ErrorCode);
                }
                stopwatch.Stop();
                int delta = 15; // in case server time slower.

                // Should timeout before the defined timeout plus 1 (buffer time)
                Assert.LessOrEqual(stopwatch.ElapsedMilliseconds, (timeoutSec + 1) * 1000);
                // Should timeout after the defined timeout since retry count is infinite
                Assert.GreaterOrEqual(stopwatch.ElapsedMilliseconds, timeoutSec * 1000 - delta);

                Assert.AreEqual(timeoutSec, conn.ConnectionTimeout);
            }
        }

        [Test]
        public void TestLoginWithMaxRetryReached()
        {
            using (IDbConnection conn = new MockSnowflakeDbConnection())
            {
                string maxRetryConnStr = ConnectionString + "maxHttpRetries=7";

                conn.ConnectionString = maxRetryConnStr;

                Assert.AreEqual(conn.State, ConnectionState.Closed);
                Stopwatch stopwatch = Stopwatch.StartNew();
                try
                {
                    conn.Open();
                    Assert.Fail();
                }
                catch (Exception e)
                {
                    // Jitter can cause the request to reach max number of retries before reaching the timeout
                    Assert.IsTrue(e.InnerException is TaskCanceledException ||
                        SFError.REQUEST_TIMEOUT.GetAttribute<SFErrorAttr>().errorCode ==
                        ((SnowflakeDbException)e.InnerException).ErrorCode);
                }
                stopwatch.Stop();

                // retry 7 times with starting backoff of 1 second
                // backoff is chosen randomly it can drop to 0. So the minimal backoff time could be 1 + 0 + 0 + 0 + 0 + 0 + 0 = 1
                // The maximal backoff time could be 1 + 2 + 5 + 10 + 21 + 42 + 85 = 166
                Assert.Less(stopwatch.ElapsedMilliseconds, 166 * 1000);
                Assert.GreaterOrEqual(stopwatch.ElapsedMilliseconds, 1 * 1000);
            }
        }

        [Test]
        [Retry(2)]
        public void TestLoginTimeoutWithRetryTimeoutLesserThanConnectionTimeout()
        {
            using (IDbConnection conn = new MockSnowflakeDbConnection())
            {
                int connectionTimeout = 600;
                int retryTimeout = 350;
                string loginTimeOut5sec = String.Format(ConnectionString + "connection_timeout={0};retry_timeout={1};maxHttpRetries=0",
                    connectionTimeout, retryTimeout);

                conn.ConnectionString = loginTimeOut5sec;

                Assert.AreEqual(conn.State, ConnectionState.Closed);
                Stopwatch stopwatch = Stopwatch.StartNew();
                try
                {
                    conn.Open();
                    Assert.Fail();
                }
                catch (AggregateException e)
                {
                    // Jitter can cause the request to reach max number of retries before reaching the timeout
                    Assert.IsTrue(e.InnerException is TaskCanceledException ||
                        SFError.REQUEST_TIMEOUT.GetAttribute<SFErrorAttr>().errorCode ==
                        ((SnowflakeDbException)e.InnerException).ErrorCode);
                }
                stopwatch.Stop();
                int delta = 10; // in case server time slower.

                // Should timeout before the defined timeout plus 1 (buffer time)
                Assert.LessOrEqual(stopwatch.ElapsedMilliseconds, (retryTimeout + 1) * 1000);
                // Should timeout after the defined timeout since retry count is infinite
                Assert.GreaterOrEqual(stopwatch.ElapsedMilliseconds, retryTimeout * 1000 - delta);

                Assert.AreEqual(retryTimeout, conn.ConnectionTimeout);
            }
        }

        [Test]
        [Ignore("Disable unstable test cases for now")]
        public void TestDefaultLoginTimeout()
        {
            using (IDbConnection conn = new MockSnowflakeDbConnection())
            {
                conn.ConnectionString = ConnectionString;

                // Default timeout is 300 sec
                Assert.AreEqual(SFSessionHttpClientProperties.DefaultRetryTimeout, conn.ConnectionTimeout);

                Assert.AreEqual(conn.State, ConnectionState.Closed);
                Stopwatch stopwatch = Stopwatch.StartNew();
                try
                {
                    conn.Open();
                    Assert.Fail();
                }
                catch (AggregateException e)
                {
                    if (e.InnerException is SnowflakeDbException)
                    {
                        SnowflakeDbExceptionAssert.HasErrorCode(e.InnerException, SFError.REQUEST_TIMEOUT);

                        stopwatch.Stop();
                        int delta = 10; // in case server time slower.

                        // Should timeout after the default timeout (300 sec)
                        Assert.GreaterOrEqual(stopwatch.ElapsedMilliseconds, conn.ConnectionTimeout * 1000 - delta);
                        // But never more because there's no connection timeout remaining (with 2 seconds margin)
                        Assert.LessOrEqual(stopwatch.ElapsedMilliseconds, (conn.ConnectionTimeout + 2) * 1000);
                    }
                }
            }
        }

        [Test]
        public void TestConnectionFailFastForNonRetried404OnLogin()
        {
            using (var conn = new SnowflakeDbConnection())
            {
                // Just a way to get a 404 on the login request and make sure there are no retry
                string invalidConnectionString = "host=google.com/404;"
                    + "connection_timeout=0;account=testFailFast;user=testFailFast;password=testFailFast;";

                conn.ConnectionString = invalidConnectionString;

                Assert.AreEqual(conn.State, ConnectionState.Closed);
                try
                {
                    conn.Open();
                    Assert.Fail();
                }
                catch (SnowflakeDbException e)
                {
                    SnowflakeDbExceptionAssert.HasHttpErrorCodeInExceptionChain(e, HttpStatusCode.NotFound);
                    SnowflakeDbExceptionAssert.HasMessageInExceptionChain(e, "404 (Not Found)");
                }
                catch (Exception unexpected)
                {
                    Assert.Fail($"Unexpected {unexpected.GetType()} exception occurred");
                }

                Assert.AreEqual(ConnectionState.Closed, conn.State);
            }
        }

        [Test]
        public void TestEnableLoginRetryOn404()
        {
            using (var conn = new SnowflakeDbConnection())
            {
                string invalidConnectionString = "host=google.com/404;"
                    + "connection_timeout=0;account=testFailFast;user=testFailFast;password=testFailFast;disableretry=true;forceretryon404=true";
                conn.ConnectionString = invalidConnectionString;

                Assert.AreEqual(conn.State, ConnectionState.Closed);
                try
                {
                    conn.Open();
                    Assert.Fail();
                }
                catch (SnowflakeDbException e)
                {
                    SnowflakeDbExceptionAssert.HasErrorCode(e, SFError.INTERNAL_ERROR);
                    SnowflakeDbExceptionAssert.HasHttpErrorCodeInExceptionChain(e, HttpStatusCode.NotFound);
                }
                catch (Exception unexpected)
                {
                    Assert.Fail($"Unexpected {unexpected.GetType()} exception occurred");
                }

                Assert.AreEqual(ConnectionState.Closed, conn.State);
            }
        }

        [Test]
        public void TestValidateDefaultParameters()
        {
            string connectionString = String.Format("scheme={0};host={1};port={2};" +
            "account={3};role={4};db={5};schema={6};warehouse={7};user={8};password={9};",
                    testConfig.protocol,
                    testConfig.host,
                    testConfig.port,
                    testConfig.account,
                    testConfig.role,
                    testConfig.database,
                    testConfig.schema,
                    "WAREHOUSE_NEVER_EXISTS",
                    testConfig.user,
                    testConfig.password);

            // By default should validate parameters
            using (IDbConnection conn = new SnowflakeDbConnection())
            {
                try
                {
                    conn.ConnectionString = connectionString;
                    conn.Open();
                    Assert.Fail();
                }
                catch (SnowflakeDbException e)
                {
                    Assert.AreEqual(390201, e.ErrorCode);
                }
            }

            // This should succeed
            using (IDbConnection conn = new SnowflakeDbConnection())
            {
                conn.ConnectionString = connectionString + ";VALIDATE_DEFAULT_PARAMETERS=false";
                conn.Open();
            }
        }

        [Test]
        public void TestInvalidConnectionString()
        {
            string[] invalidStrings = {
                // missing required connection property password
                "ACCOUNT=testaccount;user=testuser",
                // invalid account value
                "ACCOUNT=A=C;USER=testuser;password=123;key",
                "complete_invalid_string",
            };

            int[] expectedErrorCode = { 270006, 270008, 270008 };

            using (IDbConnection conn = new SnowflakeDbConnection())
            {
                for (int i = 0; i < invalidStrings.Length; i++)
                {
                    try
                    {
                        conn.ConnectionString = invalidStrings[i];
                        conn.Open();
                        Assert.Fail();
                    }
                    catch (SnowflakeDbException e)
                    {
                        Assert.AreEqual(expectedErrorCode[i], e.ErrorCode);
                    }
                }
            }
        }

        [Test]
        public void TestUnknownConnectionProperty()
        {
            using (IDbConnection conn = new SnowflakeDbConnection())
            {
                // invalid propety will be ignored.
                conn.ConnectionString = ConnectionString + ";invalidProperty=invalidvalue;";

                conn.Open();
                Assert.AreEqual(conn.State, ConnectionState.Open);
                conn.Close();
            }
        }

        [Test]
        [IgnoreOnEnvIs("snowflake_cloud_env",
                       new string[] { "AZURE", "GCP" })]
        public void TestSwitchDb()
        {
            using (IDbConnection conn = new SnowflakeDbConnection())
            {
                conn.ConnectionString = ConnectionString;

                Assert.AreEqual(conn.State, ConnectionState.Closed);

                conn.Open();

                Assert.AreEqual(testConfig.database.ToUpper(), conn.Database);
                Assert.AreEqual(conn.State, ConnectionState.Open);

                if (RuntimeInformation.IsOSPlatform(OSPlatform.Windows))
                {
                    conn.ChangeDatabase("SNOWFLAKE_SAMPLE_DATA");
                    Assert.AreEqual("SNOWFLAKE_SAMPLE_DATA", conn.Database);
                }

                conn.ChangeDatabase(testConfig.database);
                conn.Close();
            }

        }

        [Test]
        public void TestConnectWithoutHost()
        {
            using (IDbConnection conn = new SnowflakeDbConnection())
            {
                string connStrFmt = "account={0};user={1};password={2}";
                conn.ConnectionString = string.Format(connStrFmt, testConfig.account,
                    testConfig.user, testConfig.password);
                // Check that connection succeeds if host is not specified in test configs, i.e. default should work.
                if (string.IsNullOrEmpty(testConfig.host))
                {
                    conn.Open();
                    Assert.AreEqual(conn.State, ConnectionState.Open);
                    conn.Close();
                }
            }
        }

        [Test]
        public void TestConnectWithDifferentRole()
        {
            using (IDbConnection conn = new SnowflakeDbConnection())
            {
                var host = testConfig.host;
                if (string.IsNullOrEmpty(host))
                {
                    host = $"{testConfig.account}.snowflakecomputing.com";
                }

                string connStrFmt = "scheme={0};host={1};port={2};" +
                    "user={3};password={4};account={5};role=public;db=snowflake_sample_data;schema=information_schema;warehouse=WH_NOT_EXISTED;validate_default_parameters=false";

                conn.ConnectionString = string.Format(
                    connStrFmt,
                    testConfig.protocol,
                    testConfig.host,
                    testConfig.port,
                    testConfig.user,
                    testConfig.password,
                    testConfig.account
                    );
                conn.Open();
                Assert.AreEqual(conn.State, ConnectionState.Open);

                using (IDbCommand command = conn.CreateCommand())
                {
                    command.CommandText = "select current_role()";
                    Assert.AreEqual(command.ExecuteScalar().ToString(), "PUBLIC");

                    command.CommandText = "select current_database()";
                    CollectionAssert.Contains(new[] { "SNOWFLAKE_SAMPLE_DATA", "" }, command.ExecuteScalar().ToString());

                    command.CommandText = "select current_schema()";
                    CollectionAssert.Contains(new[] { "INFORMATION_SCHEMA", "" }, command.ExecuteScalar().ToString());

                    command.CommandText = "select current_warehouse()";
                    // Command will return empty string if the hardcoded warehouse does not exist.
                    Assert.AreEqual("", command.ExecuteScalar().ToString());
                }
                conn.Close();
            }
        }

        // Test that when a connection is disposed, a close would send out and unfinished transaction would be roll back.
        [Test]
        public void TestConnectionDispose()
        {
            using (IDbConnection conn = new SnowflakeDbConnection(ConnectionString))
            {
                conn.Open();
                CreateOrReplaceTable(conn, TableName, new []{"c INT"});
                var t1 = conn.BeginTransaction();
                var t1c1 = conn.CreateCommand();
                t1c1.Transaction = t1;
                t1c1.CommandText = $"insert into {TableName} values (1)";
                t1c1.ExecuteNonQuery();
            }

            using (IDbConnection conn = new SnowflakeDbConnection())
            {
                // Previous connection would be disposed and
                // uncommitted txn would rollback at this point
                conn.ConnectionString = ConnectionString;
                conn.Open();
                IDbCommand command = conn.CreateCommand();
                command.CommandText = $"SELECT * FROM {TableName}";
                IDataReader reader = command.ExecuteReader();
                Assert.IsFalse(reader.Read());
            }
        }

        [Test]
        public void TestUnknownAuthenticator()
        {
            string[] wrongAuthenticators = new string[]
            {
                "http://snowflakecomputing.okta.com",
                "https://snowflake.com",
                "unknown",
            };

            foreach (string wrongAuthenticator in wrongAuthenticators)
            {
                try
                {
                    IDbConnection conn = new SnowflakeDbConnection();
                    conn.ConnectionString = "scheme=http;host=test;port=8080;user=test;password=test;account=test;authenticator=" + wrongAuthenticator;
                    conn.Open();
                    Assert.Fail("Authentication of {0} should fail", wrongAuthenticator);
                }
                catch (SnowflakeDbException e)
                {
                    SnowflakeDbExceptionAssert.HasErrorCode(e, SFError.UNKNOWN_AUTHENTICATOR);
                }

            }
        }

        [Test]
        [Ignore("This test requires manual setup and therefore cannot be run in CI")]
        public void TestOktaConnection()
        {
            using (var conn = new SnowflakeDbConnection())
            {
                conn.ConnectionString
                    = ConnectionStringWithoutAuth
                    + String.Format(
                        ";authenticator={0};user={1};password={2};",
                        testConfig.oktaUrl,
                        testConfig.oktaUser,
                        testConfig.oktaPassword);
                conn.Open();
                Assert.AreEqual(ConnectionState.Open, conn.State);
            }
        }

        [Test]
        public void TestOktaConnectionUntilMaxTimeout()
        {
            var expectedMaxRetryCount = 15;
            var expectedMaxConnectionTimeout = 450;
            var oktaUrl = "https://test.okta.com";
            var mockRestRequester = new MockOktaRestRequester()
            {
                TokenUrl = $"{oktaUrl}/api/v1/sessions?additionalFields=cookieToken",
                SSOUrl = $"{oktaUrl}/app/testaccount/sso/saml",
                ResponseContent = "<form=error}",
                MaxRetryCount = expectedMaxRetryCount,
                MaxRetryTimeout = expectedMaxConnectionTimeout
            };
            using (DbConnection conn = new MockSnowflakeDbConnection(mockRestRequester))
            {
                try
                {
                    conn.ConnectionString
                        = ConnectionStringWithoutAuth
                        + String.Format(
                            ";authenticator={0};user=test;password=test;MAXHTTPRETRIES={1};RETRY_TIMEOUT={2};",
                            oktaUrl,
                            expectedMaxRetryCount,
                            expectedMaxConnectionTimeout);
                    conn.Open();
                    Assert.Fail();
                }
                catch (Exception e)
                {
                    Assert.IsInstanceOf<SnowflakeDbException>(e);
                    SnowflakeDbExceptionAssert.HasErrorCode(e, SFError.INTERNAL_ERROR);
                    Assert.IsTrue(e.Message.Contains(
                        $"The retry count has reached its limit of {expectedMaxRetryCount} and " +
                        $"the timeout elapsed has reached its limit of {expectedMaxConnectionTimeout} " +
                        "while trying to authenticate through Okta"));
                }
            }
        }

        [Test]
        [Ignore("This test requires manual setup and therefore cannot be run in CI")]
        public void TestOkta2ConnectionsFollowingEachOther()
        {
            // This test is here because Cookies were messing up with sequential Okta connections
            using (var conn = new SnowflakeDbConnection())
            {
                conn.ConnectionString
                    = ConnectionStringWithoutAuth
                    + String.Format(
                        ";authenticator={0};user={1};password={2};",
                        testConfig.oktaUrl,
                        testConfig.oktaUser,
                        testConfig.oktaPassword);
                conn.Open();
                Assert.AreEqual(ConnectionState.Open, conn.State);
            }


            using (var conn = new SnowflakeDbConnection())
            {
                conn.ConnectionString
                    = ConnectionStringWithoutAuth
                    + String.Format(
                        ";authenticator={0};user={1};password={2};",
                        testConfig.oktaUrl,
                        testConfig.oktaUser,
                        testConfig.oktaPassword);
                conn.Open();
                Assert.AreEqual(ConnectionState.Open, conn.State);
            }
        }

        [Test]
        [Ignore("This test requires manual interaction and therefore cannot be run in CI")]
        public void TestSSOConnectionWithUser()
        {
            // Use external browser to log in using proper password for qa@snowflakecomputing.com
            using (IDbConnection conn = new SnowflakeDbConnection())
            {
                conn.ConnectionString
                    = ConnectionStringWithoutAuth
                    + ";authenticator=externalbrowser;user=qa@snowflakecomputing.com";
                conn.Open();
                Assert.AreEqual(ConnectionState.Open, conn.State);

                // connection pooling is disabled for external browser by default
                Assert.AreEqual(false, SnowflakeDbConnectionPool.GetPool(conn.ConnectionString).GetPooling());
                using (IDbCommand command = conn.CreateCommand())
                {
                    command.CommandText = "SELECT CURRENT_USER()";
                    Assert.AreEqual("QA", command.ExecuteScalar().ToString());
                }
            }
        }

        [Test]
        [Ignore("This test requires manual interaction and therefore cannot be run in CI")]
        public void TestSSOConnectionWithPoolingEnabled()
        {
            // Use external browser to log in using proper password for qa@snowflakecomputing.com
            using (IDbConnection conn = new SnowflakeDbConnection())
            {
                conn.ConnectionString
                    = ConnectionStringWithoutAuth
                      + ";authenticator=externalbrowser;user=qa@snowflakecomputing.com;POOLINGENABLED=TRUE";
                conn.Open();
                Assert.AreEqual(ConnectionState.Open, conn.State);
                Assert.AreEqual(true, SnowflakeDbConnectionPool.GetPool(conn.ConnectionString).GetPooling());
                using (IDbCommand command = conn.CreateCommand())
                {
                    command.CommandText = "SELECT CURRENT_USER()";
                    Assert.AreEqual("QA", command.ExecuteScalar().ToString());
                }
            }
        }

        [Test]
        [Ignore("This test requires manual interaction and therefore cannot be run in CI")]
        public void TestSSOConnectionWithUserAsync()
        {
            // Use external browser to log in using proper password for qa@snowflakecomputing.com
            using (SnowflakeDbConnection conn = new SnowflakeDbConnection())
            {
                conn.ConnectionString
                    = ConnectionStringWithoutAuth
                      + ";authenticator=externalbrowser;user=qa@snowflakecomputing.com";

                Task connectTask = conn.OpenAsync(CancellationToken.None);
                connectTask.Wait();
                Assert.AreEqual(ConnectionState.Open, conn.State);
                using (DbCommand command = conn.CreateCommand())
                {
                    command.CommandText = "SELECT CURRENT_USER()";
                    Task<object> task = command.ExecuteScalarAsync(CancellationToken.None);
                    task.Wait(CancellationToken.None);
                    Assert.AreEqual("QA", task.Result);
                }
            }
        }

        [Test]
        [Ignore("This test requires manual interaction and therefore cannot be run in CI")]
        public void TestSSOConnectionWithUserAndDisableConsoleLogin()
        {
            // Use external browser to log in using proper password for qa@snowflakecomputing.com
            using (IDbConnection conn = new SnowflakeDbConnection())
            {
                conn.ConnectionString
                    = ConnectionStringWithoutAuth
                    + ";authenticator=externalbrowser;user=qa@snowflakecomputing.com;disable_console_login=false;";
                conn.Open();
                Assert.AreEqual(ConnectionState.Open, conn.State);
                using (IDbCommand command = conn.CreateCommand())
                {
                    command.CommandText = "SELECT CURRENT_USER()";
                    Assert.AreEqual("QA", command.ExecuteScalar().ToString());
                }
            }
        }

        [Test]
        [Ignore("This test requires manual interaction and therefore cannot be run in CI")]
        public void TestSSOConnectionWithUserAsyncAndDisableConsoleLogin()
        {
            // Use external browser to log in using proper password for qa@snowflakecomputing.com
            using (SnowflakeDbConnection conn = new SnowflakeDbConnection())
            {
                conn.ConnectionString
                    = ConnectionStringWithoutAuth
                      + ";authenticator=externalbrowser;user=qa@snowflakecomputing.com;disable_console_login=false;";

                Task connectTask = conn.OpenAsync(CancellationToken.None);
                connectTask.Wait();
                Assert.AreEqual(ConnectionState.Open, conn.State);
                using (DbCommand command = conn.CreateCommand())
                {
                    command.CommandText = "SELECT CURRENT_USER()";
                    Task<object> task = command.ExecuteScalarAsync(CancellationToken.None);
                    task.Wait(CancellationToken.None);
                    Assert.AreEqual("QA", task.Result);
                }
            }
        }

        [Test]
        [Ignore("This test requires manual interaction and therefore cannot be run in CI")]
        public void TestSSOConnectionTimeoutAfter10s()
        {
            // Do not log in by external browser - timeout after 10s should happen
            int waitSeconds = 10;
            Stopwatch stopwatch = Stopwatch.StartNew();
            Assert.Throws<SnowflakeDbException>(() =>
                {
                    using (IDbConnection conn = new SnowflakeDbConnection())
                    {
                        conn.ConnectionString
                            = ConnectionStringWithoutAuth
                              + $";authenticator=externalbrowser;user=qa@snowflakecomputing.com;BROWSER_RESPONSE_TIMEOUT={waitSeconds}";
                        conn.Open();
                        Assert.AreEqual(ConnectionState.Open, conn.State);
                        using (IDbCommand command = conn.CreateCommand())
                        {
                            command.CommandText = "SELECT CURRENT_USER()";
                            Assert.AreEqual("QA", command.ExecuteScalar().ToString());
                        }
                    }
                }
            );
            stopwatch.Stop();

            // timeout after specified number of seconds
            Assert.GreaterOrEqual(stopwatch.ElapsedMilliseconds, waitSeconds * 1000);
            // and not later than 5s after expected time
            Assert.LessOrEqual(stopwatch.ElapsedMilliseconds, (waitSeconds + 5) * 1000);
        }

        [Test]
        [Ignore("This test requires manual interaction and therefore cannot be run in CI")]
        public void TestSSOConnectionWithTokenCaching()
        {
            /*
             * This test checks that the connector successfully stores an SSO token and uses it for authentication if it exists
             * 1. Login normally using external browser with CLIENT_STORE_TEMPORARY_CREDENTIAL enabled
             * 2. Login again, this time without a browser, as the connector should be using the SSO token retrieved from step 1
            */

            // Set the CLIENT_STORE_TEMPORARY_CREDENTIAL property to true to enable token caching
            // The specified user should be configured for SSO
            var externalBrowserConnectionString
                = ConnectionStringWithoutAuth
                    + $";authenticator=externalbrowser;user={testConfig.user};CLIENT_STORE_TEMPORARY_CREDENTIAL=true;poolingEnabled=false";

            using (IDbConnection conn = new SnowflakeDbConnection())
            {
                conn.ConnectionString = externalBrowserConnectionString;

                // Authenticate to retrieve and store the token if doesn't exist or invalid
                conn.Open();
                Assert.AreEqual(ConnectionState.Open, conn.State);
            }

            using (IDbConnection conn = new SnowflakeDbConnection())
            {
                conn.ConnectionString = externalBrowserConnectionString;

                // Authenticate using the SSO token (the connector will automatically use the token and a browser should not pop-up in this step)
                conn.Open();
                Assert.AreEqual(ConnectionState.Open, conn.State);
            }
        }

        [Test]
        [Ignore("This test requires manual interaction and therefore cannot be run in CI")]
        public void TestSSOConnectionWithInvalidCachedToken()
        {
            /*
             * This test checks that the connector will attempt to re-authenticate using external browser if the token retrieved from the cache is invalid
             * 1. Create a credential manager and save credentials for the user with a wrong token
             * 2. Open a connection which initially should try to use the token and then switch to external browser when the token fails
            */

            using (IDbConnection conn = new SnowflakeDbConnection())
            {
                // Set the CLIENT_STORE_TEMPORARY_CREDENTIAL property to true to enable token caching
                conn.ConnectionString
                    = ConnectionStringWithoutAuth
                        + $";authenticator=externalbrowser;user={testConfig.user};CLIENT_STORE_TEMPORARY_CREDENTIAL=true;";

                // Create a credential manager and save a wrong token for the test user
                var key = SnowflakeCredentialManagerFactory.GetSecureCredentialKey(testConfig.host, testConfig.user, TokenType.IdToken);
                var credentialManager = SFCredentialManagerInMemoryImpl.Instance;
                credentialManager.SaveCredentials(key, "wrongToken");

                // Use the credential manager with the wrong token
                SnowflakeCredentialManagerFactory.SetCredentialManager(credentialManager);

                // Open a connection which should switch to external browser after trying to connect using the wrong token
                conn.Open();
                Assert.AreEqual(ConnectionState.Open, conn.State);

                // Switch back to the default credential manager
                SnowflakeCredentialManagerFactory.UseDefaultCredentialManager();
            }
        }

        [Test]
        [Ignore("This test requires manual interaction and therefore cannot be run in CI")]
        public void TestSSOConnectionWithWrongUser()
        {
            try
            {
                using (IDbConnection conn = new SnowflakeDbConnection())
                {
                    conn.ConnectionString
                        = ConnectionStringWithoutAuth
                        + ";authenticator=externalbrowser;user=wrong@snowflakecomputing.com";
                    conn.Open();
                    Assert.Fail();
                }
            }
            catch (SnowflakeDbException e)
            {
                Assert.AreEqual(390191, e.ErrorCode);
            }
        }

        [Test]
        [Ignore("Ignore this test until configuration is setup for CI integration. Can be run manually.")]
        public void TestJwtUnencryptedPemFileConnection()
        {
            using (var conn = new SnowflakeDbConnection())
            {
                conn.ConnectionString
                    = ConnectionStringWithoutAuth
                    + String.Format(
                        ";authenticator=snowflake_jwt;user={0};private_key_file={1}",
                        testConfig.jwtAuthUser,
                        testConfig.pemFilePath);
                conn.Open();
                Assert.AreEqual(ConnectionState.Open, conn.State);
            }
        }

        [Test]
        [Ignore("Ignore this test until configuration is setup for CI integration. Can be run manually.")]
        public void TestJwtUnencryptedP8FileConnection()
        {
            using (var conn = new SnowflakeDbConnection())
            {
                conn.ConnectionString
                    = ConnectionStringWithoutAuth
                    + String.Format(
                        ";authenticator=snowflake_jwt;user={0};private_key_file={1}",
                        testConfig.jwtAuthUser,
                        testConfig.p8FilePath);
                conn.Open();
                Assert.AreEqual(ConnectionState.Open, conn.State);
            }
        }

        [Test]
        [Ignore("Ignore this test until configuration is setup for CI integration. Can be run manually.")]
        public void TestJwtEncryptedPkFileConnection()
        {
            using (var conn = new SnowflakeDbConnection())
            {
                conn.ConnectionString
                    = ConnectionStringWithoutAuth
                    + String.Format(
                        ";authenticator=snowflake_jwt;user={0};private_key_file={1};private_key_pwd={2}",
                        testConfig.jwtAuthUser,
                        testConfig.pwdProtectedPrivateKeyFilePath,
                        testConfig.privateKeyFilePwd);
                conn.Open();
                Assert.AreEqual(ConnectionState.Open, conn.State);
            }
        }

        [Test]
        [Ignore("Ignore this test until configuration is setup for CI integration. Can be run manually.")]
        public void TestJwtUnencryptedPkConnection()
        {
            using (var conn = new SnowflakeDbConnection())
            {
                conn.ConnectionString
                    = ConnectionStringWithoutAuth
                    + String.Format(
                        ";authenticator=snowflake_jwt;user={0};private_key={1}",
                        testConfig.jwtAuthUser,
                        testConfig.privateKey);
                conn.Open();
                Assert.AreEqual(ConnectionState.Open, conn.State);
            }
        }

        [Test]
        [Ignore("Ignore this test until configuration is setup for CI integration. Can be run manually.")]
        public void TestJwtEncryptedPkConnection()
        {
            using (var conn = new SnowflakeDbConnection())
            {
                conn.ConnectionString
                    = ConnectionStringWithoutAuth
                    + String.Format(
                        ";authenticator=snowflake_jwt;user={0};private_key={1};private_key_pwd={2}",
                        testConfig.jwtAuthUser,
                        testConfig.pwdProtectedPrivateKey,
                        testConfig.privateKeyFilePwd);
                conn.Open();
                Assert.AreEqual(ConnectionState.Open, conn.State);
            }
        }

        [Test]
        [Ignore("Ignore this test until configuration is setup for CI integration. Can be run manually.")]
        public void TestJwtMissingConnectionSettingConnection()
        {
            try
            {
                using (var conn = new SnowflakeDbConnection())
                {
                    conn.ConnectionString
                        = ConnectionStringWithoutAuth
                        + String.Format(
                            ";authenticator=snowflake_jwt;user={0};private_key_pwd={1}",
                            testConfig.jwtAuthUser,
                            testConfig.privateKeyFilePwd);
                    conn.Open();
                    Assert.Fail();
                }
            }
            catch (SnowflakeDbException e)
            {
                // Missing PRIVATE_KEY_FILE connection setting required for
                // authenticator =snowflake_jwt
                Assert.AreEqual(270008, e.ErrorCode);
            }
        }

        [Test]
        [Ignore("Ignore this test until configuration is setup for CI integration. Can be run manually.")]
        public void TestJwtEncryptedPkFileInvalidPwdConnection()
        {
            try
            {
                using (var conn = new SnowflakeDbConnection())
                {
                    conn.ConnectionString
                        = ConnectionStringWithoutAuth
                        + String.Format(
                            ";authenticator=snowflake_jwt;user={0};private_key_file={1};private_key_pwd=Invalid",
                            testConfig.jwtAuthUser,
                            testConfig.pwdProtectedPrivateKeyFilePath);
                    conn.Open();
                    Assert.Fail();
                }
            }
            catch (SnowflakeDbException e)
            {
                // Invalid password for decrypting the private key
                Assert.AreEqual(270052, e.ErrorCode);
            }
        }

        [Test]
        [Ignore("Ignore this test until configuration is setup for CI integration. Can be run manually.")]
        public void TestJwtEncryptedPkFileNoPwdConnection()
        {
            try
            {
                using (var conn = new SnowflakeDbConnection())
                {
                    conn.ConnectionString
                        = ConnectionStringWithoutAuth
                        + String.Format(
                            ";authenticator=snowflake_jwt;user={0};private_key_file={1}",
                            testConfig.jwtAuthUser,
                            testConfig.pwdProtectedPrivateKeyFilePath);
                    conn.Open();
                    Assert.Fail();
                }
            }
            catch (SnowflakeDbException e)
            {
                // Invalid password (none provided) for decrypting the private key
                Assert.AreEqual(270052, e.ErrorCode);
            }
        }

        [Test]
        [Ignore("Ignore this test until configuration is setup for CI integration. Can be run manually.")]
        public void TestJwtConnectionWithWrongUser()
        {
            try
            {
                using (var conn = new SnowflakeDbConnection())
                {
                    conn.ConnectionString
                        = ConnectionStringWithoutAuth
                        + String.Format(
                            ";authenticator=snowflake_jwt;user={0};private_key_file={1}",
                            "WrongUser",
                            testConfig.pemFilePath);
                    conn.Open();
                    Assert.Fail();
                }
            }
            catch (SnowflakeDbException e)
            {
                // Jwt token is invalid
                Assert.AreEqual(390144, e.ErrorCode);
            }
        }

        [Test]
        [Ignore("Ignore this test until configuration is setup for CI integration. Can be run manually.")]
        public void TestJwtEncryptedPkConnectionWithWrongUser()
        {
            try
            {
                using (var conn = new SnowflakeDbConnection())
                {
                    conn.ConnectionString
                        = ConnectionStringWithoutAuth
                        + String.Format(
                            ";authenticator=snowflake_jwt;user={0};private_key_file={1};private_key_pwd={2}",
                            "WrongUser",
                            testConfig.pwdProtectedPrivateKeyFilePath,
                            testConfig.privateKeyFilePwd);
                    conn.Open();
                    Assert.Fail();
                }
            }
            catch (SnowflakeDbException e)
            {
                // Jwt token is invalid
                Assert.AreEqual(390144, e.ErrorCode);
            }
        }


        [Test]
        [Ignore("Ignore this test until configuration is setup for CI integration. Can be run manually.")]
        public void TestValidOAuthConnection()
        {
            using (var conn = new SnowflakeDbConnection())
            {
                conn.ConnectionString
                    = ConnectionStringWithoutAuth
                    + String.Format(
                        ";authenticator=oauth;token={0}",
                        testConfig.oauthToken);
                conn.Open();
                Assert.AreEqual(ConnectionState.Open, conn.State);
            }
        }

        [Test]
        public void TestInValidOAuthTokenConnection()
        {
            try
            {
                using (var conn = new SnowflakeDbConnection())
                {
                    conn.ConnectionString
                        = ConnectionStringWithoutAuth
                        + ";authenticator=oauth;token=notAValidOAuthToken";
                    conn.Open();
                    Assert.AreEqual(ConnectionState.Open, conn.State);
                    Assert.Fail();
                }
            }
            catch (SnowflakeDbException e)
            {
                // Invalid OAuth access token
                Assert.AreEqual(390303, e.ErrorCode);
            }
        }

        [Test]
        [Ignore("Ignore this test until configuration is setup for CI integration. Can be run manually.")]
        public void TestValidOAuthExpiredTokenConnection()
        {
            try
            {
                using (var conn = new SnowflakeDbConnection())
                {
                    conn.ConnectionString
                   = ConnectionStringWithoutAuth
                   + String.Format(
                       ";authenticator=oauth;token={0}",
                       testConfig.expOauthToken);
                    conn.Open();
                    Assert.Fail();
                }
            }
            catch (SnowflakeDbException e)
            {
                Console.Write(e);
                // Token is expired
                Assert.AreEqual(390318, e.ErrorCode);
            }
        }

        [Test]
        [Ignore("Ignore this test until configuration is setup for CI integration. Can be run manually.")]
        public void TestCorrectProxySettingFromConnectionString()
        {
            using (var conn = new SnowflakeDbConnection())
            {
                conn.ConnectionString
                = ConnectionString
                + String.Format(
                    ";useProxy=true;proxyHost={0};proxyPort={1}",
                    testConfig.proxyHost,
                    testConfig.proxyPort);

                conn.Open();
            }
        }

        [Test]
        [Ignore("Ignore this test until configuration is setup for CI integration. Can be run manually.")]
        public void TestCorrectProxyWithCredsSettingFromConnectionString()
        {
            using (var conn = new SnowflakeDbConnection())
            {
                conn.ConnectionString
                = ConnectionString
                + String.Format(
                    ";useProxy=true;proxyHost={0};proxyPort={1};proxyUser={2};proxyPassword={3}",
                    testConfig.authProxyHost,
                    testConfig.authProxyPort,
                    testConfig.authProxyUser,
                    testConfig.authProxyPwd);

                conn.Open();
            }
        }

        [Test]
        [Ignore("Ignore this test until configuration is setup for CI integration. Can be run manually.")]
        public void TestCorrectProxySettingWithByPassListFromConnectionString()
        {
            using (var conn = new SnowflakeDbConnection())
            {
                conn.ConnectionString
                = ConnectionString
                + String.Format(
                    ";useProxy=true;proxyHost={0};proxyPort={1};proxyUser={2};proxyPassword={3};nonProxyHosts={4}",
                    testConfig.authProxyHost,
                    testConfig.authProxyPort,
                    testConfig.authProxyUser,
                    testConfig.authProxyPwd,
                    "*.foo.com %7C" + testConfig.host + "|localhost");

                conn.Open();
            }
        }

        [Test]
        [Ignore("Ignore this test until configuration is setup for CI integration. Can be run manually.")]
        public void TestMultipleConnectionWithDifferentHttpHandlerSettings()
        {
            // Authenticated proxy
            using (var conn1 = new SnowflakeDbConnection())
            {
                conn1.ConnectionString = ConnectionString
                    + String.Format(
                        ";useProxy=true;proxyHost={0};proxyPort={1};proxyUser={2};proxyPassword={3}",
                        testConfig.authProxyHost,
                        testConfig.authProxyPort,
                        testConfig.authProxyUser,
                        testConfig.authProxyPwd);
                conn1.Open();
            }

            // No proxy
            using (var conn2 = new SnowflakeDbConnection())
            {
                conn2.ConnectionString = ConnectionString;
                conn2.Open();
            }

            // Non authenticated proxy
            using (var conn3 = new SnowflakeDbConnection())
            {
                conn3.ConnectionString = ConnectionString
                + String.Format(
                    ";useProxy=true;proxyHost={0};proxyPort={1}",
                    testConfig.proxyHost,
                    testConfig.proxyPort);
                conn3.Open();
            }

            // Invalid proxy
            using (var conn4 = new SnowflakeDbConnection())
            {
                conn4.ConnectionString =
                    ConnectionString + "connection_timeout=20;useProxy=true;proxyHost=Invalid;proxyPort=8080;INSECUREMODE=true";
                try
                {
                    conn4.Open();
                    Assert.Fail();
                }
                catch
                {
                    // Expected
                }
            }

            // Another authenticated proxy connection, same proxy but insecure mode is true
			// Will use a different httpclient
            using (var conn5 = new SnowflakeDbConnection())
            {
                conn5.ConnectionString = ConnectionString
                    + String.Format(
                        ";useProxy=true;proxyHost={0};proxyPort={1};proxyUser={2};proxyPassword={3};INSECUREMODE=true",
                        testConfig.authProxyHost,
                        testConfig.authProxyPort,
                        testConfig.authProxyUser,
                        testConfig.authProxyPwd);
                conn5.Open();
            }

            // No proxy again, but insecure mode is true
			// Will use a different httpclient
            using (var conn6 = new SnowflakeDbConnection())
            {

                conn6.ConnectionString = ConnectionString + ";INSECUREMODE=true";
                conn6.Open();
            }

            // Another authenticated proxy, but this will create a new httpclient because there is
            // a bypass list
            using (var conn7 = new SnowflakeDbConnection())
            {
                conn7.ConnectionString
              = ConnectionString
              + String.Format(
                  ";useProxy=true;proxyHost={0};proxyPort={1};proxyUser={2};proxyPassword={3};nonProxyHosts={4}",
                  testConfig.authProxyHost,
                  testConfig.authProxyPort,
                  testConfig.authProxyUser,
                  testConfig.authProxyPwd,
                  "*.foo.com %7C" + testConfig.host + "|localhost");

                conn7.Open();
            }

            // No proxy again, insecure mode is false
            // Should use same httpclient than conn2
            using (var conn8 = new SnowflakeDbConnection())
            {
                conn8.ConnectionString = ConnectionString + ";INSECUREMODE=false";
                conn8.Open();
            }

            // Another authenticated proxy with bypasslist, but this will create a new httpclient because
            // InsecureMode=true
            using (var conn9 = new SnowflakeDbConnection())
            {
                conn9.ConnectionString
              = ConnectionString
              + String.Format(
                  ";useProxy=true;proxyHost={0};proxyPort={1};proxyUser={2};proxyPassword={3};nonProxyHosts={4};INSECUREMODE=true",
                  testConfig.authProxyHost,
                  testConfig.authProxyPort,
                  testConfig.authProxyUser,
                  testConfig.authProxyPwd,
                  "*.foo.com %7C" + testConfig.host + "|localhost");

                conn9.Open();
            }

            // Another authenticated proxy with bypasslist
            // Should use same httpclient than conn7
            using (var conn10 = new SnowflakeDbConnection())
            {
                conn10.ConnectionString
              = ConnectionString
              + String.Format(
                  ";useProxy=true;proxyHost={0};proxyPort={1};proxyUser={2};proxyPassword={3};nonProxyHosts={4}",
                  testConfig.authProxyHost,
                  testConfig.authProxyPort,
                  testConfig.authProxyUser,
                  testConfig.authProxyPwd,
                  "*.foo.com %7C" + testConfig.host + "|localhost");

                conn10.Open();
            }

            // No proxy, but insecuremode=true
            // Should use same httpclient than conn6
            using (var conn11 = new SnowflakeDbConnection())
            {
                conn11.ConnectionString = ConnectionString+";INSECUREMODE=true";
                conn11.Open();
            }
        }

        [Test]
        public void TestInvalidProxySettingFromConnectionString()
        {
            using (var conn = new SnowflakeDbConnection())
            {

                conn.ConnectionString =
                    ConnectionString + "connection_timeout=5;useProxy=true;proxyHost=Invalid;proxyPort=8080";
                try
                {
                    conn.Open();
                    Assert.Fail();
                }
                catch (SnowflakeDbException e)
                {
                    // Expected
                    s_logger.Debug("Failed opening connection ", e);
                    Assert.AreEqual(270001, e.ErrorCode); //Internal error
                    AssertIsConnectionFailure(e);
                }
            }
        }

        [Test]
        [TestCase("*")]
        [TestCase("*{0}*")]
        [TestCase("^*{0}*")]
        [TestCase("*{0}*$")]
        [TestCase("^*{0}*$")]
        [TestCase("^nonmatch*{0}$|*")]
        [TestCase("*a*", "a")]
        [TestCase("*la*", "la")]
        public void TestNonProxyHostShouldBypassProxyServer(string regexHost, string proxyHost = "proxyserverhost")
        {
            using (var conn = new SnowflakeDbConnection())
            {
                // Arrange
                var host = ResolveHost();
                var nonProxyHosts = string.Format(regexHost, $"{host}");
                conn.ConnectionString =
                    $"{ConnectionString}USEPROXY=true;PROXYHOST={proxyHost};NONPROXYHOSTS={nonProxyHosts};PROXYPORT=3128;";

                // Act
                conn.Open();

                // Assert
                // The connection would fail to open if the web proxy would be used because the proxy is configured to a non-existent host.
                Assert.AreEqual(ConnectionState.Open, conn.State);
            }
        }

        [Test]
        [TestCase("invalid{0}")]
        [TestCase("*invalid{0}*")]
        [TestCase("^invalid{0}$")]
        [TestCase("*a.b")]
        [TestCase("a", "a")]
        [TestCase("la", "la")]
        public void TestNonProxyHostShouldNotBypassProxyServer(string regexHost, string proxyHost = "proxyserverhost")
        {
            using (var conn = new SnowflakeDbConnection())
            {
                // Arrange
                var nonProxyHosts = string.Format(regexHost, $"{testConfig.host}");
                conn.ConnectionString =
                    $"{ConnectionString}connection_timeout=5;USEPROXY=true;PROXYHOST={proxyHost};NONPROXYHOSTS={nonProxyHosts};PROXYPORT=3128;";

                // Act/Assert
                // The connection would fail to open if the web proxy would be used because the proxy is configured to a non-existent host.
                var exception = Assert.Throws<SnowflakeDbException>(() => conn.Open());

                // Assert
                Assert.AreEqual(270001, exception.ErrorCode);
                AssertIsConnectionFailure(exception);
            }
        }

        [Test]
        public void TestUseProxyFalseWithInvalidProxyConnectionString()
        {
            using (var conn = new SnowflakeDbConnection())
            {
                conn.ConnectionString =
                    ConnectionString + ";useProxy=false;proxyHost=Invalid;proxyPort=8080";
                conn.Open();
                // Because useProxy=false, the proxy settings are ignored
            }
        }

        [Test]
        public void TestInvalidProxySettingWithByPassListFromConnectionString()
        {
            using (var conn = new SnowflakeDbConnection())
            {
                conn.ConnectionString
                = ConnectionString
                + String.Format(
                    ";useProxy=true;proxyHost=Invalid;proxyPort=8080;nonProxyHosts={0}",
                    $"*.foo.com %7C{testConfig.account}.snowflakecomputing.com|*{testConfig.host}*");
                conn.Open();
                // Because testConfig.host is in the bypass list, the proxy should not be used
            }
        }

        [Test]
        [Ignore("Ignore this test until configuration is setup for CI integration. Can be run manually.")]
        public void testMulitpleConnectionInParallel()
        {
            string baseConnectionString = ConnectionString + $";CONNECTION_TIMEOUT=30;";
            string authenticatedProxy = String.Format("useProxy =true;proxyHost={0};proxyPort={1};proxyUser={2};proxyPassword={3};",
                  testConfig.authProxyHost,
                  testConfig.authProxyPort,
                  testConfig.authProxyUser,
                  testConfig.authProxyPwd);
            string byPassList = "nonProxyHosts=*.foo.com %7C" + testConfig.host + "|localhost;";
            string insecureModeTrue = "INSECUREMODE=true;";
            string insecureModeFalse = "INSECUREMODE=false;";

            string[] connectionStrings = {
                baseConnectionString,
                baseConnectionString + insecureModeFalse ,
                baseConnectionString + insecureModeTrue,
                baseConnectionString + authenticatedProxy,
                baseConnectionString + authenticatedProxy + insecureModeFalse,
                baseConnectionString + authenticatedProxy + insecureModeTrue,
                baseConnectionString + authenticatedProxy + byPassList,
                baseConnectionString + authenticatedProxy + byPassList + insecureModeFalse,
                baseConnectionString + authenticatedProxy + byPassList + insecureModeTrue};

            bool failed = false;

           Task[] tasks = new Task[450];
            for (int i = 0; i < 450; i++)
            {
                string connString = connectionStrings[i % (connectionStrings.Length)];
                tasks[i] = Task.Run(() =>
                {
                    using (IDbConnection conn = new SnowflakeDbConnection())
                    {
                        conn.ConnectionString = connString;
                        Console.WriteLine($"{conn.ConnectionString}");
                        try
                        {
                            conn.Open();
                        }
                        catch (Exception e)
                        {
                            Console.WriteLine(e);
                            Console.WriteLine("--------------------------");
                            Console.WriteLine(e.InnerException);
                            failed = true;
                        }

                        using (IDbCommand command = conn.CreateCommand())
                        {
                            try
                            {
                                command.CommandText = "SELECT 1";
                                command.ExecuteScalar();
                            }
                            catch (Exception e)
                            {
                                Console.WriteLine("ExecuteScalar error");
                                Console.WriteLine(e);
                                failed = true;
                            }
                        }
                    }
                });
            }
            try
            {
                Task.WaitAll(tasks);
            }
            catch (AggregateException ae)
            {
                Console.WriteLine("One or more exceptions occurred: ");
                foreach (var ex in ae.Flatten().InnerExceptions)
                    Console.WriteLine("   {0}", ex.Message);
                failed = true;
            }

            if (failed)
            {
                Assert.Fail();
            }
        }

        [Test]
        [Ignore("Ignore this test, please test this manual with breakpoint at SFSessionProperty::ParseConnectionString() to verify")]
        public void TestEscapeChar()
        {
            using (IDbConnection conn = new SnowflakeDbConnection())
            {
                conn.ConnectionString = ConnectionString + "poolingEnabled=false;key1=test\'password;key2=test\"password;key3=test==password";
                conn.Open();
                Assert.AreEqual(ConnectionState.Open, conn.State);

                Assert.AreEqual(SFSessionHttpClientProperties.DefaultRetryTimeout.TotalSeconds, conn.ConnectionTimeout);
                // Data source is empty string for now
                Assert.AreEqual("", ((SnowflakeDbConnection)conn).DataSource);

                string serverVersion = ((SnowflakeDbConnection)conn).ServerVersion;
                if (!string.Equals(serverVersion, "Dev"))
                {
                    string[] versionElements = serverVersion.Split('.');
                    Assert.AreEqual(3, versionElements.Length);
                }

                conn.Close();
                Assert.AreEqual(ConnectionState.Closed, conn.State);
            }
        }

        [Test]
        [Ignore("Ignore this test, please test this manual with breakpoint at SFSessionProperty::ParseConnectionString() to verify")]
        public void TestEscapeChar1()
        {
            using (IDbConnection conn = new SnowflakeDbConnection())
            {
                conn.ConnectionString = ConnectionString + "poolingEnabled=false;key==word=value; key1=\"test;password\"; key2=\"test=password\"";
                conn.Open();
                Assert.AreEqual(ConnectionState.Open, conn.State);

                Assert.AreEqual(SFSessionHttpClientProperties.DefaultRetryTimeout.TotalSeconds, conn.ConnectionTimeout);
                // Data source is empty string for now
                Assert.AreEqual("", ((SnowflakeDbConnection)conn).DataSource);

                string serverVersion = ((SnowflakeDbConnection)conn).ServerVersion;
                if (!string.Equals(serverVersion, "Dev"))
                {
                    string[] versionElements = serverVersion.Split('.');
                    Assert.AreEqual(3, versionElements.Length);
                }

                conn.Close();
                Assert.AreEqual(ConnectionState.Closed, conn.State);
            }
        }

        [Test]
        [Ignore("Ignore this test. Please run this manually, since it takes 4 hrs to finish.")]
        public void TestHeartBeat()
        {
            var conn = new SnowflakeDbConnection();
            conn.ConnectionString = ConnectionString + "poolingEnabled=false;CLIENT_SESSION_KEEP_ALIVE=true";
            conn.Open();

            Thread.Sleep(TimeSpan.FromSeconds(14430)); // more than 4 hrs
            using (IDbCommand command = conn.CreateCommand())
            {
                command.CommandText = $"SELECT COUNT(*) FROM DOUBLE_TABLE";
                Assert.AreEqual(command.ExecuteScalar(), 46 );
            }

            conn.Close();
            Assert.AreEqual(ConnectionState.Closed, conn.State);
        }

        [Test]
        [Ignore("Ignore this test. Please run this manually, since it takes 4 hrs to finish.")]
        public void TestHeartBeatWithConnectionPool()
        {
            SnowflakeDbConnectionPool.ClearAllPools();

            var conn = new SnowflakeDbConnection();
            conn.ConnectionString = ConnectionString + "maxPoolSize=2;minPoolSize=0;expirationTimeout=14800;CLIENT_SESSION_KEEP_ALIVE=true";
            conn.Open();
            conn.Close();

            Assert.AreEqual(1, SnowflakeDbConnectionPool.GetCurrentPoolSize());

            var conn1 = new SnowflakeDbConnection();
            conn1.ConnectionString = ConnectionString + ";CLIENT_SESSION_KEEP_ALIVE=true";
            conn1.Open();
            Thread.Sleep(TimeSpan.FromSeconds(14430)); // more than 4 hrs

            using (IDbCommand command = conn.CreateCommand())
            {
                command.CommandText = $"SELECT COUNT(*) FROM DOUBLE_TABLE";
                Assert.AreEqual(command.ExecuteScalar(), 46);
            }

            conn1.Close();
            Assert.AreEqual(ConnectionState.Closed, conn1.State);
            Assert.AreEqual(1, SnowflakeDbConnectionPool.GetCurrentPoolSize());
        }

        [Test]
        public void TestKeepAlive()
        {
            // create 100 connections, one per second
            var connCount = 100;
            // pooled connection expires in 5 seconds so after 5 seconds,
            // one connection per second will be closed
            var connectionString = ConnectionString + "maxPoolSize=20;ExpirationTimeout=5;CLIENT_SESSION_KEEP_ALIVE=true";
            // heart beat interval is validity/4 so send out per 5 seconds
            HeartBeatBackground.setValidity(20);
            try
            {
                for (int i = 0; i < connCount; i++)
                {
                    using (var conn = new SnowflakeDbConnection())
                    {
                        conn.ConnectionString = connectionString;
                        conn.Open();
                    }
                    Thread.Sleep(TimeSpan.FromSeconds(1));
                    // roughly should only have 5 sessions in pool stay alive
                    // check for 10 in case of bad timing, also much less than the
                    // pool max size to ensure it's unpooled because of expire
                    Assert.Less(HeartBeatBackground.getQueueLength(), 10);
                }
            }
            catch
            {
                // fail the test case if any exception is thrown
                Assert.Fail();
            }
        }
    }

    [TestFixture]
    class SFConnectionITAsync : SFBaseTestAsync
    {
        private static SFLogger logger = SFLoggerFactory.GetLogger<SFConnectionITAsync>();


        [Test]
        public void TestCancelLoginBeforeTimeout()
        {
            using (var conn = new MockSnowflakeDbConnection())
            {
                // No timeout
                int timeoutSec = 0;
                string infiniteLoginTimeOut = String.Format(ConnectionString + ";connection_timeout={0};maxHttpRetries=0",
                    timeoutSec);

                conn.ConnectionString = infiniteLoginTimeOut;

                Assert.AreEqual(conn.State, ConnectionState.Closed);
                // At this point the connection string has not been parsed, it will return the
                // default value
                //Assert.AreEqual(SFSessionHttpClientProperties.s_retryTimeoutDefault, conn.ConnectionTimeout);

                CancellationTokenSource connectionCancelToken = new CancellationTokenSource();
                Task connectTask = conn.OpenAsync(connectionCancelToken.Token);

                // Sleep for more than the default timeout to make sure there are no false positive)
                Thread.Sleep(SFSessionHttpClientProperties.DefaultRetryTimeout.Add(TimeSpan.FromSeconds(10)));

                Assert.AreEqual(ConnectionState.Connecting, conn.State);

                // Cancel the connection because it will never succeed since there is no
                // connection_timeout defined
                logger.Debug("connectionCancelToken.Cancel ");
                connectionCancelToken.Cancel();

                try
                {
                    connectTask.Wait();
                }
                catch (AggregateException e)
                {
                    Assert.AreEqual(
                        "System.Threading.Tasks.TaskCanceledException",
                        e.InnerException.GetType().ToString());

                }

                Assert.AreEqual(ConnectionState.Closed, conn.State);
                Assert.AreEqual(timeoutSec, conn.ConnectionTimeout);
            }
        }

        [Test]
        public void TestAsyncLoginTimeout()
        {
            using (var conn = new MockSnowflakeDbConnection())
            {
                int timeoutSec = 5;
                string loginTimeOut5sec = String.Format(ConnectionString + "connection_timeout={0};maxHttpRetries=0",
                    timeoutSec);
                conn.ConnectionString = loginTimeOut5sec;

                Assert.AreEqual(conn.State, ConnectionState.Closed);

                Stopwatch stopwatch = Stopwatch.StartNew();
                try
                {
                    Task connectTask = conn.OpenAsync(CancellationToken.None);
                    connectTask.Wait();
                }
                catch (AggregateException e)
                {
                    SnowflakeDbExceptionAssert.HasErrorCode(e.InnerException, SFError.INTERNAL_ERROR);
                }
                stopwatch.Stop();
                int delta = 10; // in case server time slower.

                // Should timeout after the defined timeout since retry count is infinite
                Assert.GreaterOrEqual(stopwatch.ElapsedMilliseconds, timeoutSec * 1000 - delta);
                // But never more than 3 sec (buffer time) after the defined timeout
                Assert.LessOrEqual(stopwatch.ElapsedMilliseconds, (timeoutSec + 3) * 1000);

                Assert.AreEqual(ConnectionState.Closed, conn.State);
                Assert.AreEqual(timeoutSec, conn.ConnectionTimeout);
            }
        }

        [Test]
        [Retry(2)]
        public void TestAsyncLoginTimeoutWithRetryTimeoutLesserThanConnectionTimeout()
        {
            using (var conn = new MockSnowflakeDbConnection())
            {
                int connectionTimeout = 600;
                int retryTimeout = 350;
                string loginTimeOut5sec = String.Format(ConnectionString + "connection_timeout={0};retry_timeout={1};maxHttpRetries=0",
                    connectionTimeout, retryTimeout);
                conn.ConnectionString = loginTimeOut5sec;

                Assert.AreEqual(conn.State, ConnectionState.Closed);

                Stopwatch stopwatch = Stopwatch.StartNew();
                try
                {
                    Task connectTask = conn.OpenAsync(CancellationToken.None);
                    connectTask.Wait();
                }
                catch (AggregateException e)
                {
                    SnowflakeDbExceptionAssert.HasErrorCode(e.InnerException, SFError.INTERNAL_ERROR);
                }
                stopwatch.Stop();
                int delta = 10; // in case server time slower.

                // Should timeout after the defined timeout since retry count is infinite
                Assert.GreaterOrEqual(stopwatch.ElapsedMilliseconds, retryTimeout * 1000 - delta);
                // But never more than 2 sec (buffer time) after the defined timeout
                Assert.LessOrEqual(stopwatch.ElapsedMilliseconds, (retryTimeout + 2) * 1000);

                Assert.AreEqual(ConnectionState.Closed, conn.State);
                Assert.AreEqual(retryTimeout, conn.ConnectionTimeout);
            }
        }

        [Test]
        public void TestAsyncDefaultLoginTimeout()
        {
            using (var conn = new MockSnowflakeDbConnection())
            {
                // unlimited retry count to trigger the timeout
                conn.ConnectionString = ConnectionString + "maxHttpRetries=0";

                Assert.AreEqual(conn.State, ConnectionState.Closed);

                Stopwatch stopwatch = Stopwatch.StartNew();
                try
                {
                    Task connectTask = conn.OpenAsync(CancellationToken.None);
                    connectTask.Wait();
                }
                catch (AggregateException e)
                {
                    SnowflakeDbExceptionAssert.HasErrorCode(e.InnerException, SFError.INTERNAL_ERROR);
                }
                stopwatch.Stop();
                int delta = 10; // in case server time slower.

                // Should timeout after the default timeout (300 sec)
                Assert.GreaterOrEqual(stopwatch.ElapsedMilliseconds, conn.ConnectionTimeout * 1000 - delta);
                // But never more because there's no connection timeout remaining (with 2 seconds margin)
                Assert.LessOrEqual(stopwatch.ElapsedMilliseconds, (conn.ConnectionTimeout + 2) * 1000);

                Assert.AreEqual(ConnectionState.Closed, conn.State);
                Assert.AreEqual(SFSessionHttpClientProperties.DefaultRetryTimeout.TotalSeconds, conn.ConnectionTimeout);
            }
        }

        [Test]
        public void TestAsyncConnectionFailFastForNonRetried404OnLogin()
        {
            using (var conn = new SnowflakeDbConnection())
            {
                // Just a way to get a 404 on the login request and make sure there are no retry
                string invalidConnectionString = "host=google.com/404;"
                    + "connection_timeout=0;account=testFailFast;user=testFailFast;password=testFailFast;";

                conn.ConnectionString = invalidConnectionString;

                Assert.AreEqual(conn.State, ConnectionState.Closed);
                Task connectTask = null;
                try
                {
                    connectTask = conn.OpenAsync(CancellationToken.None);
                    connectTask.Wait();
                    Assert.Fail();
                }
                catch (AggregateException e)
                {
                    SnowflakeDbExceptionAssert.HasHttpErrorCodeInExceptionChain(e, HttpStatusCode.NotFound);
                    SnowflakeDbExceptionAssert.HasMessageInExceptionChain(e, "404 (Not Found)");
                }
                catch (Exception unexpected)
                {
                    Assert.Fail($"Unexpected {unexpected.GetType()} exception occurred");
                }

                Assert.AreEqual(ConnectionState.Closed, conn.State);
                Assert.IsTrue(connectTask.IsFaulted);
            }
        }

        [Test]
        public void TestCloseAsyncWithCancellation()
        {
            // https://docs.microsoft.com/en-us/dotnet/api/system.data.common.dbconnection.close
            // https://docs.microsoft.com/en-us/dotnet/api/system.data.common.dbconnection.closeasync
            // An application can call Close or CloseAsync more than one time.
            // No exception is generated.
            using (var conn = new SnowflakeDbConnection())
            {
                conn.ConnectionString = ConnectionString;
                Assert.AreEqual(conn.State, ConnectionState.Closed);
                Task task = null;

                // Close the connection. It's not opened yet, but it should not have any issue
                task = conn.CloseAsync(CancellationToken.None);
                task.Wait();
                Assert.AreEqual(conn.State, ConnectionState.Closed);

                // Open the connection
                task = conn.OpenAsync(CancellationToken.None);
                task.Wait();
                Assert.AreEqual(conn.State, ConnectionState.Open);

                // Close the opened connection
                task = conn.CloseAsync(CancellationToken.None);
                task.Wait();
                Assert.AreEqual(conn.State, ConnectionState.Closed);

                // Close the connection again.
                task = conn.CloseAsync(CancellationToken.None);
                task.Wait();
                Assert.AreEqual(conn.State, ConnectionState.Closed);
            }
		}

#if NETCOREAPP3_0_OR_GREATER
		[Test]
		public void TestCloseAsync()
		{
			// https://docs.microsoft.com/en-us/dotnet/api/system.data.common.dbconnection.close
			// https://docs.microsoft.com/en-us/dotnet/api/system.data.common.dbconnection.closeasync
			// An application can call Close or CloseAsync more than one time.
			// No exception is generated.
			using (var conn = new SnowflakeDbConnection())
			{
				conn.ConnectionString = ConnectionString;
				Assert.AreEqual(conn.State, ConnectionState.Closed);
				Task task = null;

				// Close the connection. It's not opened yet, but it should not have any issue
				task = conn.CloseAsync();
				task.Wait();
				Assert.AreEqual(conn.State, ConnectionState.Closed);

				// Open the connection
				task = conn.OpenAsync();
				task.Wait();
				Assert.AreEqual(conn.State, ConnectionState.Open);

				// Close the opened connection
				task = conn.CloseAsync();
				task.Wait();
				Assert.AreEqual(conn.State, ConnectionState.Closed);

				// Close the connection again.
				task = conn.CloseAsync();
				task.Wait();
				Assert.AreEqual(conn.State, ConnectionState.Closed);
			}
		}
#endif

        [Test]
        public void TestCloseAsyncFailure()
        {
            using (var conn = new MockSnowflakeDbConnection(new MockCloseSessionException()))
            {
                conn.ConnectionString = ConnectionString;
                Assert.AreEqual(conn.State, ConnectionState.Closed);
                Task task = null;

                // Open the connection
                task = conn.OpenAsync(CancellationToken.None);
                task.Wait();
                Assert.AreEqual(conn.State, ConnectionState.Open);

                // Close the opened connection
                task =  conn.CloseAsync(CancellationToken.None);
                try
                {
                    task.Wait();
                    Assert.Fail();
                }
                catch (AggregateException e)
                {
                    Assert.AreEqual(MockCloseSessionException.SESSION_CLOSE_ERROR,
                        ((SnowflakeDbException)(e.InnerException).InnerException).ErrorCode);
                }
                Assert.AreEqual(conn.State, ConnectionState.Open);
            }
        }

        [Test]
        public void TestExplicitTransactionOperationsTracked()
        {
            using (var conn = new SnowflakeDbConnection(ConnectionString))
            {
                conn.Open();
                Assert.AreEqual(false, conn.HasActiveExplicitTransaction());

                var trans = conn.BeginTransaction();
                Assert.AreEqual(true, conn.HasActiveExplicitTransaction());
                trans.Rollback();
                Assert.AreEqual(false, conn.HasActiveExplicitTransaction());

                conn.BeginTransaction().Rollback();
                Assert.AreEqual(false, conn.HasActiveExplicitTransaction());

                conn.BeginTransaction().Commit();
                Assert.AreEqual(false, conn.HasActiveExplicitTransaction());
            }
        }


        [Test]
        public void TestAsyncOktaConnectionUntilMaxTimeout()
        {
            var expectedMaxRetryCount = 15;
            var expectedMaxConnectionTimeout = 450;
            var oktaUrl = "https://test.okta.com";
            var mockRestRequester = new MockOktaRestRequester()
            {
                TokenUrl = $"{oktaUrl}/api/v1/sessions?additionalFields=cookieToken",
                SSOUrl = $"{oktaUrl}/app/testaccount/sso/saml",
                ResponseContent = "<form=error}",
                MaxRetryCount = expectedMaxRetryCount,
                MaxRetryTimeout = expectedMaxConnectionTimeout
            };
            using (DbConnection conn = new MockSnowflakeDbConnection(mockRestRequester))
            {
                try
                {
                    conn.ConnectionString
                        = ConnectionStringWithoutAuth
                        + String.Format(
                            ";authenticator={0};user=test;password=test;MAXHTTPRETRIES={1};RETRY_TIMEOUT={2};",
                            oktaUrl,
                            expectedMaxRetryCount,
                            expectedMaxConnectionTimeout);
                    Task connectTask = conn.OpenAsync(CancellationToken.None);
                    connectTask.Wait();
                    Assert.Fail();
                }
                catch (Exception e)
                {
                    Assert.IsInstanceOf<SnowflakeDbException>(e.InnerException);
                    SnowflakeDbExceptionAssert.HasErrorCode(e.InnerException, SFError.INTERNAL_ERROR);
                    Exception oktaException;
#if NETFRAMEWORK
                    oktaException = e.InnerException.InnerException.InnerException;
#else
                    oktaException = e.InnerException.InnerException;
#endif
                    Assert.IsTrue(oktaException.Message.Contains(
                        $"The retry count has reached its limit of {expectedMaxRetryCount} and " +
                        $"the timeout elapsed has reached its limit of {expectedMaxConnectionTimeout} " +
                        "while trying to authenticate through Okta"));
                }
            }
        }

        [Test]
        [Ignore("This test requires established dev Okta SSO and credentials matching Snowflake user")]
        public void TestNativeOktaSuccess()
        {
            var oktaUrl = "https://***.okta.com/";
            var oktaUser = "***";
            var oktaPassword = "***";
            using (IDbConnection conn = new SnowflakeDbConnection())
            {
                conn.ConnectionString = ConnectionStringWithoutAuth +
                                        $";authenticator={oktaUrl};user={oktaUser};password={oktaPassword};";
                conn.Open();
                Assert.AreEqual(ConnectionState.Open, conn.State);
            }
        }

        [Test]
        public void TestConnectStringWithQueryTag()
        {
            using (var conn = new SnowflakeDbConnection())
            {
                string expectedQueryTag = "Test QUERY_TAG 12345";
                conn.ConnectionString = ConnectionString + $";query_tag={expectedQueryTag}";

                conn.Open();
                var command = conn.CreateCommand();
                // This query itself will be part of the history and will have the query tag
                command.CommandText = "SELECT QUERY_TAG FROM table(information_schema.query_history_by_session())";
                var queryTag = command.ExecuteScalar();

                Assert.AreEqual(expectedQueryTag, queryTag);
            }
        }

        [Test]
        public void TestUseMultiplePoolsConnectionPoolByDefault()
        {
            // act
            var poolVersion = SnowflakeDbConnectionPool.GetConnectionPoolVersion();

            // assert
            Assert.AreEqual(ConnectionPoolType.MultipleConnectionPool, poolVersion);
        }

        [Test]
        [Ignore("This test requires manual interaction and therefore cannot be run in CI")] // to enroll to mfa authentication edit your user profile
        public void TestMFATokenCachingWithPasscodeFromConnectionString()
        {
            // Use a connection with MFA enabled and set passcode property for mfa authentication. e.g. ConnectionString + ";authenticator=username_password_mfa;passcode=(set proper passcode)"
            // ACCOUNT PARAMETER ALLOW_CLIENT_MFA_CACHING should be set to true in the account.
            // On Mac/Linux OS the default credential manager is a file based one. Uncomment the following line to test in memory implementation.
            // SnowflakeCredentialManagerFactory.UseInMemoryCredentialManager();
            using (SnowflakeDbConnection conn = new SnowflakeDbConnection())
            {
                conn.ConnectionString
                    = ConnectionString
                      + ";authenticator=username_password_mfa;application=DuoTest;minPoolSize=0;passcode=(set proper passcode)";


                // Authenticate to retrieve and store the token if doesn't exist or invalid
                Task connectTask = conn.OpenAsync(CancellationToken.None);
                connectTask.Wait();
                Assert.AreEqual(ConnectionState.Open, conn.State);
            }
        }

        [Test]
        [Ignore("Requires manual steps and environment with mfa authentication enrolled")] // to enroll to mfa authentication edit your user profile
        public void TestMfaWithPasswordConnectionUsingPasscodeWithSecureString()
        {
            // Use a connection with MFA enabled and Passcode property on connection instance.
            // ACCOUNT PARAMETER ALLOW_CLIENT_MFA_CACHING should be set to true in the account.
            // On Mac/Linux OS the default credential manager is a file based one. Uncomment the following line to test in memory implementation.
            // SnowflakeCredentialManagerFactory.UseInMemoryCredentialManager();
            // arrange
            using (SnowflakeDbConnection conn = new SnowflakeDbConnection())
            {
                conn.Passcode = SecureStringHelper.Encode("$(set proper passcode)");
                // manual action: stop here in breakpoint to provide proper passcode by: conn.Passcode = SecureStringHelper.Encode("...");
                conn.ConnectionString = ConnectionString + "minPoolSize=2;application=DuoTest;";

                // act
                Task connectTask = conn.OpenAsync(CancellationToken.None);
                connectTask.Wait();

                // assert
                Assert.AreEqual(ConnectionState.Open, conn.State);
            }
        }

        [Test]
        [TestCase("connection_timeout=5;")]
        [TestCase("")]
        public void TestOpenAsyncThrowExceptionWhenConnectToUnreachableHost(string extraParameters)
        {
            // arrange
            var connectionString = "account=testAccount;user=testUser;password=testPassword;useProxy=true;proxyHost=no.such.pro.xy;proxyPort=8080;" +
                                   extraParameters;
            using (var connection = new SnowflakeDbConnection(connectionString))
            {
                // act
                var thrown = Assert.Throws<AggregateException>(() => connection.OpenAsync().Wait());

                // assert
                Assert.IsTrue(thrown.InnerException is TaskCanceledException || thrown.InnerException is SnowflakeDbException);
                if (thrown.InnerException is SnowflakeDbException)
                    SnowflakeDbExceptionAssert.HasErrorCode(thrown.InnerException, SFError.INTERNAL_ERROR);
                Assert.AreEqual(ConnectionState.Closed, connection.State);
            }
        }

        [Test]
        public void TestOpenAsyncThrowExceptionWhenOperationIsCancelled()
        {
            // arrange
            var connectionString = "account=testAccount;user=testUser;password=testPassword;useProxy=true;proxyHost=no.such.pro.xy;proxyPort=8080;";
            using (var connection = new SnowflakeDbConnection(connectionString))
            {
                var shortCancellation = new CancellationTokenSource(TimeSpan.FromSeconds(5));

                // act
                var thrown = Assert.Throws<AggregateException>(() => connection.OpenAsync(shortCancellation.Token).Wait());

                // assert
                Assert.IsInstanceOf<TaskCanceledException>(thrown.InnerException);
                Assert.AreEqual(ConnectionState.Closed, connection.State);
            }
        }

        [Test]
        [Ignore("This test requires manual interaction and therefore cannot be run in CI")]
        public void TestSSOConnectionWithTokenCachingAsync()
        {
            /*
             * This test checks that the connector successfully stores an SSO token and uses it for authentication if it exists
             * 1. Login normally using external browser with CLIENT_STORE_TEMPORARY_CREDENTIAL enabled
             * 2. Login again, this time without a browser, as the connector should be using the SSO token retrieved from step 1
            */

            // Set the CLIENT_STORE_TEMPORARY_CREDENTIAL property to true to enable token caching
            // The specified user should be configured for SSO
            var externalBrowserConnectionString
                = ConnectionStringWithoutAuth
                    + $";authenticator=externalbrowser;user={testConfig.user};CLIENT_STORE_TEMPORARY_CREDENTIAL=true;poolingEnabled=false";

            using (SnowflakeDbConnection conn = new SnowflakeDbConnection())
            {
                conn.ConnectionString = externalBrowserConnectionString;

                // Authenticate to retrieve and store the token if doesn't exist or invalid
                Task connectTask = conn.OpenAsync(CancellationToken.None);
                connectTask.Wait();
                Assert.AreEqual(ConnectionState.Open, conn.State);
            }

            using (SnowflakeDbConnection conn = new SnowflakeDbConnection())
            {
                conn.ConnectionString = externalBrowserConnectionString;

                // Authenticate using the SSO token (the connector will automatically use the token and a browser should not pop-up in this step)
                Task connectTask = conn.OpenAsync(CancellationToken.None);
                connectTask.Wait();
                Assert.AreEqual(ConnectionState.Open, conn.State);
            }

        }

        [Test]
        public void TestCloseSessionWhenGarbageCollectorFinalizesConnection()
        {
            // arrange
            var session = GetSessionFromForgottenConnection();
            Assert.NotNull(session);
            Assert.NotNull(session.sessionId);
            Assert.NotNull(session.sessionToken);

            // act
            GC.Collect();
            Awaiter.WaitUntilConditionOrTimeout(() => session.sessionToken == null, TimeSpan.FromSeconds(15));

            // assert
            Assert.IsNull(session.sessionToken);
        }

        private SFSession GetSessionFromForgottenConnection()
        {
            var connection = new SnowflakeDbConnection(ConnectionString + ";poolingEnabled=false;application=TestGarbageCollectorCloseSession");
            connection.Open();
            return connection.SfSession;
        }

        [Test]
        public void TestHangingCloseIsNotBlocking()
        {
            // arrange
            var restRequester = new MockCloseHangingRestRequester();
            var session = new SFSession("account=test;user=test;password=test", null, restRequester);
            session.Open();
            var watchClose = new Stopwatch();
            var watchClosedFinished = new Stopwatch();

            // act
            watchClose.Start();
            watchClosedFinished.Start();
            session.CloseNonBlocking();
            watchClose.Stop();
            Awaiter.WaitUntilConditionOrTimeout(() => restRequester.CloseRequests.Count > 0, TimeSpan.FromSeconds(15));
            watchClosedFinished.Stop();

            // assert
            Assert.AreEqual(1, restRequester.CloseRequests.Count);
            Assert.Less(watchClose.Elapsed.Duration(), TimeSpan.FromSeconds(5)); // close executed immediately
            Assert.GreaterOrEqual(watchClosedFinished.Elapsed.Duration(), TimeSpan.FromSeconds(10)); // while background task took more time
        }
    }
}

<|MERGE_RESOLUTION|>--- conflicted
+++ resolved
@@ -1,10 +1,3 @@
-<<<<<<< HEAD
-/*
- * Copyright (c) 2012-2023 Snowflake Computing Inc. All rights reserved.
- */
-
-=======
->>>>>>> bb4f8346
 using System;
 using System.Data;
 using System.Data.Common;
