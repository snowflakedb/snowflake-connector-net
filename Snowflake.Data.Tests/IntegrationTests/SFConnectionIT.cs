--- conflicted
+++ resolved
@@ -2340,7 +2340,45 @@
         }
 
         [Test]
-<<<<<<< HEAD
+        [TestCase("connection_timeout=5;")]
+        [TestCase("")]
+        public void TestOpenAsyncThrowExceptionWhenConnectToUnreachableHost(string extraParameters)
+        {
+            // arrange
+            var connectionString = "account=testAccount;user=testUser;password=testPassword;useProxy=true;proxyHost=no.such.pro.xy;proxyPort=8080;" +
+                                   extraParameters;
+            using (var connection = new SnowflakeDbConnection(connectionString))
+            {
+                // act
+                var thrown = Assert.Throws<AggregateException>(() => connection.OpenAsync().Wait());
+
+                // assert
+                Assert.IsTrue(thrown.InnerException is TaskCanceledException || thrown.InnerException is SnowflakeDbException);
+                if (thrown.InnerException is SnowflakeDbException)
+                    SnowflakeDbExceptionAssert.HasErrorCode(thrown.InnerException, SFError.INTERNAL_ERROR);
+                Assert.AreEqual(ConnectionState.Closed, connection.State);
+            }
+        }
+
+        [Test]
+        public void TestOpenAsyncThrowExceptionWhenOperationIsCancelled()
+        {
+            // arrange
+            var connectionString = "account=testAccount;user=testUser;password=testPassword;useProxy=true;proxyHost=no.such.pro.xy;proxyPort=8080;";
+            using (var connection = new SnowflakeDbConnection(connectionString))
+            {
+                var shortCancellation = new CancellationTokenSource(TimeSpan.FromSeconds(5));
+
+                // act
+                var thrown = Assert.Throws<AggregateException>(() => connection.OpenAsync(shortCancellation.Token).Wait());
+
+                // assert
+                Assert.IsInstanceOf<TaskCanceledException>(thrown.InnerException);
+                Assert.AreEqual(ConnectionState.Closed, connection.State);
+            }
+        }
+
+        [Test]
         [Ignore("This test requires manual interaction and therefore cannot be run in CI")]
         public void TestSSOConnectionWithTokenCachingAsync()
         {
@@ -2371,43 +2409,6 @@
                 connectTask = conn.CloseAsync(CancellationToken.None);
                 connectTask.Wait();
                 Assert.AreEqual(ConnectionState.Closed, conn.State);
-=======
-        [TestCase("connection_timeout=5;")]
-        [TestCase("")]
-        public void TestOpenAsyncThrowExceptionWhenConnectToUnreachableHost(string extraParameters)
-        {
-            // arrange
-            var connectionString = "account=testAccount;user=testUser;password=testPassword;useProxy=true;proxyHost=no.such.pro.xy;proxyPort=8080;" +
-                                   extraParameters;
-            using (var connection = new SnowflakeDbConnection(connectionString))
-            {
-                // act
-                var thrown = Assert.Throws<AggregateException>(() => connection.OpenAsync().Wait());
-
-                // assert
-                Assert.IsTrue(thrown.InnerException is TaskCanceledException || thrown.InnerException is SnowflakeDbException);
-                if (thrown.InnerException is SnowflakeDbException)
-                    SnowflakeDbExceptionAssert.HasErrorCode(thrown.InnerException, SFError.INTERNAL_ERROR);
-                Assert.AreEqual(ConnectionState.Closed, connection.State);
-            }
-        }
-
-        [Test]
-        public void TestOpenAsyncThrowExceptionWhenOperationIsCancelled()
-        {
-            // arrange
-            var connectionString = "account=testAccount;user=testUser;password=testPassword;useProxy=true;proxyHost=no.such.pro.xy;proxyPort=8080;";
-            using (var connection = new SnowflakeDbConnection(connectionString))
-            {
-                var shortCancellation = new CancellationTokenSource(TimeSpan.FromSeconds(5));
-
-                // act
-                var thrown = Assert.Throws<AggregateException>(() => connection.OpenAsync(shortCancellation.Token).Wait());
-
-                // assert
-                Assert.IsInstanceOf<TaskCanceledException>(thrown.InnerException);
-                Assert.AreEqual(ConnectionState.Closed, connection.State);
->>>>>>> 18f495a2
             }
         }
     }
