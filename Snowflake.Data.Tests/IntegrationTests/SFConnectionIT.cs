﻿/*
 * Copyright (c) 2012-2023 Snowflake Computing Inc. All rights reserved.
 */

using System.Data.Common;
using System.Net;
using Snowflake.Data.Tests.Util;

namespace Snowflake.Data.Tests.IntegrationTests
{
    using NUnit.Framework;
    using Snowflake.Data.Client;
    using System.Data;
    using System;
    using Snowflake.Data.Core;
    using System.Threading.Tasks;
    using System.Threading;
    using Snowflake.Data.Log;
    using System.Diagnostics;
    using Snowflake.Data.Tests.Mock;
    using System.Runtime.InteropServices;
    using System.Net.Http;

    [TestFixture]
    class SFConnectionIT : SFBaseTest
    {
        private static readonly SFLogger s_logger = SFLoggerFactory.GetLogger<SFConnectionIT>();

        [Test]
        public void TestBasicConnection()
        {
            using (IDbConnection conn = new SnowflakeDbConnection())
            {
                conn.ConnectionString = ConnectionString;
                conn.Open();
                Assert.AreEqual(ConnectionState.Open, conn.State);

                Assert.AreEqual(SFSessionHttpClientProperties.DefaultRetryTimeout.TotalSeconds, conn.ConnectionTimeout);
                // Data source is empty string for now
                Assert.AreEqual("", ((SnowflakeDbConnection)conn).DataSource);

                string serverVersion = ((SnowflakeDbConnection)conn).ServerVersion;
                if (!string.Equals(serverVersion, "Dev"))
                {
                    string[] versionElements = serverVersion.Split('.');
                    Assert.AreEqual(3, versionElements.Length);
                }

                conn.Close();
                Assert.AreEqual(ConnectionState.Closed, conn.State);
            }
        }

        [Test]
        public void TestApplicationName()
        {
            string[] validApplicationNames = { "test1234", "test_1234", "test-1234", "test.1234"};
            string[] invalidApplicationNames = { "1234test", "test$A", "test<script>" };

            // Valid names
            foreach (string appName in validApplicationNames)
            {
                using (IDbConnection conn = new SnowflakeDbConnection())
                {
                    conn.ConnectionString = ConnectionString;
                    conn.ConnectionString += $"application={appName}";
                    conn.Open();
                    Assert.AreEqual(ConnectionState.Open, conn.State);

                    conn.Close();
                    Assert.AreEqual(ConnectionState.Closed, conn.State);
                }
            }

            // Invalid names
            foreach (string appName in invalidApplicationNames)
            {
                using (IDbConnection conn = new SnowflakeDbConnection())
                {
                    conn.ConnectionString = ConnectionString;
                    conn.ConnectionString += $"application={appName}";
                    try
                    {
                        conn.Open();
                        s_logger.Debug("{appName}");
                        Assert.Fail();

                    }
                    catch (SnowflakeDbException e)
                    {
                        // Expected
                        s_logger.Debug("Failed opening connection ", e);
                        AssertIsConnectionFailure(e);
                    }

                    Assert.AreEqual(ConnectionState.Closed, conn.State);
                }
            }
        }

        [Test]
        public void TestIncorrectUserOrPasswordBasicConnection()
        {
            using (var conn = new SnowflakeDbConnection())
            {
                conn.ConnectionString = String.Format("scheme={0};host={1};port={2};" +
            "account={3};role={4};db={5};schema={6};warehouse={7};user={8};password={9};",
                    testConfig.protocol,
                    testConfig.host,
                    testConfig.port,
                    testConfig.account,
                    testConfig.role,
                    testConfig.database,
                    testConfig.schema,
                    testConfig.warehouse,
                    "unknown",
                    testConfig.password);

                Assert.AreEqual(conn.State, ConnectionState.Closed);
                try
                {
                    conn.Open();
                    Assert.Fail();

                }
                catch (SnowflakeDbException e)
                {
                    // Expected
                    s_logger.Debug("Failed opening connection ", e);
                    AssertIsConnectionFailure(e);
                }

                Assert.AreEqual(ConnectionState.Closed, conn.State);
			}
        }

        [Test]
        [TestCase(true)]
        [TestCase(false)]
        public void TestConnectionIsNotMarkedAsOpenWhenWasNotCorrectlyOpenedBefore(bool explicitClose)
        {
            for (int i = 0; i < 2; ++i)
            {
                s_logger.Debug($"Running try #{i}");
                SnowflakeDbConnection snowflakeConnection = null;
                try
                {
                    snowflakeConnection = new SnowflakeDbConnection(ConnectionStringWithInvalidUserName);
                    snowflakeConnection.Open();
                    Assert.Fail("Connection open should fail");
                }
                catch (SnowflakeDbException e)
                {
                    AssertIsConnectionFailure(e);
                    AssertConnectionIsNotOpen(snowflakeConnection);
                    if (explicitClose)
                    {
                        snowflakeConnection.Close();
                        AssertConnectionIsNotOpen(snowflakeConnection);
                    }
                }
            }
        }

        [Test]
        public void TestConnectionIsNotMarkedAsOpenWhenWasNotCorrectlyOpenedWithUsingClause()
        {
            SnowflakeDbConnectionPool.SetPooling(true);
            for (int i = 0; i < 2; ++i)
            {
                s_logger.Debug($"Running try #{i}");
                SnowflakeDbConnection snowflakeConnection = null;
                try
                {
                    using (snowflakeConnection = new SnowflakeDbConnection(ConnectionStringWithInvalidUserName))
                    {
                        snowflakeConnection.Open();
                    }
                }
                catch (SnowflakeDbException e)
                {
                    AssertIsConnectionFailure(e);
                    AssertConnectionIsNotOpen(snowflakeConnection);
                }
            }
        }

        private static void AssertConnectionIsNotOpen(SnowflakeDbConnection snowflakeDbConnection)
        {
            Assert.NotNull(snowflakeDbConnection);
            Assert.IsFalse(snowflakeDbConnection.IsOpen()); // check via public method
            Assert.AreEqual(ConnectionState.Closed, snowflakeDbConnection.State); // ensure internal state is expected
        }

        private static void AssertIsConnectionFailure(SnowflakeDbException e)
        {
            Assert.AreEqual(SnowflakeDbException.CONNECTION_FAILURE_SSTATE, e.SqlState);
        }

        [Test]
        public void TestCrlCheckSwitchConnection()
        {
            using (IDbConnection conn = new SnowflakeDbConnection())
            {
                conn.ConnectionString = ConnectionString + ";INSECUREMODE=true";
                conn.Open();
                Assert.AreEqual(ConnectionState.Open, conn.State);

            }

            using (IDbConnection conn = new SnowflakeDbConnection())
            {
                conn.ConnectionString = ConnectionString;
                conn.Open();
                Assert.AreEqual(ConnectionState.Open, conn.State);
            }

            using (IDbConnection conn = new SnowflakeDbConnection())
            {
                conn.ConnectionString = ConnectionString + ";INSECUREMODE=false";
                conn.Open();
                Assert.AreEqual(ConnectionState.Open, conn.State);
            }

            using (IDbConnection conn = new SnowflakeDbConnection())
            {
                conn.ConnectionString = ConnectionString;
                conn.Open();
                Assert.AreEqual(ConnectionState.Open, conn.State);
            }

            using (IDbConnection conn = new SnowflakeDbConnection())
            {
                conn.ConnectionString = ConnectionString + ";INSECUREMODE=false";
                conn.Open();
                Assert.AreEqual(ConnectionState.Open, conn.State);
            }

            using (IDbConnection conn = new SnowflakeDbConnection())
            {
                conn.ConnectionString = ConnectionString + ";INSECUREMODE=true";
                conn.Open();
                Assert.AreEqual(ConnectionState.Open, conn.State);
            }
        }

        [Test]
        public void TestConnectString()
        {
            var schemaName = "dlSchema_" + Guid.NewGuid().ToString().Replace("-", "_");
            var conn = new SnowflakeDbConnection();
            conn.ConnectionString = ConnectionString;
            conn.Open();
            using (IDbCommand cmd = conn.CreateCommand())
            {
                //cmd.CommandText = "create database \"dlTest\"";
                //cmd.ExecuteNonQuery();
                //cmd.CommandText = "use database \"dlTest\"";
                //cmd.ExecuteNonQuery();
                cmd.CommandText = $"create schema \"{schemaName}\"";
                cmd.ExecuteNonQuery();
                cmd.CommandText = $"use schema \"{schemaName}\"";
                cmd.ExecuteNonQuery();
                //cmd.CommandText = "create table \"dlTest\".\"dlSchema\".test1 (col1 string, col2 int)";
                cmd.CommandText = $"create table {TableName} (col1 string, col2 int)";
                cmd.ExecuteNonQuery();
                //cmd.CommandText = "insert into \"dlTest\".\"dlSchema\".test1 Values ('test 1', 1);";
                cmd.CommandText = $"insert into {TableName} Values ('test 1', 1);";
                cmd.ExecuteNonQuery();
            }

            using (var conn1 = new SnowflakeDbConnection())
            {
                conn1.ConnectionString = String.Format("scheme={0};host={1};port={2};" +
                    "account={3};role={4};db={5};schema={6};warehouse={7};user={8};password={9};",
                        testConfig.protocol,
                        testConfig.host,
                        testConfig.port,
                        testConfig.account,
                        testConfig.role,
                        //"\"dlTest\"",
                        testConfig.database,
                        $"\"{schemaName}\"",
                        //testConfig.schema,
                        testConfig.warehouse,
                        testConfig.user,
                        testConfig.password);
                Assert.AreEqual(conn1.State, ConnectionState.Closed);

                conn1.Open();
                using (IDbCommand cmd = conn1.CreateCommand())
                {
                    cmd.CommandText = $"SELECT count(*) FROM {TableName}";
                    IDataReader reader = cmd.ExecuteReader();
                    Assert.IsTrue(reader.Read());
                    Assert.AreEqual(1, reader.GetInt32(0));
                }
                conn1.Close();

                Assert.AreEqual(ConnectionState.Closed, conn1.State);
            }

            using (IDbCommand cmd = conn.CreateCommand())
            {
                //cmd.CommandText = "drop database \"dlTest\"";
                cmd.CommandText = $"drop schema \"{schemaName}\"";
                cmd.ExecuteNonQuery();
                cmd.CommandText = "use database " + testConfig.database;
                cmd.ExecuteNonQuery();
                cmd.CommandText = "use schema " + testConfig.schema;
                cmd.ExecuteNonQuery();
            }
            conn.Close();
        }

        [Test]
        [Ignore("TestConnectStringWithUserPwd, this will popup an internet browser for external login.")]
        public void TestConnectStringWithUserPwd()
        {
            using (var conn = new SnowflakeDbConnection())
            {
                conn.ConnectionString = String.Format("scheme={0};host={1};port={2};" +
            "account={3};role={4};db={5};schema={6};warehouse={7};user={8};password={9};authenticator={10};",
                    testConfig.protocol,
                    testConfig.host,
                    testConfig.port,
                    testConfig.account,
                    testConfig.role,
                    testConfig.database,
                    testConfig.schema,
                    testConfig.warehouse,
                    "",
                    "",
                    "externalbrowser");

                Assert.AreEqual(conn.State, ConnectionState.Closed);
                conn.Open();
                conn.Close();
                Assert.AreEqual(ConnectionState.Closed, conn.State);
            }
        }

        [Test]
        public void TestConnectViaSecureString()
        {
            String[] connEntries = ConnectionString.Split(';');
            String connectionStringWithoutPassword = "";
            using (var conn = new SnowflakeDbConnection())
            {
                var password = new System.Security.SecureString();
                foreach (String entry in connEntries)
                {
                    if (!entry.StartsWith("password="))
                    {
                        connectionStringWithoutPassword += entry;
                        connectionStringWithoutPassword += ';';
                    }
                    else
                    {
                        var pass = entry.Substring(9);
                        foreach (char c in pass)
                        {
                            password.AppendChar(c);
                        }
                    }
                }
                conn.ConnectionString = connectionStringWithoutPassword;
                conn.Password = password;
                conn.Open();

                Assert.AreEqual(testConfig.database.ToUpper(), conn.Database);
                Assert.AreEqual(conn.State, ConnectionState.Open);

                conn.Close();
            }
        }

        [Test]
        [Retry(2)]
        public void TestLoginTimeout()
        {
            using (IDbConnection conn = new MockSnowflakeDbConnection())
            {
                int timeoutSec = 5;
                string loginTimeOut5sec = String.Format(ConnectionString + "connection_timeout={0};maxHttpRetries=0",
                    timeoutSec);

                conn.ConnectionString = loginTimeOut5sec;

                Assert.AreEqual(conn.State, ConnectionState.Closed);
                Stopwatch stopwatch = Stopwatch.StartNew();
                try
                {
                    conn.Open();
                    Assert.Fail();
                }
                catch (AggregateException e)
                {
                    // Jitter can cause the request to reach max number of retries before reaching the timeout
                    Assert.IsTrue(e.InnerException is TaskCanceledException ||
                        SFError.REQUEST_TIMEOUT.GetAttribute<SFErrorAttr>().errorCode ==
                        ((SnowflakeDbException)e.InnerException).ErrorCode);
                }
                stopwatch.Stop();
                int delta = 15; // in case server time slower.

                // Should timeout before the defined timeout plus 1 (buffer time)
                Assert.LessOrEqual(stopwatch.ElapsedMilliseconds, (timeoutSec + 1) * 1000);
                // Should timeout after the defined timeout since retry count is infinite
                Assert.GreaterOrEqual(stopwatch.ElapsedMilliseconds, timeoutSec * 1000 - delta);

                Assert.AreEqual(timeoutSec, conn.ConnectionTimeout);
            }
        }

        [Test]
        public void TestLoginWithMaxRetryReached()
        {
            using (IDbConnection conn = new MockSnowflakeDbConnection())
            {
                string maxRetryConnStr = ConnectionString + "maxHttpRetries=7";

                conn.ConnectionString = maxRetryConnStr;

                Assert.AreEqual(conn.State, ConnectionState.Closed);
                Stopwatch stopwatch = Stopwatch.StartNew();
                try
                {
                    conn.Open();
                    Assert.Fail();
                }
                catch (Exception e)
                {
                    // Jitter can cause the request to reach max number of retries before reaching the timeout
                    Assert.IsTrue(e.InnerException is TaskCanceledException ||
                        SFError.REQUEST_TIMEOUT.GetAttribute<SFErrorAttr>().errorCode ==
                        ((SnowflakeDbException)e.InnerException).ErrorCode);
                }
                stopwatch.Stop();

                // retry 7 times with starting backoff of 1 second
                // backoff is chosen randomly it can drop to 0. So the minimal backoff time could be 1 + 0 + 0 + 0 + 0 + 0 + 0 = 1
                // The maximal backoff time could be 1 + 2 + 5 + 10 + 21 + 42 + 85 = 166
                Assert.Less(stopwatch.ElapsedMilliseconds, 166 * 1000);
                Assert.GreaterOrEqual(stopwatch.ElapsedMilliseconds, 1 * 1000);
            }
        }

        [Test]
        [Retry(2)]
        public void TestLoginTimeoutWithRetryTimeoutLesserThanConnectionTimeout()
        {
            using (IDbConnection conn = new MockSnowflakeDbConnection())
            {
                int connectionTimeout = 600;
                int retryTimeout = 350;
                string loginTimeOut5sec = String.Format(ConnectionString + "connection_timeout={0};retry_timeout={1};maxHttpRetries=0",
                    connectionTimeout, retryTimeout);

                conn.ConnectionString = loginTimeOut5sec;

                Assert.AreEqual(conn.State, ConnectionState.Closed);
                Stopwatch stopwatch = Stopwatch.StartNew();
                try
                {
                    conn.Open();
                    Assert.Fail();
                }
                catch (AggregateException e)
                {
                    // Jitter can cause the request to reach max number of retries before reaching the timeout
                    Assert.IsTrue(e.InnerException is TaskCanceledException ||
                        SFError.REQUEST_TIMEOUT.GetAttribute<SFErrorAttr>().errorCode ==
                        ((SnowflakeDbException)e.InnerException).ErrorCode);
                }
                stopwatch.Stop();
                int delta = 10; // in case server time slower.

                // Should timeout before the defined timeout plus 1 (buffer time)
                Assert.LessOrEqual(stopwatch.ElapsedMilliseconds, (retryTimeout + 1) * 1000);
                // Should timeout after the defined timeout since retry count is infinite
                Assert.GreaterOrEqual(stopwatch.ElapsedMilliseconds, retryTimeout * 1000 - delta);

                Assert.AreEqual(retryTimeout, conn.ConnectionTimeout);
            }
        }

        [Test]
        [Ignore("Disable unstable test cases for now")]
        public void TestDefaultLoginTimeout()
        {
            using (IDbConnection conn = new MockSnowflakeDbConnection())
            {
                conn.ConnectionString = ConnectionString;

                // Default timeout is 300 sec
                Assert.AreEqual(SFSessionHttpClientProperties.DefaultRetryTimeout, conn.ConnectionTimeout);

                Assert.AreEqual(conn.State, ConnectionState.Closed);
                Stopwatch stopwatch = Stopwatch.StartNew();
                try
                {
                    conn.Open();
                    Assert.Fail();
                }
                catch (AggregateException e)
                {
                    if (e.InnerException is SnowflakeDbException)
                    {
                        SnowflakeDbExceptionAssert.HasErrorCode(e.InnerException, SFError.REQUEST_TIMEOUT);

                        stopwatch.Stop();
                        int delta = 10; // in case server time slower.

                        // Should timeout after the default timeout (300 sec)
                        Assert.GreaterOrEqual(stopwatch.ElapsedMilliseconds, conn.ConnectionTimeout * 1000 - delta);
                        // But never more because there's no connection timeout remaining
                        Assert.LessOrEqual(stopwatch.ElapsedMilliseconds, (conn.ConnectionTimeout + 1) * 1000);
                    }
                }
            }
        }

        [Test]
        public void TestConnectionFailFastForNonRetried404OnLogin()
        {
            using (var conn = new SnowflakeDbConnection())
            {
                // Just a way to get a 404 on the login request and make sure there are no retry
                string invalidConnectionString = "host=google.com/404;"
                    + "connection_timeout=0;account=testFailFast;user=testFailFast;password=testFailFast;";

                conn.ConnectionString = invalidConnectionString;

                Assert.AreEqual(conn.State, ConnectionState.Closed);
                try
                {
                    conn.Open();
                    Assert.Fail();
                }
                catch (SnowflakeDbException e)
                {
                    SnowflakeDbExceptionAssert.HasHttpErrorCodeInExceptionChain(e, HttpStatusCode.NotFound);
                    SnowflakeDbExceptionAssert.HasMessageInExceptionChain(e, "404 (Not Found)");
                }
                catch (Exception unexpected)
                {
                    Assert.Fail($"Unexpected {unexpected.GetType()} exception occurred");
                }

                Assert.AreEqual(ConnectionState.Closed, conn.State);
            }
        }

        [Test]
        public void TestEnableLoginRetryOn404()
        {
            using (var conn = new SnowflakeDbConnection())
            {
                string invalidConnectionString = "host=google.com/404;"
                    + "connection_timeout=0;account=testFailFast;user=testFailFast;password=testFailFast;disableretry=true;forceretryon404=true";
                conn.ConnectionString = invalidConnectionString;

                Assert.AreEqual(conn.State, ConnectionState.Closed);
                try
                {
                    conn.Open();
                    Assert.Fail();
                }
                catch (SnowflakeDbException e)
                {
                    SnowflakeDbExceptionAssert.HasErrorCode(e, SFError.INTERNAL_ERROR);
                    SnowflakeDbExceptionAssert.HasHttpErrorCodeInExceptionChain(e, HttpStatusCode.NotFound);
                }
                catch (Exception unexpected)
                {
                    Assert.Fail($"Unexpected {unexpected.GetType()} exception occurred");
                }

                Assert.AreEqual(ConnectionState.Closed, conn.State);
            }
        }

        [Test]
        public void TestValidateDefaultParameters()
        {
            string connectionString = String.Format("scheme={0};host={1};port={2};" +
            "account={3};role={4};db={5};schema={6};warehouse={7};user={8};password={9};",
                    testConfig.protocol,
                    testConfig.host,
                    testConfig.port,
                    testConfig.account,
                    testConfig.role,
                    testConfig.database,
                    testConfig.schema,
                    "WAREHOUSE_NEVER_EXISTS",
                    testConfig.user,
                    testConfig.password);

            // By default should validate parameters
            using (IDbConnection conn = new SnowflakeDbConnection())
            {
                try
                {
                    conn.ConnectionString = connectionString;
                    conn.Open();
                    Assert.Fail();
                }
                catch (SnowflakeDbException e)
                {
                    Assert.AreEqual(390201, e.ErrorCode);
                }
            }

            // This should succeed
            using (IDbConnection conn = new SnowflakeDbConnection())
            {
                conn.ConnectionString = connectionString + ";VALIDATE_DEFAULT_PARAMETERS=false";
                conn.Open();
            }
        }

        [Test]
        public void TestInvalidConnectionString()
        {
            string[] invalidStrings = {
                // missing required connection property password
                "ACCOUNT=testaccount;user=testuser",
                // invalid account value
                "ACCOUNT=A=C;USER=testuser;password=123;key",
                "complete_invalid_string",
            };

            int[] expectedErrorCode = { 270006, 270008, 270008 };

            using (IDbConnection conn = new SnowflakeDbConnection())
            {
                for (int i = 0; i < invalidStrings.Length; i++)
                {
                    try
                    {
                        conn.ConnectionString = invalidStrings[i];
                        conn.Open();
                        Assert.Fail();
                    }
                    catch (SnowflakeDbException e)
                    {
                        Assert.AreEqual(expectedErrorCode[i], e.ErrorCode);
                    }
                }
            }
        }

        [Test]
        public void TestUnknownConnectionProperty()
        {
            using (IDbConnection conn = new SnowflakeDbConnection())
            {
                // invalid propety will be ignored.
                conn.ConnectionString = ConnectionString + ";invalidProperty=invalidvalue;";

                conn.Open();
                Assert.AreEqual(conn.State, ConnectionState.Open);
                conn.Close();
            }
        }

        [Test]
        [IgnoreOnEnvIs("snowflake_cloud_env",
                       new string[] { "AZURE", "GCP" })]
        public void TestSwitchDb()
        {
            using (IDbConnection conn = new SnowflakeDbConnection())
            {
                conn.ConnectionString = ConnectionString;

                Assert.AreEqual(conn.State, ConnectionState.Closed);

                conn.Open();

                Assert.AreEqual(testConfig.database.ToUpper(), conn.Database);
                Assert.AreEqual(conn.State, ConnectionState.Open);

                if (RuntimeInformation.IsOSPlatform(OSPlatform.Windows))
                {
                    conn.ChangeDatabase("SNOWFLAKE_SAMPLE_DATA");
                    Assert.AreEqual("SNOWFLAKE_SAMPLE_DATA", conn.Database);
                }

                conn.ChangeDatabase(testConfig.database);
                conn.Close();
            }

        }

        [Test]
        public void TestConnectWithoutHost()
        {
            using (IDbConnection conn = new SnowflakeDbConnection())
            {
                string connStrFmt = "account={0};user={1};password={2}";
                conn.ConnectionString = string.Format(connStrFmt, testConfig.account,
                    testConfig.user, testConfig.password);
                // Check that connection succeeds if host is not specified in test configs, i.e. default should work.
                if (string.IsNullOrEmpty(testConfig.host))
                {
                    conn.Open();
                    Assert.AreEqual(conn.State, ConnectionState.Open);
                    conn.Close();
                }
            }
        }

        [Test]
        public void TestConnectWithDifferentRole()
        {
            using (IDbConnection conn = new SnowflakeDbConnection())
            {
                var host = testConfig.host;
                if (string.IsNullOrEmpty(host))
                {
                    host = $"{testConfig.account}.snowflakecomputing.com";
                }

                string connStrFmt = "scheme={0};host={1};port={2};" +
                    "user={3};password={4};account={5};role=public;db=snowflake_sample_data;schema=information_schema;warehouse=WH_NOT_EXISTED;validate_default_parameters=false";

                conn.ConnectionString = string.Format(
                    connStrFmt,
                    testConfig.protocol,
                    testConfig.host,
                    testConfig.port,
                    testConfig.user,
                    testConfig.password,
                    testConfig.account
                    );
                conn.Open();
                Assert.AreEqual(conn.State, ConnectionState.Open);

                using (IDbCommand command = conn.CreateCommand())
                {
                    command.CommandText = "select current_role()";
                    Assert.AreEqual(command.ExecuteScalar().ToString(), "PUBLIC");

                    command.CommandText = "select current_database()";
                    CollectionAssert.Contains(new[] { "SNOWFLAKE_SAMPLE_DATA", "" }, command.ExecuteScalar().ToString());

                    command.CommandText = "select current_schema()";
                    CollectionAssert.Contains(new[] { "INFORMATION_SCHEMA", "" }, command.ExecuteScalar().ToString());

                    command.CommandText = "select current_warehouse()";
                    // Command will return empty string if the hardcoded warehouse does not exist.
                    Assert.AreEqual("", command.ExecuteScalar().ToString());
                }
                conn.Close();
            }
        }

        // Test that when a connection is disposed, a close would send out and unfinished transaction would be roll back.
        [Test]
        public void TestConnectionDispose()
        {
            using (IDbConnection conn = new SnowflakeDbConnection(ConnectionString))
            {
                conn.Open();
                CreateOrReplaceTable(conn, TableName, new []{"c INT"});
                var t1 = conn.BeginTransaction();
                var t1c1 = conn.CreateCommand();
                t1c1.Transaction = t1;
                t1c1.CommandText = $"insert into {TableName} values (1)";
                t1c1.ExecuteNonQuery();
            }

            using (IDbConnection conn = new SnowflakeDbConnection())
            {
                // Previous connection would be disposed and
                // uncommitted txn would rollback at this point
                conn.ConnectionString = ConnectionString;
                conn.Open();
                IDbCommand command = conn.CreateCommand();
                command.CommandText = $"SELECT * FROM {TableName}";
                IDataReader reader = command.ExecuteReader();
                Assert.IsFalse(reader.Read());
            }
        }

        [Test]
        public void TestUnknownAuthenticator()
        {
            string[] wrongAuthenticators = new string[]
            {
                "http://snowflakecomputing.okta.com",
                "https://snowflake.com",
                "unknown",
            };

            foreach (string wrongAuthenticator in wrongAuthenticators)
            {
                try
                {
                    IDbConnection conn = new SnowflakeDbConnection();
                    conn.ConnectionString = "scheme=http;host=test;port=8080;user=test;password=test;account=test;authenticator=" + wrongAuthenticator;
                    conn.Open();
                    Assert.Fail("Authentication of {0} should fail", wrongAuthenticator);
                }
                catch (SnowflakeDbException e)
                {
                    SnowflakeDbExceptionAssert.HasErrorCode(e, SFError.UNKNOWN_AUTHENTICATOR);
                }

            }
        }

        [Test]
        [Ignore("This test requires manual setup and therefore cannot be run in CI")]
        public void TestOktaConnection()
        {
            using (var conn = new SnowflakeDbConnection())
            {
                conn.ConnectionString
                    = ConnectionStringWithoutAuth
                    + String.Format(
                        ";authenticator={0};user={1};password={2};",
                        testConfig.oktaUrl,
                        testConfig.oktaUser,
                        testConfig.oktaPassword);
                conn.Open();
                Assert.AreEqual(ConnectionState.Open, conn.State);
            }
        }

        [Test]
        public void TestOktaConnectionUntilMaxTimeout()
        {
            var expectedMaxRetryCount = 15;
            var expectedMaxConnectionTimeout = 450;
            var oktaUrl = "https://test.okta.com";
            var mockRestRequester = new MockOktaRestRequester()
            {
                TokenUrl = $"{oktaUrl}/api/v1/sessions?additionalFields=cookieToken",
                SSOUrl = $"{oktaUrl}/app/testaccount/sso/saml",
                ResponseContent = new StringContent("<form=error}"),
                MaxRetryCount = expectedMaxRetryCount,
                MaxRetryTimeout = expectedMaxConnectionTimeout
            };
            using (DbConnection conn = new MockSnowflakeDbConnection(mockRestRequester))
            {
                try
                {
                    conn.ConnectionString
                        = ConnectionStringWithoutAuth
                        + String.Format(
                            ";authenticator={0};user=test;password=test;MAXHTTPRETRIES={1};RETRY_TIMEOUT={2};",
                            oktaUrl,
                            expectedMaxRetryCount,
                            expectedMaxConnectionTimeout);
                    conn.Open();
                    Assert.Fail();
                }
                catch (Exception e)
                {
                    Assert.IsInstanceOf<SnowflakeDbException>(e);
                    SnowflakeDbExceptionAssert.HasErrorCode(e, SFError.INTERNAL_ERROR);
                    Assert.IsTrue(e.Message.Contains(
                        $"The retry count has reached its limit of {expectedMaxRetryCount} and " +
                        $"the timeout elapsed has reached its limit of {expectedMaxConnectionTimeout} " +
                        "while trying to authenticate through Okta"));
                }
            }
        }

        [Test]
        [Ignore("This test requires manual setup and therefore cannot be run in CI")]
        public void TestOkta2ConnectionsFollowingEachOther()
        {
            // This test is here because Cookies were messing up with sequential Okta connections
            using (var conn = new SnowflakeDbConnection())
            {
                conn.ConnectionString
                    = ConnectionStringWithoutAuth
                    + String.Format(
                        ";authenticator={0};user={1};password={2};",
                        testConfig.oktaUrl,
                        testConfig.oktaUser,
                        testConfig.oktaPassword);
                conn.Open();
                Assert.AreEqual(ConnectionState.Open, conn.State);
            }


            using (var conn = new SnowflakeDbConnection())
            {
                conn.ConnectionString
                    = ConnectionStringWithoutAuth
                    + String.Format(
                        ";authenticator={0};user={1};password={2};",
                        testConfig.oktaUrl,
                        testConfig.oktaUser,
                        testConfig.oktaPassword);
                conn.Open();
                Assert.AreEqual(ConnectionState.Open, conn.State);
            }
        }

        [Test]
        [Ignore("This test requires manual interaction and therefore cannot be run in CI")]
        public void TestSSOConnectionWithUser()
        {
            // Use external browser to log in using proper password for qa@snowflakecomputing.com
            using (IDbConnection conn = new SnowflakeDbConnection())
            {
                conn.ConnectionString
                    = ConnectionStringWithoutAuth
                    + ";authenticator=externalbrowser;user=qa@snowflakecomputing.com";
                conn.Open();
                Assert.AreEqual(ConnectionState.Open, conn.State);
                using (IDbCommand command = conn.CreateCommand())
                {
                    command.CommandText = "SELECT CURRENT_USER()";
                    Assert.AreEqual("QA", command.ExecuteScalar().ToString());
                }
            }
        }

        [Test]
        [Ignore("This test requires manual interaction and therefore cannot be run in CI")]
        public void TestSSOConnectionWithUserAsync()
        {
            // Use external browser to log in using proper password for qa@snowflakecomputing.com
            using (SnowflakeDbConnection conn = new SnowflakeDbConnection())
            {
                conn.ConnectionString
                    = ConnectionStringWithoutAuth
                      + ";authenticator=externalbrowser;user=qa@snowflakecomputing.com";

                Task connectTask = conn.OpenAsync(CancellationToken.None);
                connectTask.Wait();
                Assert.AreEqual(ConnectionState.Open, conn.State);
                using (DbCommand command = conn.CreateCommand())
                {
                    command.CommandText = "SELECT CURRENT_USER()";
                    Task<object> task = command.ExecuteScalarAsync(CancellationToken.None);
                    task.Wait(CancellationToken.None);
                    Assert.AreEqual("QA", task.Result);
                }
            }
        }

        [Test]
        [Ignore("This test requires manual interaction and therefore cannot be run in CI")]
        public void TestSSOConnectionWithUserAndDisableConsoleLogin()
        {
            // Use external browser to log in using proper password for qa@snowflakecomputing.com
            using (IDbConnection conn = new SnowflakeDbConnection())
            {
                conn.ConnectionString
                    = ConnectionStringWithoutAuth
                    + ";authenticator=externalbrowser;user=qa@snowflakecomputing.com;disable_console_login=false;";
                conn.Open();
                Assert.AreEqual(ConnectionState.Open, conn.State);
                using (IDbCommand command = conn.CreateCommand())
                {
                    command.CommandText = "SELECT CURRENT_USER()";
                    Assert.AreEqual("QA", command.ExecuteScalar().ToString());
                }
            }
        }

        [Test]
        [Ignore("This test requires manual interaction and therefore cannot be run in CI")]
        public void TestSSOConnectionWithUserAsyncAndDisableConsoleLogin()
        {
            // Use external browser to log in using proper password for qa@snowflakecomputing.com
            using (SnowflakeDbConnection conn = new SnowflakeDbConnection())
            {
                conn.ConnectionString
                    = ConnectionStringWithoutAuth
                      + ";authenticator=externalbrowser;user=qa@snowflakecomputing.com;disable_console_login=false;";

                Task connectTask = conn.OpenAsync(CancellationToken.None);
                connectTask.Wait();
                Assert.AreEqual(ConnectionState.Open, conn.State);
                using (DbCommand command = conn.CreateCommand())
                {
                    command.CommandText = "SELECT CURRENT_USER()";
                    Task<object> task = command.ExecuteScalarAsync(CancellationToken.None);
                    task.Wait(CancellationToken.None);
                    Assert.AreEqual("QA", task.Result);
                }
            }
        }

        [Test]
        [Ignore("This test requires manual interaction and therefore cannot be run in CI")]
        public void TestSSOConnectionTimeoutAfter10s()
        {
            // Do not log in by external browser - timeout after 10s should happen
            int waitSeconds = 10;
            Stopwatch stopwatch = Stopwatch.StartNew();
            Assert.Throws<SnowflakeDbException>(() =>
                {
                    using (IDbConnection conn = new SnowflakeDbConnection())
                    {
                        conn.ConnectionString
                            = ConnectionStringWithoutAuth
                              + $";authenticator=externalbrowser;user=qa@snowflakecomputing.com;BROWSER_RESPONSE_TIMEOUT={waitSeconds}";
                        conn.Open();
                        Assert.AreEqual(ConnectionState.Open, conn.State);
                        using (IDbCommand command = conn.CreateCommand())
                        {
                            command.CommandText = "SELECT CURRENT_USER()";
                            Assert.AreEqual("QA", command.ExecuteScalar().ToString());
                        }
                    }
                }
            );
            stopwatch.Stop();

            // timeout after specified number of seconds
            Assert.GreaterOrEqual(stopwatch.ElapsedMilliseconds, waitSeconds * 1000);
            // and not later than 5s after expected time
            Assert.LessOrEqual(stopwatch.ElapsedMilliseconds, (waitSeconds + 5) * 1000);
        }

        [Test]
        [Ignore("This test requires manual interaction and therefore cannot be run in CI")]
        public void TestSSOConnectionWithWrongUser()
        {
            try
            {
                using (IDbConnection conn = new SnowflakeDbConnection())
                {
                    conn.ConnectionString
                        = ConnectionStringWithoutAuth
                        + ";authenticator=externalbrowser;user=wrong@snowflakecomputing.com";
                    conn.Open();
                    Assert.Fail();
                }
            }
            catch (SnowflakeDbException e)
            {
                Assert.AreEqual(390191, e.ErrorCode);
            }
        }

        [Test]
        [Ignore("Ignore this test until configuration is setup for CI integration. Can be run manually.")]
        public void TestJwtUnencryptedPemFileConnection()
        {
            using (var conn = new SnowflakeDbConnection())
            {
                conn.ConnectionString
                    = ConnectionStringWithoutAuth
                    + String.Format(
                        ";authenticator=snowflake_jwt;user={0};private_key_file={1}",
                        testConfig.jwtAuthUser,
                        testConfig.pemFilePath);
                conn.Open();
                Assert.AreEqual(ConnectionState.Open, conn.State);
            }
        }

        [Test]
        [Ignore("Ignore this test until configuration is setup for CI integration. Can be run manually.")]
        public void TestJwtUnencryptedP8FileConnection()
        {
            using (var conn = new SnowflakeDbConnection())
            {
                conn.ConnectionString
                    = ConnectionStringWithoutAuth
                    + String.Format(
                        ";authenticator=snowflake_jwt;user={0};private_key_file={1}",
                        testConfig.jwtAuthUser,
                        testConfig.p8FilePath);
                conn.Open();
                Assert.AreEqual(ConnectionState.Open, conn.State);
            }
        }

        [Test]
        [Ignore("Ignore this test until configuration is setup for CI integration. Can be run manually.")]
        public void TestJwtEncryptedPkFileConnection()
        {
            using (var conn = new SnowflakeDbConnection())
            {
                conn.ConnectionString
                    = ConnectionStringWithoutAuth
                    + String.Format(
                        ";authenticator=snowflake_jwt;user={0};private_key_file={1};private_key_pwd={2}",
                        testConfig.jwtAuthUser,
                        testConfig.pwdProtectedPrivateKeyFilePath,
                        testConfig.privateKeyFilePwd);
                conn.Open();
                Assert.AreEqual(ConnectionState.Open, conn.State);
            }
        }

        [Test]
        [Ignore("Ignore this test until configuration is setup for CI integration. Can be run manually.")]
        public void TestJwtUnencryptedPkConnection()
        {
            using (var conn = new SnowflakeDbConnection())
            {
                conn.ConnectionString
                    = ConnectionStringWithoutAuth
                    + String.Format(
                        ";authenticator=snowflake_jwt;user={0};private_key={1}",
                        testConfig.jwtAuthUser,
                        testConfig.privateKey);
                conn.Open();
                Assert.AreEqual(ConnectionState.Open, conn.State);
            }
        }

        [Test]
        [Ignore("Ignore this test until configuration is setup for CI integration. Can be run manually.")]
        public void TestJwtEncryptedPkConnection()
        {
            using (var conn = new SnowflakeDbConnection())
            {
                conn.ConnectionString
                    = ConnectionStringWithoutAuth
                    + String.Format(
                        ";authenticator=snowflake_jwt;user={0};private_key={1};private_key_pwd={2}",
                        testConfig.jwtAuthUser,
                        testConfig.pwdProtectedPrivateKey,
                        testConfig.privateKeyFilePwd);
                conn.Open();
                Assert.AreEqual(ConnectionState.Open, conn.State);
            }
        }

        [Test]
        [Ignore("Ignore this test until configuration is setup for CI integration. Can be run manually.")]
        public void TestJwtMissingConnectionSettingConnection()
        {
            try
            {
                using (var conn = new SnowflakeDbConnection())
                {
                    conn.ConnectionString
                        = ConnectionStringWithoutAuth
                        + String.Format(
                            ";authenticator=snowflake_jwt;user={0};private_key_pwd={1}",
                            testConfig.jwtAuthUser,
                            testConfig.privateKeyFilePwd);
                    conn.Open();
                    Assert.Fail();
                }
            }
            catch (SnowflakeDbException e)
            {
                // Missing PRIVATE_KEY_FILE connection setting required for
                // authenticator =snowflake_jwt
                Assert.AreEqual(270008, e.ErrorCode);
            }
        }

        [Test]
        [Ignore("Ignore this test until configuration is setup for CI integration. Can be run manually.")]
        public void TestJwtEncryptedPkFileInvalidPwdConnection()
        {
            try
            {
                using (var conn = new SnowflakeDbConnection())
                {
                    conn.ConnectionString
                        = ConnectionStringWithoutAuth
                        + String.Format(
                            ";authenticator=snowflake_jwt;user={0};private_key_file={1};private_key_pwd=Invalid",
                            testConfig.jwtAuthUser,
                            testConfig.pwdProtectedPrivateKeyFilePath);
                    conn.Open();
                    Assert.Fail();
                }
            }
            catch (SnowflakeDbException e)
            {
                // Invalid password for decrypting the private key
                Assert.AreEqual(270052, e.ErrorCode);
            }
        }

        [Test]
        [Ignore("Ignore this test until configuration is setup for CI integration. Can be run manually.")]
        public void TestJwtEncryptedPkFileNoPwdConnection()
        {
            try
            {
                using (var conn = new SnowflakeDbConnection())
                {
                    conn.ConnectionString
                        = ConnectionStringWithoutAuth
                        + String.Format(
                            ";authenticator=snowflake_jwt;user={0};private_key_file={1}",
                            testConfig.jwtAuthUser,
                            testConfig.pwdProtectedPrivateKeyFilePath);
                    conn.Open();
                    Assert.Fail();
                }
            }
            catch (SnowflakeDbException e)
            {
                // Invalid password (none provided) for decrypting the private key
                Assert.AreEqual(270052, e.ErrorCode);
            }
        }

        [Test]
        [Ignore("Ignore this test until configuration is setup for CI integration. Can be run manually.")]
        public void TestJwtConnectionWithWrongUser()
        {
            try
            {
                using (var conn = new SnowflakeDbConnection())
                {
                    conn.ConnectionString
                        = ConnectionStringWithoutAuth
                        + String.Format(
                            ";authenticator=snowflake_jwt;user={0};private_key_file={1}",
                            "WrongUser",
                            testConfig.pemFilePath);
                    conn.Open();
                    Assert.Fail();
                }
            }
            catch (SnowflakeDbException e)
            {
                // Jwt token is invalid
                Assert.AreEqual(390144, e.ErrorCode);
            }
        }

        [Test]
        [Ignore("Ignore this test until configuration is setup for CI integration. Can be run manually.")]
        public void TestJwtEncryptedPkConnectionWithWrongUser()
        {
            try
            {
                using (var conn = new SnowflakeDbConnection())
                {
                    conn.ConnectionString
                        = ConnectionStringWithoutAuth
                        + String.Format(
                            ";authenticator=snowflake_jwt;user={0};private_key_file={1};private_key_pwd={2}",
                            "WrongUser",
                            testConfig.pwdProtectedPrivateKeyFilePath,
                            testConfig.privateKeyFilePwd);
                    conn.Open();
                    Assert.Fail();
                }
            }
            catch (SnowflakeDbException e)
            {
                // Jwt token is invalid
                Assert.AreEqual(390144, e.ErrorCode);
            }
        }


        [Test]
        [Ignore("Ignore this test until configuration is setup for CI integration. Can be run manually.")]
        public void TestValidOAuthConnection()
        {
            using (var conn = new SnowflakeDbConnection())
            {
                conn.ConnectionString
                    = ConnectionStringWithoutAuth
                    + String.Format(
                        ";authenticator=oauth;token={0}",
                        testConfig.oauthToken);
                conn.Open();
                Assert.AreEqual(ConnectionState.Open, conn.State);
            }
        }

        [Test]
        public void TestInValidOAuthTokenConnection()
        {
            try
            {
                using (var conn = new SnowflakeDbConnection())
                {
                    conn.ConnectionString
                        = ConnectionStringWithoutAuth
                        + ";authenticator=oauth;token=notAValidOAuthToken";
                    conn.Open();
                    Assert.AreEqual(ConnectionState.Open, conn.State);
                    Assert.Fail();
                }
            }
            catch (SnowflakeDbException e)
            {
                // Invalid OAuth access token
                Assert.AreEqual(390303, e.ErrorCode);
            }
        }

        [Test]
        [Ignore("Ignore this test until configuration is setup for CI integration. Can be run manually.")]
        public void TestValidOAuthExpiredTokenConnection()
        {
            try
            {
                using (var conn = new SnowflakeDbConnection())
                {
                    conn.ConnectionString
                   = ConnectionStringWithoutAuth
                   + String.Format(
                       ";authenticator=oauth;token={0}",
                       testConfig.expOauthToken);
                    conn.Open();
                    Assert.Fail();
                }
            }
            catch (SnowflakeDbException e)
            {
                Console.Write(e);
                // Token is expired
                Assert.AreEqual(390318, e.ErrorCode);
            }
        }

        [Test]
        [Ignore("Ignore this test until configuration is setup for CI integration. Can be run manually.")]
        public void TestCorrectProxySettingFromConnectionString()
        {
            using (var conn = new SnowflakeDbConnection())
            {
                conn.ConnectionString
                = ConnectionString
                + String.Format(
                    ";useProxy=true;proxyHost={0};proxyPort={1}",
                    testConfig.proxyHost,
                    testConfig.proxyPort);

                conn.Open();
            }
        }

        [Test]
        [Ignore("Ignore this test until configuration is setup for CI integration. Can be run manually.")]
        public void TestCorrectProxyWithCredsSettingFromConnectionString()
        {
            using (var conn = new SnowflakeDbConnection())
            {
                conn.ConnectionString
                = ConnectionString
                + String.Format(
                    ";useProxy=true;proxyHost={0};proxyPort={1};proxyUser={2};proxyPassword={3}",
                    testConfig.authProxyHost,
                    testConfig.authProxyPort,
                    testConfig.authProxyUser,
                    testConfig.authProxyPwd);

                conn.Open();
            }
        }

        [Test]
        [Ignore("Ignore this test until configuration is setup for CI integration. Can be run manually.")]
        public void TestCorrectProxySettingWithByPassListFromConnectionString()
        {
            using (var conn = new SnowflakeDbConnection())
            {
                conn.ConnectionString
                = ConnectionString
                + String.Format(
                    ";useProxy=true;proxyHost={0};proxyPort={1};proxyUser={2};proxyPassword={3};nonProxyHosts={4}",
                    testConfig.authProxyHost,
                    testConfig.authProxyPort,
                    testConfig.authProxyUser,
                    testConfig.authProxyPwd,
                    "*.foo.com %7C" + testConfig.host + "|localhost");

                conn.Open();
            }
        }

        [Test]
        [Ignore("Ignore this test until configuration is setup for CI integration. Can be run manually.")]
        public void TestMultipleConnectionWithDifferentHttpHandlerSettings()
        {
            // Authenticated proxy
            using (var conn1 = new SnowflakeDbConnection())
            {
                conn1.ConnectionString = ConnectionString
                    + String.Format(
                        ";useProxy=true;proxyHost={0};proxyPort={1};proxyUser={2};proxyPassword={3}",
                        testConfig.authProxyHost,
                        testConfig.authProxyPort,
                        testConfig.authProxyUser,
                        testConfig.authProxyPwd);
                conn1.Open();
            }

            // No proxy
            using (var conn2 = new SnowflakeDbConnection())
            {
                conn2.ConnectionString = ConnectionString;
                conn2.Open();
            }

            // Non authenticated proxy
            using (var conn3 = new SnowflakeDbConnection())
            {
                conn3.ConnectionString = ConnectionString
                + String.Format(
                    ";useProxy=true;proxyHost={0};proxyPort={1}",
                    testConfig.proxyHost,
                    testConfig.proxyPort);
                conn3.Open();
            }

            // Invalid proxy
            using (var conn4 = new SnowflakeDbConnection())
            {
                conn4.ConnectionString =
                    ConnectionString + "connection_timeout=20;useProxy=true;proxyHost=Invalid;proxyPort=8080;INSECUREMODE=true";
                try
                {
                    conn4.Open();
                    Assert.Fail();
                }
                catch
                {
                    // Expected
                }
            }

            // Another authenticated proxy connection, same proxy but insecure mode is true
			// Will use a different httpclient
            using (var conn5 = new SnowflakeDbConnection())
            {
                conn5.ConnectionString = ConnectionString
                    + String.Format(
                        ";useProxy=true;proxyHost={0};proxyPort={1};proxyUser={2};proxyPassword={3};INSECUREMODE=true",
                        testConfig.authProxyHost,
                        testConfig.authProxyPort,
                        testConfig.authProxyUser,
                        testConfig.authProxyPwd);
                conn5.Open();
            }

            // No proxy again, but insecure mode is true
			// Will use a different httpclient
            using (var conn6 = new SnowflakeDbConnection())
            {

                conn6.ConnectionString = ConnectionString + ";INSECUREMODE=true";
                conn6.Open();
            }

            // Another authenticated proxy, but this will create a new httpclient because there is
            // a bypass list
            using (var conn7 = new SnowflakeDbConnection())
            {
                conn7.ConnectionString
              = ConnectionString
              + String.Format(
                  ";useProxy=true;proxyHost={0};proxyPort={1};proxyUser={2};proxyPassword={3};nonProxyHosts={4}",
                  testConfig.authProxyHost,
                  testConfig.authProxyPort,
                  testConfig.authProxyUser,
                  testConfig.authProxyPwd,
                  "*.foo.com %7C" + testConfig.host + "|localhost");

                conn7.Open();
            }

            // No proxy again, insecure mode is false
            // Should use same httpclient than conn2
            using (var conn8 = new SnowflakeDbConnection())
            {
                conn8.ConnectionString = ConnectionString + ";INSECUREMODE=false";
                conn8.Open();
            }

            // Another authenticated proxy with bypasslist, but this will create a new httpclient because
            // InsecureMode=true
            using (var conn9 = new SnowflakeDbConnection())
            {
                conn9.ConnectionString
              = ConnectionString
              + String.Format(
                  ";useProxy=true;proxyHost={0};proxyPort={1};proxyUser={2};proxyPassword={3};nonProxyHosts={4};INSECUREMODE=true",
                  testConfig.authProxyHost,
                  testConfig.authProxyPort,
                  testConfig.authProxyUser,
                  testConfig.authProxyPwd,
                  "*.foo.com %7C" + testConfig.host + "|localhost");

                conn9.Open();
            }

            // Another authenticated proxy with bypasslist
            // Should use same httpclient than conn7
            using (var conn10 = new SnowflakeDbConnection())
            {
                conn10.ConnectionString
              = ConnectionString
              + String.Format(
                  ";useProxy=true;proxyHost={0};proxyPort={1};proxyUser={2};proxyPassword={3};nonProxyHosts={4}",
                  testConfig.authProxyHost,
                  testConfig.authProxyPort,
                  testConfig.authProxyUser,
                  testConfig.authProxyPwd,
                  "*.foo.com %7C" + testConfig.host + "|localhost");

                conn10.Open();
            }

            // No proxy, but insecuremode=true
            // Should use same httpclient than conn6
            using (var conn11 = new SnowflakeDbConnection())
            {
                conn11.ConnectionString = ConnectionString+";INSECUREMODE=true";
                conn11.Open();
            }
        }

        [Test]
        public void TestInvalidProxySettingFromConnectionString()
        {
            using (var conn = new SnowflakeDbConnection())
            {

                conn.ConnectionString =
                    ConnectionString + "connection_timeout=5;useProxy=true;proxyHost=Invalid;proxyPort=8080";
                try
                {
                    conn.Open();
                    Assert.Fail();
                }
                catch (SnowflakeDbException e)
                {
                    // Expected
                    s_logger.Debug("Failed opening connection ", e);
                    Assert.AreEqual(270001, e.ErrorCode); //Internal error
                    AssertIsConnectionFailure(e);
                }
            }
        }

        [Test]
        [TestCase("*")]
        [TestCase("*{0}*")]
        [TestCase("^*{0}*")]
        [TestCase("*{0}*$")]
        [TestCase("^*{0}*$")]
        [TestCase("^nonmatch*{0}$|*")]
        [TestCase("*a*", "a")]
        [TestCase("*la*", "la")]
        public void TestNonProxyHostShouldBypassProxyServer(string regexHost, string proxyHost = "proxyserverhost")
        {
            using (var conn = new SnowflakeDbConnection())
            {
                // Arrange
                var host = ResolveHost();
                var nonProxyHosts = string.Format(regexHost, $"{host}");
                conn.ConnectionString =
                    $"{ConnectionString}USEPROXY=true;PROXYHOST={proxyHost};NONPROXYHOSTS={nonProxyHosts};PROXYPORT=3128;";

                // Act
                conn.Open();

                // Assert
                // The connection would fail to open if the web proxy would be used because the proxy is configured to a non-existent host.
                Assert.AreEqual(ConnectionState.Open, conn.State);
            }
        }

        [Test]
        [TestCase("invalid{0}")]
        [TestCase("*invalid{0}*")]
        [TestCase("^invalid{0}$")]
        [TestCase("*a.b")]
        [TestCase("a", "a")]
        [TestCase("la", "la")]
        public void TestNonProxyHostShouldNotBypassProxyServer(string regexHost, string proxyHost = "proxyserverhost")
        {
            using (var conn = new SnowflakeDbConnection())
            {
                // Arrange
                var nonProxyHosts = string.Format(regexHost, $"{testConfig.host}");
                conn.ConnectionString =
                    $"{ConnectionString}connection_timeout=5;USEPROXY=true;PROXYHOST={proxyHost};NONPROXYHOSTS={nonProxyHosts};PROXYPORT=3128;";

                // Act/Assert
                // The connection would fail to open if the web proxy would be used because the proxy is configured to a non-existent host.
                var exception = Assert.Throws<SnowflakeDbException>(() => conn.Open());

                // Assert
                Assert.AreEqual(270001, exception.ErrorCode);
                AssertIsConnectionFailure(exception);
            }
        }

        [Test]
        public void TestUseProxyFalseWithInvalidProxyConnectionString()
        {
            using (var conn = new SnowflakeDbConnection())
            {
                conn.ConnectionString =
                    ConnectionString + ";useProxy=false;proxyHost=Invalid;proxyPort=8080";
                conn.Open();
                // Because useProxy=false, the proxy settings are ignored
            }
        }

        [Test]
        public void TestInvalidProxySettingWithByPassListFromConnectionString()
        {
            using (var conn = new SnowflakeDbConnection())
            {
                conn.ConnectionString
                = ConnectionString
                + String.Format(
                    ";useProxy=true;proxyHost=Invalid;proxyPort=8080;nonProxyHosts={0}",
                    $"*.foo.com %7C{testConfig.account}.snowflakecomputing.com|*{testConfig.host}*");
                conn.Open();
                // Because testConfig.host is in the bypass list, the proxy should not be used
            }
        }

        [Test]
        [Ignore("Ignore this test until configuration is setup for CI integration. Can be run manually.")]
        public void testMulitpleConnectionInParallel()
        {
            string baseConnectionString = ConnectionString + $";CONNECTION_TIMEOUT=30;";
            string authenticatedProxy = String.Format("useProxy =true;proxyHost={0};proxyPort={1};proxyUser={2};proxyPassword={3};",
                  testConfig.authProxyHost,
                  testConfig.authProxyPort,
                  testConfig.authProxyUser,
                  testConfig.authProxyPwd);
            string byPassList = "nonProxyHosts=*.foo.com %7C" + testConfig.host + "|localhost;";
            string insecureModeTrue = "INSECUREMODE=true;";
            string insecureModeFalse = "INSECUREMODE=false;";

            string[] connectionStrings = {
                baseConnectionString,
                baseConnectionString + insecureModeFalse ,
                baseConnectionString + insecureModeTrue,
                baseConnectionString + authenticatedProxy,
                baseConnectionString + authenticatedProxy + insecureModeFalse,
                baseConnectionString + authenticatedProxy + insecureModeTrue,
                baseConnectionString + authenticatedProxy + byPassList,
                baseConnectionString + authenticatedProxy + byPassList + insecureModeFalse,
                baseConnectionString + authenticatedProxy + byPassList + insecureModeTrue};

            bool failed = false;

           Task[] tasks = new Task[450];
            for (int i = 0; i < 450; i++)
            {
                string connString = connectionStrings[i % (connectionStrings.Length)];
                tasks[i] = Task.Run(() =>
                {
                    using (IDbConnection conn = new SnowflakeDbConnection())
                    {
                        conn.ConnectionString = connString;
                        Console.WriteLine($"{conn.ConnectionString}");
                        try
                        {
                            conn.Open();
                        }
                        catch (Exception e)
                        {
                            Console.WriteLine(e);
                            Console.WriteLine("--------------------------");
                            Console.WriteLine(e.InnerException);
                            failed = true;
                        }

                        using (IDbCommand command = conn.CreateCommand())
                        {
                            try
                            {
                                command.CommandText = "SELECT 1";
                                command.ExecuteScalar();
                            }
                            catch (Exception e)
                            {
                                Console.WriteLine("ExecuteScalar error");
                                Console.WriteLine(e);
                                failed = true;
                            }
                        }
                    }
                });
            }
            try
            {
                Task.WaitAll(tasks);
            }
            catch (AggregateException ae)
            {
                Console.WriteLine("One or more exceptions occurred: ");
                foreach (var ex in ae.Flatten().InnerExceptions)
                    Console.WriteLine("   {0}", ex.Message);
                failed = true;
            }

            if (failed)
            {
                Assert.Fail();
            }
        }

        [Test]
        [Ignore("Ignore this test, please test this manual with breakpoint at SFSessionProperty::ParseConnectionString() to verify")]
        public void TestEscapeChar()
        {
            using (IDbConnection conn = new SnowflakeDbConnection())
            {
                SnowflakeDbConnectionPool.SetPooling(false);
                conn.ConnectionString = ConnectionString + "key1=test\'password;key2=test\"password;key3=test==password";
                conn.Open();
                Assert.AreEqual(ConnectionState.Open, conn.State);

                Assert.AreEqual(SFSessionHttpClientProperties.DefaultRetryTimeout, conn.ConnectionTimeout);
                // Data source is empty string for now
                Assert.AreEqual("", ((SnowflakeDbConnection)conn).DataSource);

                string serverVersion = ((SnowflakeDbConnection)conn).ServerVersion;
                if (!string.Equals(serverVersion, "Dev"))
                {
                    string[] versionElements = serverVersion.Split('.');
                    Assert.AreEqual(3, versionElements.Length);
                }

                conn.Close();
                Assert.AreEqual(ConnectionState.Closed, conn.State);
            }
        }

        [Test]
        [Ignore("Ignore this test, please test this manual with breakpoint at SFSessionProperty::ParseConnectionString() to verify")]
        public void TestEscapeChar1()
        {
            using (IDbConnection conn = new SnowflakeDbConnection())
            {
                SnowflakeDbConnectionPool.SetPooling(false);
                conn.ConnectionString = ConnectionString + "key==word=value; key1=\"test;password\"; key2=\"test=password\"";
                conn.Open();
                Assert.AreEqual(ConnectionState.Open, conn.State);

                Assert.AreEqual(SFSessionHttpClientProperties.DefaultRetryTimeout, conn.ConnectionTimeout);
                // Data source is empty string for now
                Assert.AreEqual("", ((SnowflakeDbConnection)conn).DataSource);

                string serverVersion = ((SnowflakeDbConnection)conn).ServerVersion;
                if (!string.Equals(serverVersion, "Dev"))
                {
                    string[] versionElements = serverVersion.Split('.');
                    Assert.AreEqual(3, versionElements.Length);
                }

                conn.Close();
                Assert.AreEqual(ConnectionState.Closed, conn.State);
            }
        }

        [Test]
        [Ignore("Ignore this test. Please run this manually, since it takes 4 hrs to finish.")]
        public void TestHeartBeat()
        {
            SnowflakeDbConnectionPool.SetPooling(false);
            var conn = new SnowflakeDbConnection();
            conn.ConnectionString = ConnectionString + ";CLIENT_SESSION_KEEP_ALIVE=true";
            conn.Open();

            Thread.Sleep(TimeSpan.FromSeconds(14430)); // more than 4 hrs
            using (IDbCommand command = conn.CreateCommand())
            {
                command.CommandText = $"SELECT COUNT(*) FROM DOUBLE_TABLE";
                Assert.AreEqual(command.ExecuteScalar(), 46 );
            }

            conn.Close();
            Assert.AreEqual(ConnectionState.Closed, conn.State);
        }

        [Test]
        [Ignore("Ignore this test. Please run this manually, since it takes 4 hrs to finish.")]
        public void TestHeartBeatWithConnectionPool()
        {
            SnowflakeDbConnectionPool.ClearAllPools();
            SnowflakeDbConnectionPool.SetMaxPoolSize(2);
            SnowflakeDbConnectionPool.SetTimeout(14800);
            SnowflakeDbConnectionPool.SetPooling(true);

            var conn = new SnowflakeDbConnection();
            conn.ConnectionString = ConnectionString + ";CLIENT_SESSION_KEEP_ALIVE=true";
            conn.Open();
            conn.Close();

            Assert.AreEqual(1, SnowflakeDbConnectionPool.GetCurrentPoolSize());

            var conn1 = new SnowflakeDbConnection();
            conn1.ConnectionString = ConnectionString + ";CLIENT_SESSION_KEEP_ALIVE=true";
            conn1.Open();
            Thread.Sleep(TimeSpan.FromSeconds(14430)); // more than 4 hrs

            using (IDbCommand command = conn.CreateCommand())
            {
                command.CommandText = $"SELECT COUNT(*) FROM DOUBLE_TABLE";
                Assert.AreEqual(command.ExecuteScalar(), 46);
            }

            conn1.Close();
            Assert.AreEqual(ConnectionState.Closed, conn1.State);
            Assert.AreEqual(1, SnowflakeDbConnectionPool.GetCurrentPoolSize());
        }

        [Test]
        public void TestKeepAlive()
        {
            // create 100 connections, one per second
            var connCount = 100;
            // pooled connectin expire in 5 seconds so after 5 seconds,
            // one connection per second will be closed
            SnowflakeDbConnectionPool.SetTimeout(5);
            SnowflakeDbConnectionPool.SetMaxPoolSize(20);
            // heart beat interval is validity/4 so send out per 5 seconds
            HeartBeatBackground.setValidity(20);
            try
            {
                for (int i = 0; i < connCount; i++)
                {
                    using (var conn = new SnowflakeDbConnection())
                    {
                        conn.ConnectionString = ConnectionString + ";CLIENT_SESSION_KEEP_ALIVE=true";
                        conn.Open();
                    }
                    Thread.Sleep(TimeSpan.FromSeconds(1));
                    // roughly should only have 5 sessions in pool stay alive
                    // check for 10 in case of bad timing, also much less than the
                    // pool max size to ensure it's unpooled because of expire
                    Assert.Less(HeartBeatBackground.getQueueLength(), 10);
                }
            }
            catch
            {
                // fail the test case if any exception is thrown
                Assert.Fail();
            }
        }
    }

    [TestFixture]
    class SFConnectionITAsync : SFBaseTestAsync
    {
        private static SFLogger logger = SFLoggerFactory.GetLogger<SFConnectionITAsync>();


        [Test]
        public void TestCancelLoginBeforeTimeout()
        {
            using (var conn = new MockSnowflakeDbConnection())
            {
                // No timeout
                int timeoutSec = 0;
                string infiniteLoginTimeOut = String.Format(ConnectionString + ";connection_timeout={0};maxHttpRetries=0",
                    timeoutSec);

                conn.ConnectionString = infiniteLoginTimeOut;

                Assert.AreEqual(conn.State, ConnectionState.Closed);
                // At this point the connection string has not been parsed, it will return the
                // default value
                //Assert.AreEqual(SFSessionHttpClientProperties.s_retryTimeoutDefault, conn.ConnectionTimeout);

                CancellationTokenSource connectionCancelToken = new CancellationTokenSource();
                Task connectTask = conn.OpenAsync(connectionCancelToken.Token);

                // Sleep for more than the default timeout to make sure there are no false positive)
                Thread.Sleep(SFSessionHttpClientProperties.DefaultRetryTimeout.Add(TimeSpan.FromSeconds(10)));

                Assert.AreEqual(ConnectionState.Connecting, conn.State);

                // Cancel the connection because it will never succeed since there is no
                // connection_timeout defined
                logger.Debug("connectionCancelToken.Cancel ");
                connectionCancelToken.Cancel();

                try
                {
                    connectTask.Wait();
                }
                catch (AggregateException e)
                {
                    Assert.AreEqual(
                        "System.Threading.Tasks.TaskCanceledException",
                        e.InnerException.GetType().ToString());

                }

                Assert.AreEqual(ConnectionState.Closed, conn.State);
                Assert.AreEqual(timeoutSec, conn.ConnectionTimeout);
            }
        }

        [Test]
        public void TestAsyncLoginTimeout()
        {
            using (var conn = new MockSnowflakeDbConnection())
            {
                int timeoutSec = 5;
                string loginTimeOut5sec = String.Format(ConnectionString + "connection_timeout={0};maxHttpRetries=0",
                    timeoutSec);
                conn.ConnectionString = loginTimeOut5sec;

                Assert.AreEqual(conn.State, ConnectionState.Closed);

                Stopwatch stopwatch = Stopwatch.StartNew();
                try
                {
                    Task connectTask = conn.OpenAsync(CancellationToken.None);
                    connectTask.Wait();
                }
                catch (AggregateException e)
                {
                    SnowflakeDbExceptionAssert.HasErrorCode(e.InnerException, SFError.INTERNAL_ERROR);
                }
                stopwatch.Stop();
                int delta = 10; // in case server time slower.

                // Should timeout after the defined timeout since retry count is infinite
                Assert.GreaterOrEqual(stopwatch.ElapsedMilliseconds, timeoutSec * 1000 - delta);
                // But never more than 3 sec (buffer time) after the defined timeout
                Assert.LessOrEqual(stopwatch.ElapsedMilliseconds, (timeoutSec + 3) * 1000);

                Assert.AreEqual(ConnectionState.Closed, conn.State);
                Assert.AreEqual(timeoutSec, conn.ConnectionTimeout);
            }
        }

        [Test]
        public void TestAsyncLoginTimeoutWithRetryTimeoutLesserThanConnectionTimeout()
        {
            using (var conn = new MockSnowflakeDbConnection())
            {
                int connectionTimeout = 600;
                int retryTimeout = 350;
                string loginTimeOut5sec = String.Format(ConnectionString + "connection_timeout={0};retry_timeout={1};maxHttpRetries=0",
                    connectionTimeout, retryTimeout);
                conn.ConnectionString = loginTimeOut5sec;

                Assert.AreEqual(conn.State, ConnectionState.Closed);

                Stopwatch stopwatch = Stopwatch.StartNew();
                try
                {
                    Task connectTask = conn.OpenAsync(CancellationToken.None);
                    connectTask.Wait();
                }
                catch (AggregateException e)
                {
                    SnowflakeDbExceptionAssert.HasErrorCode(e.InnerException, SFError.INTERNAL_ERROR);
                }
                stopwatch.Stop();
                int delta = 10; // in case server time slower.

                // Should timeout after the defined timeout since retry count is infinite
                Assert.GreaterOrEqual(stopwatch.ElapsedMilliseconds, retryTimeout * 1000 - delta);
                // But never more than 2 sec (buffer time) after the defined timeout
                Assert.LessOrEqual(stopwatch.ElapsedMilliseconds, (retryTimeout + 2) * 1000);

                Assert.AreEqual(ConnectionState.Closed, conn.State);
                Assert.AreEqual(retryTimeout, conn.ConnectionTimeout);
            }
        }

        [Test]
        public void TestAsyncDefaultLoginTimeout()
        {
            using (var conn = new MockSnowflakeDbConnection())
            {
                // unlimited retry count to trigger the timeout
                conn.ConnectionString = ConnectionString + "maxHttpRetries=0";

                Assert.AreEqual(conn.State, ConnectionState.Closed);

                Stopwatch stopwatch = Stopwatch.StartNew();
                try
                {
                    Task connectTask = conn.OpenAsync(CancellationToken.None);
                    connectTask.Wait();
                }
                catch (AggregateException e)
                {
                    SnowflakeDbExceptionAssert.HasErrorCode(e.InnerException, SFError.INTERNAL_ERROR);
                }
                stopwatch.Stop();
                int delta = 10; // in case server time slower.

                // Should timeout after the default timeout (300 sec)
                Assert.GreaterOrEqual(stopwatch.ElapsedMilliseconds, conn.ConnectionTimeout * 1000 - delta);
                // But never more because there's no connection timeout remaining
                Assert.LessOrEqual(stopwatch.ElapsedMilliseconds, (conn.ConnectionTimeout + 1) * 1000);

                Assert.AreEqual(ConnectionState.Closed, conn.State);
                Assert.AreEqual(SFSessionHttpClientProperties.DefaultRetryTimeout.TotalSeconds, conn.ConnectionTimeout);
            }
        }

        [Test]
        public void TestAsyncConnectionFailFastForNonRetried404OnLogin()
        {
            using (var conn = new SnowflakeDbConnection())
            {
                // Just a way to get a 404 on the login request and make sure there are no retry
                string invalidConnectionString = "host=google.com/404;"
                    + "connection_timeout=0;account=testFailFast;user=testFailFast;password=testFailFast;";

                conn.ConnectionString = invalidConnectionString;

                Assert.AreEqual(conn.State, ConnectionState.Closed);
                Task connectTask = null;
                try
                {
                    connectTask = conn.OpenAsync(CancellationToken.None);
                    connectTask.Wait();
                    Assert.Fail();
                }
                catch (AggregateException e)
                {
                    SnowflakeDbExceptionAssert.HasHttpErrorCodeInExceptionChain(e, HttpStatusCode.NotFound);
                    SnowflakeDbExceptionAssert.HasMessageInExceptionChain(e, "404 (Not Found)");
                }
                catch (Exception unexpected)
                {
                    Assert.Fail($"Unexpected {unexpected.GetType()} exception occurred");
                }

                Assert.AreEqual(ConnectionState.Closed, conn.State);
                Assert.IsTrue(connectTask.IsFaulted);
            }
        }

        [Test]
        public void TestCloseAsyncWithCancellation()
        {
            // https://docs.microsoft.com/en-us/dotnet/api/system.data.common.dbconnection.close
            // https://docs.microsoft.com/en-us/dotnet/api/system.data.common.dbconnection.closeasync
            // An application can call Close or CloseAsync more than one time.
            // No exception is generated.
            using (var conn = new SnowflakeDbConnection())
            {
                conn.ConnectionString = ConnectionString;
                Assert.AreEqual(conn.State, ConnectionState.Closed);
                Task task = null;

                // Close the connection. It's not opened yet, but it should not have any issue
                task = conn.CloseAsync(CancellationToken.None);
                task.Wait();
                Assert.AreEqual(conn.State, ConnectionState.Closed);

                // Open the connection
                task = conn.OpenAsync(CancellationToken.None);
                task.Wait();
                Assert.AreEqual(conn.State, ConnectionState.Open);

                // Close the opened connection
                task = conn.CloseAsync(CancellationToken.None);
                task.Wait();
                Assert.AreEqual(conn.State, ConnectionState.Closed);

                // Close the connection again.
                task = conn.CloseAsync(CancellationToken.None);
                task.Wait();
                Assert.AreEqual(conn.State, ConnectionState.Closed);
            }
		}

#if NETCOREAPP3_0_OR_GREATER
		[Test]
		public void TestCloseAsync()
		{
			// https://docs.microsoft.com/en-us/dotnet/api/system.data.common.dbconnection.close
			// https://docs.microsoft.com/en-us/dotnet/api/system.data.common.dbconnection.closeasync
			// An application can call Close or CloseAsync more than one time.
			// No exception is generated.
			using (var conn = new SnowflakeDbConnection())
			{
				conn.ConnectionString = ConnectionString;
				Assert.AreEqual(conn.State, ConnectionState.Closed);
				Task task = null;

				// Close the connection. It's not opened yet, but it should not have any issue
				task = conn.CloseAsync();
				task.Wait();
				Assert.AreEqual(conn.State, ConnectionState.Closed);

				// Open the connection
				task = conn.OpenAsync();
				task.Wait();
				Assert.AreEqual(conn.State, ConnectionState.Open);

				// Close the opened connection
				task = conn.CloseAsync();
				task.Wait();
				Assert.AreEqual(conn.State, ConnectionState.Closed);

				// Close the connection again.
				task = conn.CloseAsync();
				task.Wait();
				Assert.AreEqual(conn.State, ConnectionState.Closed);
			}
		}
#endif

        [Test]
        public void TestCloseAsyncFailure()
        {
            using (var conn = new MockSnowflakeDbConnection(new MockCloseSessionException()))
            {
                conn.ConnectionString = ConnectionString;
                Assert.AreEqual(conn.State, ConnectionState.Closed);
                Task task = null;

                // Open the connection
                task = conn.OpenAsync(CancellationToken.None);
                task.Wait();
                Assert.AreEqual(conn.State, ConnectionState.Open);

                // Close the opened connection
                task =  conn.CloseAsync(CancellationToken.None);
                try
                {
                    task.Wait();
                    Assert.Fail();
                }
                catch (AggregateException e)
                {
                    Assert.AreEqual(MockCloseSessionException.SESSION_CLOSE_ERROR,
                        ((SnowflakeDbException)(e.InnerException).InnerException).ErrorCode);
                }
                Assert.AreEqual(conn.State, ConnectionState.Open);
            }
        }

        [Test]
        public void TestExplicitTransactionOperationsTracked()
        {
            using (var conn = new SnowflakeDbConnection(ConnectionString))
            {
                conn.Open();
                Assert.AreEqual(false, conn.HasActiveExplicitTransaction());

                var trans = conn.BeginTransaction();
                Assert.AreEqual(true, conn.HasActiveExplicitTransaction());
                trans.Rollback();
                Assert.AreEqual(false, conn.HasActiveExplicitTransaction());

                conn.BeginTransaction().Rollback();
                Assert.AreEqual(false, conn.HasActiveExplicitTransaction());

                conn.BeginTransaction().Commit();
                Assert.AreEqual(false, conn.HasActiveExplicitTransaction());
            }
        }


        [Test]
        public void TestAsyncOktaConnectionUntilMaxTimeout()
        {
            var expectedMaxRetryCount = 15;
            var expectedMaxConnectionTimeout = 450;
            var oktaUrl = "https://test.okta.com";
            var mockRestRequester = new MockOktaRestRequester()
            {
                TokenUrl = $"{oktaUrl}/api/v1/sessions?additionalFields=cookieToken",
                SSOUrl = $"{oktaUrl}/app/testaccount/sso/saml",
                ResponseContent = new StringContent("<form=error}"),
                MaxRetryCount = expectedMaxRetryCount,
                MaxRetryTimeout = expectedMaxConnectionTimeout
            };
            using (DbConnection conn = new MockSnowflakeDbConnection(mockRestRequester))
            {
                try
                {
                    conn.ConnectionString
                        = ConnectionStringWithoutAuth
                        + String.Format(
                            ";authenticator={0};user=test;password=test;MAXHTTPRETRIES={1};RETRY_TIMEOUT={2};",
                            oktaUrl,
                            expectedMaxRetryCount,
                            expectedMaxConnectionTimeout);
                    Task connectTask = conn.OpenAsync(CancellationToken.None);
                    connectTask.Wait();
                    Assert.Fail();
                }
                catch (Exception e)
                {
                    Assert.IsInstanceOf<SnowflakeDbException>(e.InnerException);
                    SnowflakeDbExceptionAssert.HasErrorCode(e.InnerException, SFError.INTERNAL_ERROR);
                    Exception oktaException;
#if NETFRAMEWORK
                    oktaException = e.InnerException.InnerException.InnerException;
#else
                    oktaException = e.InnerException.InnerException;
#endif
                    Assert.IsTrue(oktaException.Message.Contains(
                        $"The retry count has reached its limit of {expectedMaxRetryCount} and " +
                        $"the timeout elapsed has reached its limit of {expectedMaxConnectionTimeout} " +
                        "while trying to authenticate through Okta"));
                }
            }
        }

        [Test]
        [Ignore("This test requires established dev Okta SSO and credentials matching Snowflake user")]
        public void TestNativeOktaSuccess()
        {
            var oktaUrl = "https://***.okta.com/";
            var oktaUser = "***";
            var oktaPassword = "***";
            using (IDbConnection conn = new SnowflakeDbConnection())
            {
                conn.ConnectionString = ConnectionStringWithoutAuth +
                                        $";authenticator={oktaUrl};user={oktaUser};password={oktaPassword};";
                conn.Open();
                Assert.AreEqual(ConnectionState.Open, conn.State);
            }
        }
<<<<<<< HEAD

=======
        
        [Test]
        public void TestConnectStringWithQueryTag()
        {
            using (var conn = new SnowflakeDbConnection())
            {
                string expectedQueryTag = "Test QUERY_TAG 12345";
                conn.ConnectionString = ConnectionString + $";query_tag={expectedQueryTag}";
                
                conn.Open();
                var command = conn.CreateCommand();
                // This query itself will be part of the history and will have the query tag
                command.CommandText = "SELECT QUERY_TAG FROM table(information_schema.query_history_by_session())";
                var queryTag = command.ExecuteScalar();
                
                Assert.AreEqual(expectedQueryTag, queryTag);
            }
        }
        
>>>>>>> 14cf8a5d
    }
}

<|MERGE_RESOLUTION|>--- conflicted
+++ resolved
@@ -2225,29 +2225,24 @@
                 Assert.AreEqual(ConnectionState.Open, conn.State);
             }
         }
-<<<<<<< HEAD
-
-=======
-        
-        [Test]
+[Test]
         public void TestConnectStringWithQueryTag()
         {
             using (var conn = new SnowflakeDbConnection())
             {
                 string expectedQueryTag = "Test QUERY_TAG 12345";
                 conn.ConnectionString = ConnectionString + $";query_tag={expectedQueryTag}";
-                
+
                 conn.Open();
                 var command = conn.CreateCommand();
                 // This query itself will be part of the history and will have the query tag
                 command.CommandText = "SELECT QUERY_TAG FROM table(information_schema.query_history_by_session())";
                 var queryTag = command.ExecuteScalar();
-                
+
                 Assert.AreEqual(expectedQueryTag, queryTag);
             }
         }
-        
->>>>>>> 14cf8a5d
+
     }
 }
 
