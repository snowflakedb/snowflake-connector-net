﻿#nullable enable

using System;
using System.Data;
using System.Linq;
using Microsoft.IdentityModel.Tokens;
using Newtonsoft.Json;
using Snowflake.Data.Log;
using NUnit.Framework;
using Snowflake.Data.Client;
using Snowflake.Data.Core;
using System.Text;
using System.Globalization;
using System.Collections.Generic;
using Snowflake.Data.Tests.Util;

namespace Snowflake.Data.Tests.IntegrationTests
{

    [TestFixture]
    class SFBindTestIT : SFBaseTest
    {
        private static readonly SFLogger s_logger = SFLoggerFactory.GetLogger<SFBindTestIT>();

        [Test]
        public void TestArrayBind()
        {

            using (IDbConnection conn = new SnowflakeDbConnection())
            {
                conn.ConnectionString = ConnectionString;
                conn.Open();

                CreateOrReplaceTable(conn, TableName, new []
                {
                    "cola INTEGER",
                    "colb STRING"
                });

                using (IDbCommand cmd = conn.CreateCommand())
                {
                    string insertCommand = $"insert into {TableName} values (?, ?)";
                    cmd.CommandText = insertCommand;

                    var p1 = cmd.CreateParameter();
                    p1.ParameterName = "1";
                    p1.DbType = DbType.Int16;
                    p1.Value = new int[] { 1, 2, 3 };
                    cmd.Parameters.Add(p1);

                    var p2 = cmd.CreateParameter();
                    p2.ParameterName = "2";
                    p2.DbType = DbType.String;
                    p2.Value = new string[] { "str1", "str2", "str3" };
                    cmd.Parameters.Add(p2);

                    var count = cmd.ExecuteNonQuery();
                    Assert.AreEqual(3, count);
                }

                conn.Close();
            }
        }

        [Test]
        [TestCaseSource(nameof(NullTestCases))]
        public void TestBindNullValue(object nullValue)
        {
            using (SnowflakeDbConnection dbConnection = new SnowflakeDbConnection())
            {
                dbConnection.ConnectionString = ConnectionString;
                dbConnection.Open();
                CreateOrReplaceTable(dbConnection, TableName, new[]
                {
                    "intData NUMBER",
                    "fixedNumericData NUMBER(10,1)",
                    "floatingNumData DOUBLE",
                    "stringData VARCHAR",
                    "binaryData BINARY",
                    "boolData BOOLEAN",
                    "dateData DATE",
                    "timeData TIME",
                    "dateTimeData DATETIME",
                    "dateTimeWithTimeZone TIMESTAMP_TZ"
                });
                foreach (DbType type in Enum.GetValues(typeof(DbType)))
                {
                    bool isTypeSupported = true;
                    string colName;
                    using (IDbCommand command = dbConnection.CreateCommand())
                    {
                        var param = command.CreateParameter();
                        param.ParameterName = "p0";
                        param.DbType = type;

                        switch (type)
                        {
                            case DbType.SByte:
                            case DbType.Int16:
                            case DbType.Int32:
                            case DbType.Int64:
                            case DbType.Byte:
                            case DbType.UInt16:
                            case DbType.UInt32:
                            case DbType.UInt64:
                                colName = "intData";
                                break;
                            case DbType.Decimal:
                            case DbType.VarNumeric:
                                colName = "fixedNumericData";
                                break;

                            case DbType.Boolean:
                                colName = "boolData";
                                break;

                            case DbType.Double:
                            case DbType.Single:
                                colName = "floatingNumData";
                                break;

                            case DbType.Guid:
                            case DbType.String:
                            case DbType.StringFixedLength:
                                colName = "stringData";
                                break;

                            case DbType.Date:
                                colName = "dateData";
                                break;

                            case DbType.Time:
                                colName = "timeData";
                                break;

                            case DbType.DateTime:
                            case DbType.DateTime2:
                                colName = "dateTimeData";
                                break;

                            case DbType.DateTimeOffset:
                                colName = "dateTimeWithTimeZone";
                                break;

                            case DbType.Binary:
                                colName = "binaryData";
                                break;
                            default:
                                // Not supported
                                colName = "stringData";
                                isTypeSupported = false;
                                break;
                        }

                        if (isTypeSupported)
                        {
                            command.CommandText = $"insert into {TableName}({colName}) values(:p0)";
                            param.Value = nullValue;
                            command.Parameters.Add(param);
                            int rowsInserted = command.ExecuteNonQuery();
                            Assert.AreEqual(1, rowsInserted);
                        }
                        else
                        {
                            try
                            {
                                command.CommandText = $"insert into {TableName}(stringData) values(:p0)";
                                param.Value = nullValue;
                                command.Parameters.Add(param);
                                int rowsInserted = command.ExecuteNonQuery();
                            }
                            catch (SnowflakeDbException e)
                            {
                                Assert.AreEqual(270053, e.ErrorCode);
                            }
                        }
                    }

                    if (isTypeSupported)
                    {
                        using (IDbCommand command = dbConnection.CreateCommand())
                        {
                            command.CommandText = $"select {colName} from {TableName};";
                            using (IDataReader reader = command.ExecuteReader())
                            {
                                reader.Read();
                                Assert.IsTrue(reader.IsDBNull(0));
                                reader.Close();
                            }
                        }
                    }

                    // Clean up between each case
                    using (IDbCommand command = dbConnection.CreateCommand())
                    {
                        command.CommandText = $"DELETE FROM {TableName}";
                        command.ExecuteNonQuery();
                    }
                }
            }
        }

<<<<<<< HEAD
        private static IEnumerable<object> NullTestCases() =>
            new object[] { DBNull.Value, null };
=======
        private static IEnumerable<object?> NullTestCases() =>
            new object?[] { DBNull.Value, null };
>>>>>>> 9f0c7a1d

        [Test]
        public void TestBindValue()
        {
            using (SnowflakeDbConnection dbConnection = new SnowflakeDbConnection())
            {
                dbConnection.ConnectionString = ConnectionString;
                dbConnection.Open();

                CreateOrReplaceTable(dbConnection, TableName, new[]
                {
                    "intData NUMBER",
                    "fixedNumericData NUMBER(10,1)",
                    "floatingNumData DOUBLE",
                    "stringData VARCHAR",
                    "binaryData BINARY",
                    "boolData BOOLEAN",
                    "dateData DATE",
                    "timeData TIME",
                    "dateTimeData DATETIME",
                    "dateTimeWithTimeZone TIMESTAMP_TZ"
                });

                foreach (DbType type in Enum.GetValues(typeof(DbType)))
                {
                    bool isTypeSupported = true;
                    string colName;
                    using (IDbCommand command = dbConnection.CreateCommand())
                    {
                        var param = command.CreateParameter();
                        param.ParameterName = "p0";
                        param.DbType = type;

                        switch (type)
                        {
                            case DbType.SByte:
                            case DbType.Byte:
                                colName = "intData";
                                param.Value = 1;
                                break;
                            case DbType.Int16:
                            case DbType.Int32:
                            case DbType.Int64:
                            case DbType.UInt16:
                            case DbType.UInt32:
                            case DbType.UInt64:
                                colName = "intData";
                                param.Value = 10;
                                break;
                            case DbType.Decimal:
                            case DbType.VarNumeric:
                                colName = "fixedNumericData";
                                param.Value = 10.1;
                                break;

                            case DbType.Boolean:
                                colName = "boolData";
                                param.Value = true;
                                break;

                            case DbType.Double:
                            case DbType.Single:
                                colName = "floatingNumData";
                                param.Value = 2.5;
                                break;

                            case DbType.Guid:
                            case DbType.String:
                            case DbType.StringFixedLength:
                                colName = "stringData";
                                param.Value = "thisIsAString";
                                break;

                            case DbType.Date:
                                colName = "dateData";
                                param.Value = DateTime.Now;
                                break;

                            case DbType.Time:
                                colName = "timeData";
                                param.Value = DateTime.Now;
                                break;

                            case DbType.DateTime:
                            case DbType.DateTime2:
                                colName = "dateTimeData";
                                param.Value = DateTime.Now;
                                break;

                            case DbType.DateTimeOffset:
                                colName = "dateTimeWithTimeZone";
                                param.Value = DateTimeOffset.Now;
                                break;

                            case DbType.Binary:
                                colName = "binaryData";
                                param.Value = Encoding.UTF8.GetBytes("BinaryData");
                                break;
                            default:
                                // Not supported
                                colName = "stringData";
                                isTypeSupported = false;
                                break;
                        }

                        if (isTypeSupported)
                        {
                            command.CommandText = $"insert into {TableName}({colName}) values(:p0)";
                            command.Parameters.Add(param);
                            int rowsInserted = command.ExecuteNonQuery();
                            Assert.AreEqual(1, rowsInserted);
                        }
                        else
                        {
                            try
                            {
                                command.CommandText = $"insert into {TableName}(stringData) values(:p0)";
                                param.Value = DBNull.Value;
                                command.Parameters.Add(param);
                                command.ExecuteNonQuery();
                            }
                            catch (SnowflakeDbException e)
                            {
                                Assert.AreEqual(270053, e.ErrorCode);
                            }
                        }
                    }

                    if (isTypeSupported)
                    {
                        using (IDbCommand command = dbConnection.CreateCommand())
                        {
                            command.CommandText = $"select {colName} from {TableName};";
                            using (IDataReader reader = command.ExecuteReader())
                            {
                                reader.Read();
                                Assert.IsTrue(!reader.IsDBNull(0));
                                reader.Close();
                            }
                        }
                    }

                    // Clean up between each case
                    using (IDbCommand command = dbConnection.CreateCommand())
                    {
                        command.CommandText = $"DELETE FROM {TableName}";
                        command.ExecuteNonQuery();
                    }
                }
            }
        }

        [Test]
        public void TestBindValueWithSFDataType()
        {
            using (SnowflakeDbConnection dbConnection = new SnowflakeDbConnection())
            {
                dbConnection.ConnectionString = ConnectionString;
                dbConnection.Open();
                foreach (SFDataType type in Enum.GetValues(typeof(SFDataType)))
                {
                    if (!type.Equals(SFDataType.None) && !type.Equals(SFDataType.MAP) && !type.Equals(SFDataType.VECTOR))
                    {
                        bool isTypeSupported = true;
                        string[] columns;
                        if (!type.Equals(SFDataType.FIXED))
                        {
                            columns = new[]
                            {
                                $"data {type.ToString()}",
                                "unsupportedType VARCHAR"
                            };
                        }
                        else
                        {
                            columns = new[]
                            {
                                "data NUMBER",
                                "unsupportedType VARCHAR"
                            };
                        }

                        CreateOrReplaceTable(dbConnection, TableName, columns);

                        using (IDbCommand command = dbConnection.CreateCommand())
                        {
                            SnowflakeDbParameter param = (SnowflakeDbParameter)command.CreateParameter();
                            param.ParameterName = "p0";
                            param.SFDataType = type;
                            switch (type)
                            {
                                case SFDataType.BINARY:
                                    param.Value = Encoding.UTF8.GetBytes("BinaryData");
                                    break;
                                case SFDataType.FIXED:
                                    param.Value = 10;
                                    break;
                                case SFDataType.BOOLEAN:
                                    param.Value = true;
                                    break;
                                case SFDataType.DATE:
                                    param.Value = DateTime.Now;
                                    break;
                                case SFDataType.TEXT:
                                    param.Value = "thisIsAString";
                                    break;
                                case SFDataType.TIMESTAMP_LTZ:
                                    param.Value = DateTimeOffset.Now;
                                    break;
                                case SFDataType.TIMESTAMP_NTZ:
                                    param.Value = DateTime.Now;
                                    break;
                                case SFDataType.TIMESTAMP_TZ:
                                    param.Value = DateTimeOffset.Now;
                                    break;
                                case SFDataType.TIME:
                                    param.Value = DateTime.Now;
                                    break;
                                case SFDataType.REAL:
                                    param.Value = 25.3;
                                    break;
                                default:
                                    isTypeSupported = false;
                                    param.Value = "InvalidSFDataType";
                                    break;
                            }

                            if (isTypeSupported)
                            {
                                // Set to an unsupported DB type to check that SFDataType has precedence
                                param.DbType = DbType.Object;
                                command.CommandText = $"insert into {TableName}(data) values(:p0)";
                                command.Parameters.Add(param);
                                int rowsInserted = command.ExecuteNonQuery();
                                Assert.AreEqual(1, rowsInserted);
                            }
                            // DB rejects query if param type is VARIANT, OBJECT or ARRAY
                            else if (!type.Equals(SFDataType.VARIANT) &&
                                     !type.Equals(SFDataType.OBJECT) &&
                                     !type.Equals(SFDataType.ARRAY))
                            {
                                try
                                {
                                    command.CommandText = $"insert into {TableName}(unsupportedType) values(:p0)";
                                    param.Value = DBNull.Value;
                                    command.Parameters.Add(param);
                                    command.ExecuteNonQuery();
                                }
                                catch (SnowflakeDbException e)
                                {
                                    Assert.AreEqual(270054, e.ErrorCode);
                                }
                            }
                        }

                        if (isTypeSupported)
                        {
                            using (IDbCommand command = dbConnection.CreateCommand())
                            {
                                command.CommandText = $"select data from {TableName};";
                                using (IDataReader reader = command.ExecuteReader())
                                {
                                    reader.Read();
                                    Assert.IsTrue(!reader.IsDBNull(0));
                                    reader.Close();
                                }
                            }
                        }
                    }
                }
            }
        }

        [Test]
        public void TestParameterCollection()
        {
            using (IDbConnection conn = new SnowflakeDbConnection())
            {
                conn.ConnectionString = ConnectionString;
                conn.Open();

                using (IDbCommand cmd = conn.CreateCommand())
                {
                    var p1 = cmd.CreateParameter();
                    p1.ParameterName = "1";
                    p1.DbType = DbType.Int16;
                    p1.Value = 1;

                    var p2 = cmd.CreateParameter();
                    p2.ParameterName = "2";
                    p1.DbType = DbType.Int16;
                    p2.Value = 2;


                    var p3 = cmd.CreateParameter();
                    p2.ParameterName = "2";
                    p1.DbType = DbType.Int16;
                    p2.Value = 2;

                    Array parameters = Array.CreateInstance(typeof(IDbDataParameter), 3);
                    parameters.SetValue(p1, 0);
                    parameters.SetValue(p2, 1);
                    parameters.SetValue(p3, 2);

                    ((SnowflakeDbParameterCollection)cmd.Parameters).AddRange(parameters);
                    Assert.Throws<NotImplementedException>(
                        () => { cmd.Parameters.CopyTo(parameters, 5); });

                    Assert.AreEqual(3, cmd.Parameters.Count);
                    Assert.IsTrue(cmd.Parameters.Contains(p2));
                    Assert.IsTrue(cmd.Parameters.Contains("2"));
                    Assert.AreEqual(1, cmd.Parameters.IndexOf(p2));
                    Assert.AreEqual(1, cmd.Parameters.IndexOf("2"));

                    cmd.Parameters.Remove(p2);
                    Assert.AreEqual(2, cmd.Parameters.Count);
                    Assert.AreSame(p1, cmd.Parameters[0]);

                    cmd.Parameters.RemoveAt(0);
                    Assert.AreSame(p3, cmd.Parameters[0]);

                    cmd.Parameters.Clear();
                    Assert.AreEqual(0, cmd.Parameters.Count);
                }

                conn.Close();
            }
        }

        [Test]
        public void TestPutArrayBind()
        {
            using (IDbConnection conn = new SnowflakeDbConnection())
            {
                conn.ConnectionString = ConnectionString;
                conn.Open();

                CreateOrReplaceTable(conn, TableName, new []
                {
                    "cola INTEGER",
                    "colb STRING",
                    "colc DATE",
                    "cold TIME",
                    "cole TIMESTAMP_NTZ",
                    "colf TIMESTAMP_TZ"
                });

                using (IDbCommand cmd = conn.CreateCommand())
                {
                    string insertCommand = $"insert into {TableName} values (?, ?, ?, ?, ?, ?)";
                    cmd.CommandText = insertCommand;

                    int total = 250000;

                    List<int> arrint = new List<int>();
                    for (int i=0; i<total; i++)
                    {
                        arrint.Add(i * 10 + 1);
                        arrint.Add(i * 10 + 2);
                        arrint.Add(i * 10 + 3);
                    }
                    var p1 = cmd.CreateParameter();
                    p1.ParameterName = "1";
                    p1.DbType = DbType.Int16;
                    p1.Value = arrint.ToArray();
                    cmd.Parameters.Add(p1);

                    List<string> arrstring = new List<string>();
                    for (int i=0; i<total; i++)
                    {
                        arrstring.Add("str1");
                        arrstring.Add("str2");
                        arrstring.Add("str3");
                    }
                    var p2 = cmd.CreateParameter();
                    p2.ParameterName = "2";
                    p2.DbType = DbType.String;
                    p2.Value = arrstring.ToArray();
                    cmd.Parameters.Add(p2);

                    DateTime date1 = DateTime.ParseExact("2000-01-01 00:00:00.0000000", "yyyy-MM-dd HH:mm:ss.fffffff", CultureInfo.InvariantCulture);
                    DateTime date2 = DateTime.ParseExact("2020-05-11 23:59:59.9999999", "yyyy-MM-dd HH:mm:ss.fffffff", CultureInfo.InvariantCulture);
                    DateTime date3 = DateTime.ParseExact("2021-07-22 23:59:59.9999999", "yyyy-MM-dd HH:mm:ss.fffffff", CultureInfo.InvariantCulture);
                    List<DateTime> arrDate = new List<DateTime>();
                    for (int i=0; i<total; i++)
                    {
                        arrDate.Add(date1);
                        arrDate.Add(date2);
                        arrDate.Add(date3);
                    }
                    var p3 = cmd.CreateParameter();
                    p3.ParameterName = "3";
                    p3.DbType = DbType.Date;
                    p3.Value = arrDate.ToArray();
                    cmd.Parameters.Add(p3);

                    DateTime time1 = DateTime.ParseExact("00:00:00.0000000", "HH:mm:ss.fffffff", CultureInfo.InvariantCulture);
                    DateTime time2 = DateTime.ParseExact("23:59:59.9999999", "HH:mm:ss.fffffff", CultureInfo.InvariantCulture);
                    DateTime time3 = DateTime.ParseExact("12:35:41.3333333", "HH:mm:ss.fffffff", CultureInfo.InvariantCulture);
                    List<DateTime> arrTime = new List<DateTime>();
                    for (int i = 0; i < total; i++)
                    {
                        arrTime.Add(time1);
                        arrTime.Add(time2);
                        arrTime.Add(time3);
                    }

                    var p4 = cmd.CreateParameter();
                    p4.ParameterName = "4";
                    p4.DbType = DbType.Time;
                    p4.Value = arrTime.ToArray();
                    cmd.Parameters.Add(p4);

                    DateTime ntz1 = DateTime.ParseExact("2017-01-01 12:00:00", "yyyy-MM-dd HH:mm:ss", CultureInfo.InvariantCulture);
                    DateTime ntz2 = DateTime.ParseExact("2020-12-31 23:59:59", "yyyy-MM-dd HH:mm:ss", CultureInfo.InvariantCulture);
                    DateTime ntz3 = DateTime.ParseExact("2022-04-01 00:00:00", "yyyy-MM-dd HH:mm:ss", CultureInfo.InvariantCulture);
                    List<DateTime> arrNtz = new List<DateTime>();
                    for (int i = 0; i < total; i++)
                    {
                        arrNtz.Add(ntz1);
                        arrNtz.Add(ntz2);
                        arrNtz.Add(ntz3);
                    }
                    var p5 = cmd.CreateParameter();
                    p5.ParameterName = "5";
                    p5.DbType = DbType.DateTime2;
                    p5.Value = arrNtz.ToArray();
                    cmd.Parameters.Add(p5);

                    DateTimeOffset tz1 = DateTimeOffset.Now;
                    DateTimeOffset tz2 = DateTimeOffset.UtcNow;
                    DateTimeOffset tz3 = new DateTimeOffset(2007, 1, 1, 12, 0, 0, new TimeSpan(4, 0, 0));
                    List<DateTimeOffset> arrTz = new List<DateTimeOffset>();
                    for (int i = 0; i < total; i++)
                    {
                        arrTz.Add(tz1);
                        arrTz.Add(tz2);
                        arrTz.Add(tz3);
                    }

                    var p6 = cmd.CreateParameter();
                    p6.ParameterName = "6";
                    p6.DbType = DbType.DateTimeOffset;
                    p6.Value = arrTz.ToArray();
                    cmd.Parameters.Add(p6);

                    var count = cmd.ExecuteNonQuery();
                    Assert.AreEqual(total * 3, count);

                    cmd.Parameters.Clear();
                    cmd.CommandText = $"SELECT * FROM {TableName}";
                    IDataReader reader = cmd.ExecuteReader();
                    Assert.IsTrue(reader.Read());
                }

                conn.Close();
            }
        }

        [Test]
        public void TestPutArrayBindWorkDespiteOtTypeNameHandlingAuto()
        {
            JsonConvert.DefaultSettings = () => new JsonSerializerSettings {
                TypeNameHandling = TypeNameHandling.Auto
            };

            using (IDbConnection conn = new SnowflakeDbConnection(ConnectionString))
            {
                conn.Open();

                CreateOrReplaceTable(conn, TableName, new []
                {
                    "cola REAL",
                    "colb TEXT",
                    "colc NUMBER(38,0)"
                });

                using (IDbCommand cmd = conn.CreateCommand())
                {
                    var insertCommand = $"insert into {TableName} values (?, ?, ?)";
                    cmd.CommandText = insertCommand;

                    var total = 250;

                    List<double> arrdouble = new List<double>();
                    List<string> arrstring = new List<string>();
                    List<int> arrint = new List<int>();
                    for (int i=0; i<total; i++)
                    {
                        arrdouble.Add(i * 10 + 1);
                        arrdouble.Add(i * 10 + 2);
                        arrdouble.Add(i * 10 + 3);

                        arrstring.Add("stra"+i);
                        arrstring.Add("strb"+i);
                        arrstring.Add("strc"+i);

                        arrint.Add(i * 10 + 1);
                        arrint.Add(i * 10 + 2);
                        arrint.Add(i * 10 + 3);
                    }
                    var p1 = cmd.CreateParameter();
                    p1.ParameterName = "1";
                    p1.DbType = DbType.Double;
                    p1.Value = arrdouble.ToArray();
                    cmd.Parameters.Add(p1);

                    var p2 = cmd.CreateParameter();
                    p2.ParameterName = "2";
                    p2.DbType = DbType.String;
                    p2.Value = arrstring.ToArray();
                    cmd.Parameters.Add(p2);

                    var p3 = cmd.CreateParameter();
                    p3.ParameterName = "3";
                    p3.DbType = DbType.Int32;
                    p3.Value = arrint.ToArray();
                    cmd.Parameters.Add(p3);

                    var rowsCount = cmd.ExecuteNonQuery();
                    Assert.AreEqual(total * 3, rowsCount);

                    cmd.CommandText = $"SELECT * FROM {TableName}";
                    IDataReader reader = cmd.ExecuteReader();
                    Assert.IsTrue(reader.Read());
                }

                conn.Close();
            }
        }

        [Test]
        public void TestPutArrayIntegerBind()
        {
            using (IDbConnection conn = new SnowflakeDbConnection())
            {
                conn.ConnectionString = ConnectionString;
                conn.Open();

                CreateOrReplaceTable(conn, TableName, new []
                {
                    "cola INTEGER"
                });

                using (IDbCommand cmd = conn.CreateCommand())
                {
                    string insertCommand = $"insert into {TableName} values (?)";
                    cmd.CommandText = insertCommand;

                    int total = 70000;

                    List<int> arrint = new List<int>();
                    for (int i = 0; i < total; i++)
                    {
                        arrint.Add(i);
                    }
                    var p1 = cmd.CreateParameter();
                    p1.ParameterName = "1";
                    p1.DbType = DbType.Int16;
                    p1.Value = arrint.ToArray();
                    cmd.Parameters.Add(p1);

                    var count = cmd.ExecuteNonQuery();
                    Assert.AreEqual(70000, count);

                    cmd.CommandText = $"SELECT * FROM {TableName}";
                    IDataReader reader = cmd.ExecuteReader();
                    Assert.IsTrue(reader.Read());
                }
                conn.Close();
            }
        }

        [Test]
        public void TestExplicitDbTypeAssignmentForSimpleValue()
        {

            using (IDbConnection conn = new SnowflakeDbConnection())
            {
                conn.ConnectionString = ConnectionString;
                conn.Open();

                CreateOrReplaceTable(conn, TableName, new[]
                {
                    "cola INTEGER",
                });

                using (IDbCommand cmd = conn.CreateCommand())
                {
                    string insertCommand = $"insert into {TableName} values (?)";
                    cmd.CommandText = insertCommand;

                    var p1 = cmd.CreateParameter();
                    p1.ParameterName = "1";
                    p1.Value = 1;
                    cmd.Parameters.Add(p1);

                    var count = cmd.ExecuteNonQuery();
                    Assert.AreEqual(1, count);
                }

                conn.Close();
            }
        }

        [Test]
        public void TestExplicitDbTypeAssignmentForArrayValue()
        {

            using (IDbConnection conn = new SnowflakeDbConnection())
            {
                conn.ConnectionString = ConnectionString;
                conn.Open();

                CreateOrReplaceTable(conn, TableName, new[]
                {
                    "cola INTEGER",
                });

                using (IDbCommand cmd = conn.CreateCommand())
                {
                    string insertCommand = $"insert into {TableName} values (?)";
                    cmd.CommandText = insertCommand;

                    var p1 = cmd.CreateParameter();
                    p1.ParameterName = "1";
                    p1.Value = new int[] { 1, 2, 3 };
                    cmd.Parameters.Add(p1);

                    var count = cmd.ExecuteNonQuery();
                    Assert.AreEqual(3, count);
                }

                conn.Close();
            }
        }

        private const string FormatYmd = "yyyy/MM/dd";
        private const string FormatHms = "HH\\:mm\\:ss";
        private const string FormatHmsf = "HH\\:mm\\:ss\\.fff";
        private const string FormatYmdHms = "yyyy/MM/dd HH\\:mm\\:ss";
        private const string FormatYmdHmsZ = "yyyy/MM/dd HH\\:mm\\:ss zzz";

        // STANDARD Tables
        [TestCase(ResultFormat.JSON, SFTableType.Standard, SFDataType.DATE, null, DbType.Date, FormatYmd, null)]
        [TestCase(ResultFormat.JSON, SFTableType.Standard, SFDataType.TIME, null,  DbType.Time, FormatHms, null)]
        [TestCase(ResultFormat.JSON, SFTableType.Standard, SFDataType.TIME, 6,  DbType.Time, FormatHmsf, null)]
        [TestCase(ResultFormat.JSON, SFTableType.Standard, SFDataType.TIMESTAMP_NTZ, 6, DbType.DateTime, FormatYmdHms, null)]
        [TestCase(ResultFormat.JSON, SFTableType.Standard, SFDataType.TIMESTAMP_TZ, 6, DbType.DateTimeOffset, FormatYmdHmsZ, null)]
        [TestCase(ResultFormat.JSON, SFTableType.Standard, SFDataType.TIMESTAMP_LTZ, 6, DbType.DateTimeOffset, FormatYmdHmsZ, null)]
        [TestCase(ResultFormat.ARROW, SFTableType.Standard, SFDataType.DATE, null, DbType.Date, FormatYmd, null)]
        [TestCase(ResultFormat.ARROW, SFTableType.Standard, SFDataType.TIME, null,  DbType.Time, FormatHms, null)]
        [TestCase(ResultFormat.ARROW, SFTableType.Standard, SFDataType.TIME, 6,  DbType.Time, FormatHmsf, null)]
        [TestCase(ResultFormat.ARROW, SFTableType.Standard, SFDataType.TIMESTAMP_NTZ, 6, DbType.DateTime, FormatYmdHms, null)]
        [TestCase(ResultFormat.ARROW, SFTableType.Standard, SFDataType.TIMESTAMP_TZ, 6, DbType.DateTimeOffset, FormatYmdHmsZ, null)]
        [TestCase(ResultFormat.ARROW, SFTableType.Standard, SFDataType.TIMESTAMP_LTZ, 6, DbType.DateTimeOffset, FormatYmdHmsZ, null)]
        /* TODO: Enable when features available on the automated tests environment
        // HYBRID Tables
        [TestCase(ResultFormat.JSON, SFTableType.Hybrid, SFDataType.DATE, null, DbType.Date, FormatYmd, null)]
        [TestCase(ResultFormat.JSON, SFTableType.Hybrid, SFDataType.TIME, null, DbType.Time, FormatHms, null)]
        [TestCase(ResultFormat.JSON, SFTableType.Hybrid, SFDataType.TIME, 6, DbType.Time, FormatHmsf, null)]
        [TestCase(ResultFormat.JSON, SFTableType.Hybrid, SFDataType.TIMESTAMP_NTZ, 6, DbType.DateTime, FormatYmdHms, null)]
        [TestCase(ResultFormat.JSON, SFTableType.Hybrid, SFDataType.TIMESTAMP_TZ, 6, DbType.DateTimeOffset, FormatYmdHmsZ, null)]
        [TestCase(ResultFormat.JSON, SFTableType.Hybrid, SFDataType.TIMESTAMP_LTZ, 6, DbType.DateTimeOffset, FormatYmdHmsZ, null)]
        [TestCase(ResultFormat.ARROW, SFTableType.Hybrid, SFDataType.DATE, null, DbType.Date, FormatYmd, null)]
        [TestCase(ResultFormat.ARROW, SFTableType.Hybrid, SFDataType.TIME, null, DbType.Time, FormatHms, null)]
        [TestCase(ResultFormat.ARROW, SFTableType.Hybrid, SFDataType.TIME, 6, DbType.Time, FormatHmsf, null)]
        [TestCase(ResultFormat.ARROW, SFTableType.Hybrid, SFDataType.TIMESTAMP_NTZ, 6, DbType.DateTime, FormatYmdHms, null)]
        [TestCase(ResultFormat.ARROW, SFTableType.Hybrid, SFDataType.TIMESTAMP_TZ, 6, DbType.DateTimeOffset, FormatYmdHmsZ, null)]
        [TestCase(ResultFormat.ARROW, SFTableType.Hybrid, SFDataType.TIMESTAMP_LTZ, 6, DbType.DateTimeOffset, FormatYmdHmsZ, null)]
        // ICEBERG Tables; require env variables: ICEBERG_EXTERNAL_VOLUME, ICEBERG_CATALOG, ICEBERG_BASE_LOCATION.
        [TestCase(ResultFormat.JSON, SFTableType.Iceberg, SFDataType.DATE, null, DbType.Date, FormatYmd, null)]
        [TestCase(ResultFormat.JSON, SFTableType.Iceberg, SFDataType.TIME, null, DbType.Time, FormatHms, null)]
        [TestCase(ResultFormat.JSON, SFTableType.Iceberg, SFDataType.TIME, 6, DbType.Time, FormatHmsf, null)]
        [TestCase(ResultFormat.JSON, SFTableType.Iceberg, SFDataType.TIMESTAMP_NTZ, 6, DbType.DateTime, FormatYmdHms, null)]
        // [TestCase(ResultFormat.JSON, SFTableType.Iceberg, SFDataType.TIMESTAMP_TZ, 6, DbType.DateTimeOffset, FormatYmdHmsZ, null)] // Unsupported data type 'TIMESTAMP_TZ(6)' for iceberg tables
        [TestCase(ResultFormat.JSON, SFTableType.Iceberg, SFDataType.TIMESTAMP_LTZ, 6, DbType.DateTimeOffset, FormatYmdHmsZ, null)]
        [TestCase(ResultFormat.ARROW, SFTableType.Iceberg, SFDataType.DATE, null, DbType.Date, FormatYmd, null)]
        [TestCase(ResultFormat.ARROW, SFTableType.Iceberg, SFDataType.TIME, null, DbType.Time, FormatHms, null)]
        [TestCase(ResultFormat.ARROW, SFTableType.Iceberg, SFDataType.TIME, 6, DbType.Time, FormatHmsf, null)]
        [TestCase(ResultFormat.ARROW, SFTableType.Iceberg, SFDataType.TIMESTAMP_NTZ, 6, DbType.DateTime, FormatYmdHms, null)]
        // [TestCase(ResultFormat.ARROW, SFTableType.Iceberg, SFDataType.TIMESTAMP_TZ, 6, DbType.DateTime, FormatYmdHmsZ, null)] // Unsupported data type 'TIMESTAMP_TZ(6)' for iceberg tables
        [TestCase(ResultFormat.ARROW, SFTableType.Iceberg, SFDataType.TIMESTAMP_LTZ, 6, DbType.DateTimeOffset, FormatYmdHmsZ, null)]
        */
        // Session TimeZone cases
        [TestCase(ResultFormat.JSON, SFTableType.Standard, SFDataType.TIMESTAMP_LTZ, 6, DbType.DateTimeOffset, FormatYmdHmsZ, "Europe/Warsaw")]
        [TestCase(ResultFormat.JSON, SFTableType.Standard, SFDataType.TIMESTAMP_LTZ, 6, DbType.DateTimeOffset, FormatYmdHmsZ, "Asia/Tokyo")]
        [TestCase(ResultFormat.ARROW, SFTableType.Standard, SFDataType.TIMESTAMP_LTZ, 6, DbType.DateTimeOffset, FormatYmdHmsZ, "Europe/Warsaw")]
        [TestCase(ResultFormat.ARROW, SFTableType.Standard, SFDataType.TIMESTAMP_LTZ, 6, DbType.DateTimeOffset, FormatYmdHmsZ, "Asia/Tokyo")]
        public void TestDateTimeBinding(ResultFormat resultFormat, SFTableType tableType, SFDataType columnType, Int32? columnPrecision, DbType bindingType, string comparisonFormat, string timeZone)
        {
            // Arrange
            string[] timestamps =
            {
                "2023/03/15 13:17:29.207 +05:00",
                "9999/12/30 23:24:25.987 +07:00",
                "0001/01/02 02:06:07.000 -04:00"
            };
            var expected = ExpectedTimestampWrapper.From(timestamps, columnType);
            var columnWithPrecision = ColumnTypeWithPrecision(columnType, columnPrecision);
            var testCase = $"ResultFormat={resultFormat}, TableType={tableType}, ColumnType={columnWithPrecision}, BindingType={bindingType}, ComparisonFormat={comparisonFormat}";
            var bindingThreshold = 65280; // when exceeded enforces bindings via file on stage
            var smallBatchRowCount = 2;
            var bigBatchRowCount = bindingThreshold / 2;
            s_logger.Info(testCase);

            using (IDbConnection conn = new SnowflakeDbConnection(ConnectionString))
            {
                conn.Open();

                conn.ExecuteNonQuery($"alter session set DOTNET_QUERY_RESULT_FORMAT = {resultFormat}");
                if (!timeZone.IsNullOrEmpty()) // Driver ignores this setting and relies on local environment timezone
                    conn.ExecuteNonQuery($"alter session set TIMEZONE = '{timeZone}'");

                // prepare initial column
                var columns = new List<String> { "id number(10,0) not null primary key" };
                var sql_columns = "id";
                var sql_values = "?";

                // prepare additional columns
                for (int i = 1; i <= timestamps.Length; ++i)
                {
                    columns.Add($"ts_{i} {columnWithPrecision}");
                    sql_columns += $",ts_{i}";
                    sql_values += ",?";
                }

                CreateOrReplaceTable(conn,
                    TableName,
                    tableType.TableDDLCreationPrefix(),
                    columns,
                    tableType.TableDDLCreationFlags());

                // Act+Assert
                var sqlInsert = $"insert into {TableName} ({sql_columns}) values ({sql_values})";
                InsertSingleRecord(conn, sqlInsert, bindingType, 1, expected);
                InsertMultipleRecords(conn, sqlInsert, bindingType, 2, expected, smallBatchRowCount, false);
                InsertMultipleRecords(conn, sqlInsert, bindingType, smallBatchRowCount+2, expected, bigBatchRowCount, true);

                // Assert
                var row = 0;
                using (var select = conn.CreateCommand($"select {sql_columns} from {TableName} order by id"))
                {
                    s_logger.Debug(select.CommandText);
                    var reader = select.ExecuteReader();
                    while (reader.Read())
                    {
                        ++row;
                        string faultMessage = $"Mismatch for row: {row}, {testCase}";
                        Assert.AreEqual(row, reader.GetInt32(0));

                        for (int i = 0; i < timestamps.Length; ++i)
                        {
                            expected.AssertEqual(reader.GetValue(i + 1), comparisonFormat, faultMessage, i);
                        }
                    }
                }
                Assert.AreEqual(1+smallBatchRowCount+bigBatchRowCount, row);
            }
        }

        private void InsertSingleRecord(IDbConnection conn, string sqlInsert, DbType binding, int identifier, ExpectedTimestampWrapper ts)
        {
            using (var insert = conn.CreateCommand(sqlInsert))
            {
                // Arrange
                insert.Add("1", DbType.Int32, identifier);
                if (ExpectedTimestampWrapper.IsOffsetType(ts.ExpectedColumnType()))
                {
                    var dateTimeOffsets = ts.GetDateTimeOffsets();
                    for (int i = 0; i < dateTimeOffsets.Length; ++i)
                    {
                        var parameterName = (i + 2).ToString();
                        var parameterValue = dateTimeOffsets[i];
                        var parameter = insert.Add(parameterName, binding, parameterValue);
                        parameter.SFDataType = ts.ExpectedColumnType();
                    }
                }
                else
                {
                    var dateTimes = ts.GetDateTimes();
                    for (int i = 0; i < dateTimes.Length; ++i)
                    {
                        var parameterName = (i + 2).ToString();
                        var parameterValue = dateTimes[i];
                        insert.Add(parameterName, binding, parameterValue);
                    }
                }

                // Act
                s_logger.Info(sqlInsert);
                var rowsAffected = insert.ExecuteNonQuery();

                // Assert
                Assert.AreEqual(1, rowsAffected);
                Assert.IsNull(((SnowflakeDbCommand)insert).GetBindStage());
            }
        }

        private void InsertMultipleRecords(IDbConnection conn, string sqlInsert, DbType binding, int initialIdentifier, ExpectedTimestampWrapper ts, int rowsCount, bool shouldUseBinding)
        {
            using (var insert = conn.CreateCommand(sqlInsert))
            {
                // Arrange
                insert.Add("1", DbType.Int32, Enumerable.Range(initialIdentifier, rowsCount).ToArray());
                if (ExpectedTimestampWrapper.IsOffsetType(ts.ExpectedColumnType()))
                {
                    var dateTimeOffsets = ts.GetDateTimeOffsets();
                    for (int i = 0; i < dateTimeOffsets.Length; ++i)
                    {
                        var parameterName = (i + 2).ToString();
                        var parameterValue = Enumerable.Repeat(dateTimeOffsets[i], rowsCount).ToArray();
                        var parameter = insert.Add(parameterName, binding, parameterValue);
                        parameter.SFDataType = ts.ExpectedColumnType();
                    }

                }
                else
                {
                    var dateTimes = ts.GetDateTimes();
                    for (int i = 0; i < dateTimes.Length; ++i)
                    {
                        var parameterName = (i + 2).ToString();
                        var parameterValue = Enumerable.Repeat(dateTimes[i], rowsCount).ToArray();
                        insert.Add(parameterName, binding, parameterValue);
                    }
                }

                // Act
                s_logger.Debug(sqlInsert);
                var rowsAffected = insert.ExecuteNonQuery();

                // Assert
                Assert.AreEqual(rowsCount, rowsAffected);
                if (shouldUseBinding)
                    Assert.IsNotEmpty(((SnowflakeDbCommand)insert).GetBindStage());
                else
                    Assert.IsNull(((SnowflakeDbCommand)insert).GetBindStage());
            }
        }

        private static string ColumnTypeWithPrecision(SFDataType columnType, Int32? columnPrecision)
            => columnPrecision != null ? $"{columnType}({columnPrecision})" : $"{columnType}";
    }

    class ExpectedTimestampWrapper
    {
        private readonly SFDataType _columnType;
        private readonly DateTime[]? _expectedDateTimes;
        private readonly DateTimeOffset[]? _expectedDateTimeOffsets;

        internal static ExpectedTimestampWrapper From(string[] timestampsWithTimeZone, SFDataType columnType)
        {
            if (IsOffsetType(columnType))
            {
                var dateTimeOffsets =
                    timestampsWithTimeZone
                        .Select(ts => DateTimeOffset.ParseExact(ts, "yyyy/MM/dd HH:mm:ss.fff zzz", CultureInfo.InvariantCulture))
                        .ToArray();
                return new ExpectedTimestampWrapper(dateTimeOffsets, columnType);
            }

            var dateTimes =
                timestampsWithTimeZone
                    .Select(ts => DateTime.ParseExact(ts, "yyyy/MM/dd HH:mm:ss.fff zzz", CultureInfo.InvariantCulture))
                    .ToArray();

            return new ExpectedTimestampWrapper(dateTimes, columnType);
        }

        private ExpectedTimestampWrapper(DateTime[] dateTimes, SFDataType columnType)
        {
            _expectedDateTimes = dateTimes;
            _expectedDateTimeOffsets = null;
            _columnType = columnType;
        }

        private ExpectedTimestampWrapper(DateTimeOffset[] dateTimeOffsets, SFDataType columnType)
        {
            _expectedDateTimeOffsets = dateTimeOffsets;
            _expectedDateTimes = null;
            _columnType = columnType;
        }

        internal SFDataType ExpectedColumnType() => _columnType;

        internal void AssertEqual(object actual, string comparisonFormat, string faultMessage, int index)
        {
            switch (_columnType)
            {
                case SFDataType.TIMESTAMP_TZ:
                    Assert.AreEqual(GetDateTimeOffsets()[index].ToString(comparisonFormat), ((DateTimeOffset)actual).ToString(comparisonFormat), faultMessage);
                    break;
                case SFDataType.TIMESTAMP_LTZ:
                    Assert.AreEqual(GetDateTimeOffsets()[index].ToUniversalTime().ToString(comparisonFormat), ((DateTimeOffset)actual).ToUniversalTime().ToString(comparisonFormat), faultMessage);
                    break;
                default:
                    Assert.AreEqual(GetDateTimes()[index].ToString(comparisonFormat), ((DateTime)actual).ToString(comparisonFormat), faultMessage);
                    break;
            }
        }

        internal DateTime[] GetDateTimes() => _expectedDateTimes ?? throw new Exception($"Column {_columnType} is not matching the expected value type {typeof(DateTime)}");

        internal DateTimeOffset[] GetDateTimeOffsets() => _expectedDateTimeOffsets ?? throw new Exception($"Column {_columnType} is not matching the expected value type {typeof(DateTime)}");

        internal static bool IsOffsetType(SFDataType type) => type == SFDataType.TIMESTAMP_LTZ || type == SFDataType.TIMESTAMP_TZ;
    }
}

#nullable restore<|MERGE_RESOLUTION|>--- conflicted
+++ resolved
@@ -200,13 +200,8 @@
             }
         }
 
-<<<<<<< HEAD
-        private static IEnumerable<object> NullTestCases() =>
-            new object[] { DBNull.Value, null };
-=======
         private static IEnumerable<object?> NullTestCases() =>
             new object?[] { DBNull.Value, null };
->>>>>>> 9f0c7a1d
 
         [Test]
         public void TestBindValue()
