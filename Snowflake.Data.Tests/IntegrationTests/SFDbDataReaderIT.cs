﻿/*
 * Copyright (c) 2012-2019 Snowflake Computing Inc. All rights reserved.
 */

using System;
using System.Linq;
using System.Data.Common;
using System.Data;
using System.Globalization;
using System.Text;
using NUnit.Framework;
using Snowflake.Data.Client;
using Snowflake.Data.Core;
using Snowflake.Data.Tests.Util;

namespace Snowflake.Data.Tests.IntegrationTests
{
    // TODO: enable tests for Arrow
    //[TestFixture(ResultFormat.ARROW)]
    [TestFixture(ResultFormat.JSON)]
    class SFDbDataReaderIT : SFBaseTest
    {
        protected override string TestName => base.TestName + _resultFormat;
        
        private readonly ResultFormat _resultFormat;
        
        public SFDbDataReaderIT(ResultFormat resultFormat)
        {
            _resultFormat = resultFormat;
        }
        
        private void ValidateResultFormat(IDataReader reader)
        {
            Assert.AreEqual(_resultFormat, ((SnowflakeDbDataReader)reader).ResultFormat);
        }

        [Test]
        public void TestRecordsAffected()
        {
            using (var conn = CreateAndOpenConnection())
            {
                CreateOrReplaceTable(conn, TableName, new []{"cola NUMBER"});
                
                IDbCommand cmd = conn.CreateCommand();

                string insertCommand = $"insert into {TableName} values (1),(1),(1)";
                cmd.CommandText = insertCommand;
                IDataReader reader = cmd.ExecuteReader();
                Assert.AreEqual(3, reader.RecordsAffected);

                // Reader's RecordsAffected should be available even if the reader is closed
                reader.Close();
                Assert.AreEqual(3, reader.RecordsAffected);

                cmd.CommandText = $"drop table if exists {TableName}";
                var count = cmd.ExecuteNonQuery();
                Assert.AreEqual(0, count);

                // Reader's RecordsAffected should be available even if the connection is closed
                CloseConnection(conn);
                Assert.AreEqual(3, reader.RecordsAffected);
            }
        }

        [Test]
        public void TestGetNumber()
        {
            using (var conn = CreateAndOpenConnection())
            {
                CreateOrReplaceTable(conn, TableName, new []{"cola NUMBER"});
                
                IDbCommand cmd = conn.CreateCommand();

                int numInt = 10000;
                long numLong = 1000000L;
                short numShort = 10;

                string insertCommand = $"insert into {TableName} values (?),(?),(?)";
                cmd.CommandText = insertCommand;

                var p1 = cmd.CreateParameter();
                p1.ParameterName = "1";
                p1.Value = numInt;
                p1.DbType = DbType.Int32;
                cmd.Parameters.Add(p1);

                var p2 = cmd.CreateParameter();
                p2.ParameterName = "2";
                p2.Value = numLong;
                p2.DbType = DbType.Int32;
                cmd.Parameters.Add(p2);

                var p3 = cmd.CreateParameter();
                p3.ParameterName = "3";
                p3.Value = numShort;
                p3.DbType = DbType.Int16;
                cmd.Parameters.Add(p3);

                var count = cmd.ExecuteNonQuery();
                Assert.AreEqual(3, count);

                cmd.CommandText = $"select * from {TableName}";
                IDataReader reader = cmd.ExecuteReader();

                ValidateResultFormat(reader);

                Assert.IsTrue(reader.Read());
                Assert.AreEqual(numInt, reader.GetInt32(0));

                Assert.IsTrue(reader.Read());
                Assert.AreEqual(numLong, reader.GetInt64(0));

                Assert.IsTrue(reader.Read());
                Assert.AreEqual(numShort, reader.GetInt16(0));

                Assert.IsFalse(reader.Read());
                reader.Close();
                
                CloseConnection(conn);
            }

        }

        [Test]
        public void TestGetDouble()
        {
            using (var conn = CreateAndOpenConnection())
            {
                CreateOrReplaceTable(conn, TableName, new []{"cola DOUBLE"});

                IDbCommand cmd = conn.CreateCommand();

                float numFloat = (float)1.23;
                double numDouble = (double)1.2345678;

                string insertCommand = $"insert into {TableName} values (?),(?)" ;
                cmd.CommandText = insertCommand;

                var p1 = cmd.CreateParameter();
                p1.ParameterName = "1";
                p1.Value = numFloat;
                p1.DbType = DbType.Double;
                cmd.Parameters.Add(p1);

                var p2 = cmd.CreateParameter();
                p2.ParameterName = "2";
                p2.Value = numDouble;
                p2.DbType = DbType.Double;
                cmd.Parameters.Add(p2);

                var count = cmd.ExecuteNonQuery();
                Assert.AreEqual(2, count);

                cmd.CommandText = $"select * from {TableName}";
                IDataReader reader = cmd.ExecuteReader();
                
                ValidateResultFormat(reader);
                
                Assert.IsTrue(reader.Read());
                Assert.AreEqual(numFloat, reader.GetFloat(0));
                Assert.AreEqual((decimal)numFloat, reader.GetDecimal(0));


                Assert.IsTrue(reader.Read());
                Assert.AreEqual(numDouble, reader.GetDouble(0));

                Assert.IsFalse(reader.Read());
                reader.Close();

                CloseConnection(conn);
            }
        }

        [Test]
        [TestCase(null)]
        [TestCase("9999-12-31 00:00:00.0000000")]
        [TestCase("9999-12-30 00:00:00.0000000")]
        [TestCase("1982-01-18 00:00:00.0000000")]
        [TestCase("1969-07-21 00:00:00.0000000")]
        [TestCase("1900-09-03 00:00:00.0000000")]
        public void TestGetDate(string inputTimeStr)
        {
            TestGetDateAndOrTime(inputTimeStr, null, SFDataType.DATE);
        }

        [Test]
        public void TestDateOutputFormat()
        {
            using (IDbConnection conn = new SnowflakeDbConnection())
            {
                conn.ConnectionString = ConnectionString;
                conn.Open();
                IDbCommand cmd = conn.CreateCommand();

                try
                {
                    cmd.CommandText = "alter session set DATE_OUTPUT_FORMAT='MM/DD/YYYY'";
                    cmd.ExecuteNonQuery();

                    cmd.CommandText = $"select TO_DATE('2013-05-17')";
                    IDataReader reader = cmd.ExecuteReader();

                    Assert.IsTrue(reader.Read());
                    Assert.AreEqual("05/17/2013", reader.GetString(0));

                    reader.Close();
                }
                finally
                {
                    // set format back to default to avoid impact other test cases
                    cmd.CommandText = "alter session set DATE_OUTPUT_FORMAT='YYYY-MM-DD'";
                    cmd.ExecuteNonQuery();
                }

                conn.Close();
            }
        }

        [Test]
        [TestCase(null, null)]
        [TestCase(null, 3)]
        [TestCase("9999-12-31 23:59:59.9999999", null)]
        [TestCase("9999-12-31 23:59:59.9999999", 5)]
        [TestCase("1982-01-18 16:20:00.6666666", null)]
        [TestCase("1982-01-18 16:20:00.6666666", 3)]
        [TestCase("1969-07-21 02:56:15.1234567", null)]
        [TestCase("1969-07-21 02:56:15.1234567", 1)]
        [TestCase("1900-09-03 12:12:12.1212121", null)]
        [TestCase("1900-09-03 12:12:12.1212121", 1)]
        public void TestGetTime(string inputTimeStr, int? precision)
        {
            TestGetDateAndOrTime(inputTimeStr, precision, SFDataType.TIME);
        }

        [Test]
        [TestCase("11:22:33.4455667")]
        [TestCase("23:59:59.9999999")]
        [TestCase("16:20:00.6666666")]
        [TestCase("00:00:00.0000000")] 
        [TestCase("00:00:00")]
        [TestCase("23:59:59.1")]
        [TestCase("23:59:59.12")]
        [TestCase("23:59:59.123")]
        [TestCase("23:59:59.1234")]
        [TestCase("23:59:59.12345")]
        [TestCase("23:59:59.123456")]
        [TestCase("23:59:59.1234567")]
        [TestCase("23:59:59.12345678")]
        [TestCase("23:59:59.123456789")]
        public void TestGetTimeSpan(string inputTimeStr)
        {
            using (var conn = CreateAndOpenConnection())
            {
                // Insert data
                int fractionalPartIndex = inputTimeStr.IndexOf('.');
                var precision = fractionalPartIndex > 0 ? inputTimeStr.Length - (inputTimeStr.IndexOf('.') + 1) : 0;
                CreateOrReplaceTable(conn, TableName, new []
                {
                    $"cola TIME{ (precision > 0 ? string.Empty : $"({precision})")}"
                });
                IDbCommand cmd = conn.CreateCommand();

                string insertCommand = $"insert into {TableName} values ('{inputTimeStr}')";
                cmd.CommandText = insertCommand;
                var count = cmd.ExecuteNonQuery();
                Assert.AreEqual(1, count);

                cmd.CommandText = $"SELECT cola FROM {TableName}";
                IDataReader reader = cmd.ExecuteReader();

                ValidateResultFormat(reader);

                Assert.IsTrue(reader.Read());

                // For time, we getDateTime on the column and ignore date part
                DateTime dateTimeTime = reader.GetDateTime(0);
                TimeSpan timeSpanTime = ((SnowflakeDbDataReader)reader).GetTimeSpan(0);
                reader.Close();

                // The expected result. Timespan precision only goes up to 7 digits
                TimeSpan expected = TimeSpan.ParseExact(inputTimeStr.Length < 16 ? inputTimeStr : inputTimeStr.Substring(0, 16), "c", CultureInfo.InvariantCulture);
                // Verify the result
                Assert.AreEqual(expected, timeSpanTime);
                Assert.AreEqual(dateTimeTime.Hour, timeSpanTime.Hours);
                Assert.AreEqual(dateTimeTime.Minute, timeSpanTime.Minutes);
                Assert.AreEqual(dateTimeTime.Second, timeSpanTime.Seconds);
                Assert.AreEqual(dateTimeTime.Millisecond, timeSpanTime.Milliseconds);
                
                CloseConnection(conn);
            }
        }

        [Test]
        public void TestGetTimeSpanError()
        {
            // Only Time data can be retrieved using GetTimeSpan, other type will fail
            using (var conn = CreateAndOpenConnection())
            {
                CreateOrReplaceTable(conn, TableName, new []
                {
                    "C1 NUMBER",
                    "C2 FLOAT",
                    "C3 VARCHAR(255)",
                    "C4 BINARY(255)",
                    "C5 BOOLEAN",
                    "C6 DATE",
                    "C7 TIMESTAMP_NTZ(9)",
                    "C8 TIMESTAMP_LTZ(9)",
                    "C9 TIMESTAMP_TZ(9)",
                    "C10 VARIANT",
                    "C11 OBJECT",
                    "C12 ARRAY",
                    "C13 VARCHAR(1)",
                    "C14 TIME"
                });

                // Insert data
                IDbCommand cmd = conn.CreateCommand();

                string insertCommand = $"insert into {TableName}(C1, C10, C11, C12) select 1, "+
                "PARSE_JSON('{ \"key1\": \"value1\", \"key2\": \"value2\" }')" +
                 ", PARSE_JSON(' { \"outer_key1\": { \"inner_key1A\": \"1a\", \"inner_key1B\": NULL }, '||' \"outer_key2\": { \"inner_key2\": 2 } '||' } ')," +
                 " ARRAY_CONSTRUCT(1, 2, 3, NULL)";
                cmd.CommandText = insertCommand;
                //Console.WriteLine(insertCommand);
                var count = cmd.ExecuteNonQuery();
                Assert.AreEqual(1, count);

                insertCommand = $"update {TableName} set C2 = 2.5, C3 = 'C3Val', C4 = TO_BINARY('C4'), C5 = true, C6 = '2021-01-01', " +
                "C7 = '2017-01-01 12:00:00', C8 = '2017-01-01 12:00:00 +04:00', C9 = '2014-01-02 16:00:00 +10:00', C14 = '12:00:00' where C1 = 1";
                cmd.CommandText = insertCommand;
                //Console.WriteLine(insertCommand);
                count = cmd.ExecuteNonQuery();
                Assert.AreEqual(1, count);

                cmd.CommandText = $"SELECT * FROM {TableName}";
                IDataReader reader = cmd.ExecuteReader();

                ValidateResultFormat(reader);
                
                Assert.IsTrue(reader.Read());

                // All types except TIME fail conversion when calling GetTimeSpan
                for (int i = 0; i < 12; i++)
                {
                    try
                    {
                        
                        ((SnowflakeDbDataReader)reader).GetTimeSpan(i);
                        Assert.Fail("Data should not be converted to TIME");
                    }
                    catch (SnowflakeDbException e)
                    {
                        Assert.AreEqual(270003, e.ErrorCode); 
                    }
                }

                // Null value
                // Null value can not be converted to TimeSpan because it is a non-nullable type
                
                try
                {
                    ((SnowflakeDbDataReader)reader).GetTimeSpan(12);
                    Assert.Fail("TimeSpan is not nullable");
                }
                catch (InvalidCastException)
                {
                    // Expected, ignore it
                }

                // Valid time column
                TimeSpan timeSpanTime = ((SnowflakeDbDataReader)reader).GetTimeSpan(13);

                reader.Close();
                
                CloseConnection(conn);
            }
        }

        private void TestGetDateAndOrTime(string inputTimeStr, int? precision, SFDataType dataType)
        {
            // Can't use DateTime object as test case, must parse.
            DateTime inputTime;
            if (inputTimeStr == null)
            {
                inputTime = dataType == SFDataType.DATE ? DateTime.Today : DateTime.Now;
            }
            else
            {
                inputTime = DateTime.ParseExact(inputTimeStr, "yyyy-MM-dd HH:mm:ss.fffffff", CultureInfo.InvariantCulture);
            }

            using (var conn = CreateAndOpenConnection())
            {
                CreateOrReplaceTable(conn, TableName, new []
                {
                    $"cola {dataType}{ (precision == null ? string.Empty : $"({precision})" )}"
                });

                IDbCommand cmd = conn.CreateCommand();
                string insertCommand = $"insert into {TableName} values (?)";
                cmd.CommandText = insertCommand;

                var p1 = cmd.CreateParameter();
                p1.ParameterName = "1";
                p1.Value = inputTime;
                switch (dataType)
                {
                    case SFDataType.TIME:
                        p1.DbType = DbType.Time;
                        break;
                    case SFDataType.DATE:
                        p1.DbType = DbType.Date;
                        break;
                    case SFDataType.TIMESTAMP_LTZ:
                    case SFDataType.TIMESTAMP_TZ:
                    case SFDataType.TIMESTAMP_NTZ:
                        p1.DbType = DbType.DateTime;
                        break;
                }

                cmd.Parameters.Add(p1);

                var count = cmd.ExecuteNonQuery();
                Assert.AreEqual(1, count);

                cmd.CommandText = $"select * from {TableName}";
                IDataReader reader = cmd.ExecuteReader();
                
                ValidateResultFormat(reader);
                
                Assert.IsTrue(reader.Read());

                // For time, we getDateTime on the column and ignore date part
                DateTime actualTime = reader.GetDateTime(0);

                if (dataType == SFDataType.DATE)
                {
                    Assert.AreEqual(inputTime.Date, reader.GetDateTime(0));
                    Assert.AreEqual(inputTime.Date.ToString("yyyy-MM-dd"), reader.GetString(0));
                }
                if (dataType != SFDataType.DATE)
                {
                    var inputTimeTicksOfTheDay = inputTime.Ticks - inputTime.Date.Ticks;
                    var actualTimeTicksOfTheDay = actualTime.Ticks - actualTime.Date.Ticks;
                    var allowedPrecisionLossInTicks = precision < 7 ? Math.Pow(10, (double)(7 - precision)) - 1 : 0d;
                    Assert.AreEqual(inputTimeTicksOfTheDay, actualTimeTicksOfTheDay, allowedPrecisionLossInTicks);
                }
                if (dataType == SFDataType.TIMESTAMP_NTZ)
                {
                    if (precision == 9)
                    {
                        Assert.AreEqual(inputTime, reader.GetDateTime(0));
                    }
                    else
                    {
                        Assert.AreEqual(inputTime.Date, reader.GetDateTime(0).Date);
                    }
                }

                reader.Close();

                CloseConnection(conn);
            }
        }

        [Test]
        [TestCase(null, null)]
        [TestCase(null, 3)]
        [TestCase("2100-12-31 23:59:59.9999999", null)]
        [TestCase("2100-12-31 23:59:59.9999999", 5)]
        [TestCase("9999-12-31 23:59:59.9999999", null)]
        [TestCase("9999-12-31 23:59:59.9999999", 5)]
        [TestCase("9999-12-30 23:59:59.9999999", null)]
        [TestCase("9999-12-30 23:59:59.9999999", 5)]
        [TestCase("1982-01-18 16:20:00.6666666", null)]
        [TestCase("1982-01-18 16:20:00.6666666", 3)]
        //[TestCase("1969-07-21 02:56:15.1234567", null)] //parsing fails with dates with second fractions before the unix epoch
        [TestCase("1969-07-21 02:56:15.0000000", 1)] //dates w/o second fractions before the unix epoch are fine
        //[TestCase("1900-09-03 12:12:12.1212121", null)] // fails
        [TestCase("1900-09-03 12:12:12.0000000", 1)]
        public void TestGetTimestampNTZ(string inputTimeStr, int? precision)
        {
            TestGetDateAndOrTime(inputTimeStr, precision, SFDataType.TIMESTAMP_NTZ);
        }


        [Test]
        [TestCase(0)]
        [TestCase(5)]
        [TestCase(-5)]
        [TestCase(14)]
        [TestCase(-14)]
        public void TestGetTimestampTZ(int timezoneOffsetInHours)
        {
            using (var conn = CreateAndOpenConnection())
            {
                CreateOrReplaceTable(conn, TableName, new []{"cola TIMESTAMP_TZ"});
                
                DateTimeOffset now = DateTimeOffset.Now.ToOffset(TimeSpan.FromHours(timezoneOffsetInHours));
                
                IDbCommand cmd = conn.CreateCommand();

                string insertCommand = $"insert into {TableName} values (?)";
                cmd.CommandText = insertCommand;

                var p1 = cmd.CreateParameter();
                p1.ParameterName = "1";
                p1.Value = now;
                p1.DbType = DbType.DateTimeOffset;
                cmd.Parameters.Add(p1);

                var count = cmd.ExecuteNonQuery();
                Assert.AreEqual(1, count);

                cmd.CommandText = $"select * from {TableName}";
                IDataReader reader = cmd.ExecuteReader();
                
                ValidateResultFormat(reader);
                
                Assert.IsTrue(reader.Read());
                DateTimeOffset dtOffset = (DateTimeOffset)reader.GetValue(0);
                reader.Close();

                Assert.AreEqual(now, dtOffset);
                Assert.AreEqual(now.Offset, dtOffset.Offset);

                CloseConnection(conn);
            }

        }

        [Test]
        public void TestGetTimestampLTZ()
        {
            using (var conn = CreateAndOpenConnection())
            {
                CreateOrReplaceTable(conn, TableName, new []{"cola TIMESTAMP_LTZ"});
                
                DateTimeOffset now = DateTimeOffset.Now;
                
                IDbCommand cmd = conn.CreateCommand();

                string insertCommand = $"insert into {TableName} values (?)";
                cmd.CommandText = insertCommand;

                var p1 = (SnowflakeDbParameter)cmd.CreateParameter();
                p1.ParameterName = "1";
                p1.Value = now;
                p1.DbType = DbType.DateTimeOffset;
                p1.SFDataType = Core.SFDataType.TIMESTAMP_LTZ;
                cmd.Parameters.Add(p1);

                var count = cmd.ExecuteNonQuery();
                Assert.AreEqual(1, count);

                cmd.CommandText = $"select * from {TableName}";
                IDataReader reader = cmd.ExecuteReader();
                
                ValidateResultFormat(reader);
                
                Assert.IsTrue(reader.Read());
                DateTimeOffset dtOffset = (DateTimeOffset)reader.GetValue(0);
                reader.Close();

                Assert.AreEqual(now, dtOffset);
                Assert.AreEqual(now.Offset, dtOffset.Offset);

                CloseConnection(conn);
            }
        }

        [Test]
        public void TestGetBoolean()
        {
            using (var conn = CreateAndOpenConnection())
            {
                CreateOrReplaceTable(conn, TableName, new []{"cola BOOLEAN"});

                IDbCommand cmd = conn.CreateCommand();

                string insertCommand = $"insert into {TableName} values (?)";
                cmd.CommandText = insertCommand;

                var p1 = cmd.CreateParameter();
                p1.ParameterName = "1";
                p1.DbType = DbType.Boolean;
                p1.Value = true;
                cmd.Parameters.Add(p1);

                var count = cmd.ExecuteNonQuery();
                Assert.AreEqual(1, count);

                cmd.CommandText = $"select * from {TableName}";
                IDataReader reader = cmd.ExecuteReader();
                
                ValidateResultFormat(reader);
                
                Assert.IsTrue(reader.Read());
                Assert.IsTrue(reader.GetBoolean(0));
                reader.Close();

                CloseConnection(conn);
            }
        }

        [Test]
<<<<<<< HEAD
        public void TestGetBinary()
=======
        public void testGetByte()
        {
            using (IDbConnection conn = new SnowflakeDbConnection())
            {
                // Arrange
                conn.ConnectionString = ConnectionString;
                conn.Open();

                CreateOrReplaceTable(conn, TableName, new[]
                {
                    "col1 BINARY",
                });

                byte[] testBytes = Encoding.UTF8.GetBytes("TEST_GET_BINARAY");

                IDbCommand cmd = conn.CreateCommand();

                var p1 = cmd.CreateParameter();
                p1.ParameterName = "1";
                p1.DbType = DbType.Binary;
                p1.Value = testBytes;

                cmd.Parameters.Add(p1);
                cmd.CommandText = $"insert into {TableName} values (?)";
                cmd.ExecuteNonQuery();
                cmd.CommandText = $"select * from {TableName}";

                // Act
                using (IDataReader reader = cmd.ExecuteReader())
                {
                    int index = 0;
                    while (reader.Read())
                    {
                        // Assert
                        Assert.AreEqual(testBytes[index++], reader.GetByte(0));
                    }
                }
            }
        }

        [Test]
        public void testGetBinary()
>>>>>>> febed63d
        {
            using (var conn = CreateAndOpenConnection())
            {
                CreateOrReplaceTable(conn, TableName, new []
                {
                    "col1 BINARY",
                    "col2 VARCHAR(50)",
                    "col3 DOUBLE"
                });
                
                byte[] testBytes = Encoding.UTF8.GetBytes("TEST_GET_BINARAY");
                string testChars = "TEST_GET_CHARS";
                double testDouble = 1.2345678;
                string insertCommand = $"insert into {TableName} values (?, '{testChars}',{testDouble.ToString()})";
                IDbCommand cmd = conn.CreateCommand();
                cmd.CommandText = insertCommand;
                
                var p1 = cmd.CreateParameter();
                p1.ParameterName = "1";
                p1.DbType = DbType.Binary;
                p1.Value = testBytes; 
                cmd.Parameters.Add(p1);

                var count = cmd.ExecuteNonQuery();
                Assert.AreEqual(1, count);

                cmd.CommandText = $"select * from {TableName}";
                IDataReader reader = cmd.ExecuteReader();
                
                ValidateResultFormat(reader);
                
                Assert.IsTrue(reader.Read());
                // Auto type conversion
                Assert.IsTrue(testBytes.SequenceEqual((byte[])reader.GetValue(0)));
                Assert.IsTrue(testChars.Equals(reader.GetValue(1)));
                Assert.IsTrue(testDouble.Equals(reader.GetValue(2)));

                // Read all 'TEST_GET_BINARAY' data
                int toReadLength = testBytes.Length;
                byte[] sub = new byte[toReadLength];
                long read = reader.GetBytes(0, 0, sub, 0, toReadLength);
                Assert.AreEqual(read, toReadLength);
                Assert.IsTrue(testBytes.SequenceEqual(sub));

                // Read subset 'GET_BINARAY' from actual 'TEST_GET_BINARAY' data
                toReadLength = 11;
                byte[] testSubBytes = Encoding.UTF8.GetBytes("GET_BINARAY");
                sub = new byte[toReadLength];
                read = reader.GetBytes(0, 5, sub, 0, toReadLength);
                Assert.AreEqual(read, toReadLength);
                Assert.IsTrue(testSubBytes.SequenceEqual(sub));

                // Read subset 'GET_CHARS' from actual 'TEST_GET_CHARS' data
                toReadLength = 9;
                testSubBytes = Encoding.UTF8.GetBytes("GET_CHARS");
                sub = new byte[toReadLength];
                read = reader.GetBytes(1, 5, sub, 0, toReadLength);
                Assert.AreEqual(read, toReadLength);
                Assert.IsTrue(testSubBytes.SequenceEqual(sub));

                // Read subset '5678' from actual '1.2345678' data
                toReadLength = 4;
                testSubBytes = Encoding.UTF8.GetBytes("5678");
                sub = new byte[toReadLength];
                read = reader.GetBytes(2, 5, sub, 0, toReadLength);
                Assert.AreEqual(read, toReadLength);
                Assert.IsTrue(testSubBytes.SequenceEqual(sub));

                // Read subset 'GET_BINARAY'  from actual 'TEST_GET_BINARAY' data 
                // and copy inside existing buffer replacing Xs
                toReadLength = 11;
                byte[] testSubBytesWithTargetOffset = Encoding.UTF8.GetBytes("OFFSET GET_BINARAY EXTRA");
                sub = Encoding.UTF8.GetBytes("OFFSET XXXXXXXXXXX EXTRA");
                read = reader.GetBytes(0, 5, sub, 7, toReadLength);
                Assert.AreEqual(read, toReadLength);
                Assert.IsTrue(testSubBytesWithTargetOffset.SequenceEqual(sub));

                // Less data than 'ask' for
                int dataOffset = 10;
                read = reader.GetBytes(0, dataOffset, sub, 0, toReadLength);
                Assert.AreEqual(read, testBytes.Length - dataOffset);

                //** Invalid data offsets **/
                try
                {
                    // Data offset > data length 
                    reader.GetBytes(0, 25, sub, 7, toReadLength);
                    Assert.Fail();
                }
                catch (ArgumentException e)
                {
                    Assert.AreEqual("dataOffset", e.ParamName);
                }

                try
                {
                    // Data offset < 0
                    reader.GetBytes(0, -1, sub, 7, toReadLength);
                    Assert.Fail();
                }
                catch (ArgumentException e)
                {
                    Assert.AreEqual("dataOffset", e.ParamName);
                }

                //** Invalid buffer offsets **//
                try
                {
                    // Buffer offset > buffer length 
                    reader.GetBytes(0, 6, sub, 25, toReadLength);
                    Assert.Fail();
                }
                catch (ArgumentException e)
                {
                    Assert.AreEqual("buffer", e.ParamName);
                }

                try
                {
                    // Buffer offset < 0
                    reader.GetBytes(0, 6, sub, -1, toReadLength);
                    Assert.Fail();
                }
                catch (ArgumentException e)
                {
                    Assert.AreEqual("bufferOffset", e.ParamName);
                }

                //** Null buffer **//
                // If null, this method returns the size required of the array in order to fit all 
                // of the specified data.
                read = reader.GetBytes(0, 6, null, 0, toReadLength);
                Assert.AreEqual(testBytes.Length, read);

                reader.Close();

                CloseConnection(conn);
            }
        }

        [Test]
<<<<<<< HEAD
        public void TestGetChars()
=======
        public void testGetChar()
        {
            using (IDbConnection conn = new SnowflakeDbConnection())
            {
                // Arrange
                conn.ConnectionString = ConnectionString;
                conn.Open();

                CreateOrReplaceTable(conn, TableName, new[]
                {
                    "col1 VARCHAR(50)",
                });

                char testChar = 'T';

                IDbCommand cmd = conn.CreateCommand();
                cmd.CommandText = $"insert into {TableName} values ('{testChar}')";
                cmd.ExecuteNonQuery();
                cmd.CommandText = $"select * from {TableName}";

                // Act
                using (IDataReader reader = cmd.ExecuteReader())
                {
                    // Assert
                    Assert.IsTrue(reader.Read());
                    Assert.AreEqual(testChar, reader.GetChar(0));
                }
            }
        }

        [Test]
        public void testGetChars()
>>>>>>> febed63d
        {
            using (var conn = CreateAndOpenConnection())
            {
                CreateOrReplaceTable(conn, TableName, new []
                {
                    "col1 VARCHAR(50)",
                    "col2 BINARY",
                    "col3 DOUBLE"
                });
                
                string testChars = "TEST_GET_CHARS";
                byte[] testBytes = Encoding.UTF8.GetBytes("TEST_GET_BINARY");
                double testDouble = 1.2345678;
                IDbCommand cmd = conn.CreateCommand();
                cmd.CommandText = $"insert into {TableName} values ('{testChars}', ?, {testDouble.ToString()})";

                var p1 = cmd.CreateParameter();
                p1.ParameterName = "1";
                p1.DbType = DbType.Binary;
                p1.Value = testBytes;
                cmd.Parameters.Add(p1);


                var count = cmd.ExecuteNonQuery();
                Assert.AreEqual(1, count);

                cmd.CommandText = $"select * from {TableName}";
                IDataReader reader = cmd.ExecuteReader();

                ValidateResultFormat(reader);
                
                Assert.IsTrue(reader.Read());
                // Auto type conversion
                Assert.IsTrue(testChars.Equals(reader.GetValue(0)));
                Assert.IsTrue(testBytes.SequenceEqual((byte[])reader.GetValue(1)));
                Assert.IsTrue(testDouble.Equals(reader.GetValue(2)));

                // Read all 'TEST_GET_CHARS' data
                int toReadLength = 14;
                char[] testSubChars = testChars.ToArray<char>();
                char[] sub = new char[toReadLength];
                long read = reader.GetChars(0, 0, sub, 0, toReadLength);
                Assert.AreEqual(read, toReadLength);
                Assert.IsTrue(testSubChars.SequenceEqual(sub));

                // Read subset 'GET_CHARS' from actual 'TEST_GET_CHARS' data
                toReadLength = 9;
                testSubChars = "GET_CHARS".ToArray<char>();
                sub = new char[toReadLength];
                read = reader.GetChars(0, 5, sub, 0, toReadLength);
                Assert.AreEqual(read, toReadLength);
                Assert.IsTrue(testSubChars.SequenceEqual(sub));

                // Read subset 'GET_BINARY' from actual 'TEST_GET_BINARY' data
                toReadLength = 10;
                testSubChars = "GET_BINARY".ToArray<char>();
                sub = new char[toReadLength];
                read = reader.GetChars(1, 5, sub, 0, toReadLength);
                Assert.AreEqual(read, toReadLength);
                Assert.IsTrue(testSubChars.SequenceEqual(sub));

                // Read subset '5678' from actual '1.2345678' data
                toReadLength = 4;
                testSubChars = "5678".ToArray<char>();
                sub = new char[toReadLength];
                read = reader.GetChars(2, 5, sub, 0, toReadLength);
                Assert.AreEqual(read, toReadLength);
                Assert.IsTrue(testSubChars.SequenceEqual(sub));


                // Read subset 'GET_CHARS'  from actual 'TEST_GET_CHARS' data 
                // and copy inside existing buffer replacing Xs
                char[] testSubCharsWithTargetOffset = "OFFSET GET_CHARS EXTRA".ToArray<char>();
                toReadLength = 9;
                sub = "OFFSET XXXXXXXXX EXTRA".ToArray<char>();
                read = reader.GetChars(0, 5, sub, 7, toReadLength);
                Assert.AreEqual(read, toReadLength);
                Assert.IsTrue(testSubCharsWithTargetOffset.SequenceEqual(sub));

                // Less data than 'ask' for
                int dataOffset = 10;
                read = reader.GetChars(0, dataOffset, sub, 0, toReadLength);
                Assert.AreEqual(read, testChars.Length - dataOffset);

                //** Invalid data offsets **//
                try
                {
                    // Data offset > data length 
                    reader.GetChars(0, 25, sub, 7, toReadLength);
                    Assert.Fail();
                }
                catch (ArgumentException e)
                {
                    Assert.AreEqual("dataOffset", e.ParamName);
                }

                try
                {
                    // Data offset < 0
                    reader.GetChars(0, -1, sub, 7, toReadLength);
                    Assert.Fail();
                }
                catch (ArgumentException e)
                {
                    Assert.AreEqual("dataOffset", e.ParamName);
                }

                //** Invalid buffer offsets **//
                try
                {
                    // Buffer offset > buffer length 
                    reader.GetChars(0, 6, sub, 25, toReadLength);
                    Assert.Fail();
                }
                catch (ArgumentException e)
                {
                    Assert.AreEqual("buffer", e.ParamName);
                }

                try
                {
                    // Buffer offset < 0
                    reader.GetChars(0, 6, sub, -1, toReadLength);
                    Assert.Fail();
                }
                catch (ArgumentException e)
                {
                    Assert.AreEqual("bufferOffset", e.ParamName);
                }

                //** Null buffer **//
                // If null, this method returns the size required of the array in order to fit all 
                // of the specified data.
                read = reader.GetChars(0, 6, null, 0, toReadLength);
                Assert.AreEqual(testChars.Length, read);

                reader.Close();

                CloseConnection(conn);
            }
        }

        [Test]
<<<<<<< HEAD
        public void TestGetStream()
=======
        public void testGetDataTypeName()
        {
            using (IDbConnection conn = new SnowflakeDbConnection())
            {
                // Arrange
                conn.ConnectionString = ConnectionString;
                conn.Open();

                CreateOrReplaceTable(conn, TableName, new[]
                {
                    "col1 VARCHAR(50)",
                    "col2 BINARY",
                    "col3 DOUBLE"
                });

                string testChars = "TEST_GET_CHARS";
                byte[] testBytes = Encoding.UTF8.GetBytes("TEST_GET_BINARY");
                double testDouble = 1.2345678;

                IDbCommand cmd = conn.CreateCommand();

                var p1 = cmd.CreateParameter();
                p1.ParameterName = "1";
                p1.DbType = DbType.Binary;
                p1.Value = testBytes;

                cmd.Parameters.Add(p1);
                cmd.CommandText = $"insert into {TableName} values ('{testChars}', ?, {testDouble.ToString()})";
                cmd.ExecuteNonQuery();
                cmd.CommandText = $"select * from {TableName}";

                // Act
                using (DbDataReader reader = (DbDataReader)cmd.ExecuteReader())
                {
                    // Assert
                    Assert.IsTrue(reader.Read());
                    Assert.AreEqual("TEXT", reader.GetDataTypeName(0));
                    Assert.AreEqual("BINARY", reader.GetDataTypeName(1));
                    Assert.AreEqual("REAL", reader.GetDataTypeName(2));
                }
            }
        }

        [Test]
        public void testGetStream()
>>>>>>> febed63d
        {
            using (var conn = CreateAndOpenConnection())
            {
                CreateOrReplaceTable(conn, TableName, new []
                {
                    "col1 VARCHAR(50)",
                    "col2 BINARY",
                    "col3 DOUBLE"
                });
                
                string testChars = "TEST_GET_CHARS";
                byte[] testBytes = Encoding.UTF8.GetBytes("TEST_GET_BINARY");
                double testDouble = 1.2345678;
                IDbCommand cmd = conn.CreateCommand();
                cmd.CommandText = $"insert into {TableName} values ('{testChars}', ?, {testDouble.ToString()})";

                var p1 = cmd.CreateParameter();
                p1.ParameterName = "1";
                p1.DbType = DbType.Binary;
                p1.Value = testBytes;
                cmd.Parameters.Add(p1);


                var count = cmd.ExecuteNonQuery();
                Assert.AreEqual(1, count);

                cmd.CommandText = $"select * from {TableName}";
                DbDataReader reader = (DbDataReader) cmd.ExecuteReader();

                ValidateResultFormat(reader);
                
                Assert.IsTrue(reader.Read());

                // Auto type conversion
                Assert.IsTrue(testChars.Equals(reader.GetValue(0)));
                Assert.IsTrue(testBytes.SequenceEqual((byte[])reader.GetValue(1)));
                Assert.IsTrue(testDouble.Equals(reader.GetValue(2)));

                using (var stream = reader.GetStream(0))
                {
                    byte[] col1ToBytes = Encoding.UTF8.GetBytes(testChars);
                    byte[] buf = new byte[col1ToBytes.Length];
                    stream.Read(buf, 0, col1ToBytes.Length);
                    Assert.IsTrue(-1 == stream.ReadByte()); // No more data
                    Assert.IsTrue(col1ToBytes.SequenceEqual(buf));
                }

                using (var stream = reader.GetStream(1))
                {
                    byte[] buf = new byte[testBytes.Length];
                    stream.Read(buf, 0, testBytes.Length);
                    Assert.IsTrue(-1 == stream.ReadByte()); // No more data
                    Assert.IsTrue(testBytes.SequenceEqual(buf));
                }

                using (var stream = reader.GetStream(2))
                {
                    byte[] col3ToBytes = Encoding.UTF8.GetBytes(testDouble.ToString());
                    byte[] buf = new byte[col3ToBytes.Length];
                    stream.Read(buf, 0, col3ToBytes.Length);
                    Assert.IsTrue(-1 == stream.ReadByte()); // No more data
                    Assert.IsTrue(col3ToBytes.SequenceEqual(buf));
                }


                reader.Close();

                CloseConnection(conn);
            }
        }


        [Test]
        public void TestGetValueIndexOutOfBound()
        {
            using (var conn = CreateAndOpenConnection())
            {
                IDbCommand cmd = conn.CreateCommand();
                cmd.CommandText = "select 1";
                IDataReader reader = cmd.ExecuteReader();
                
                ValidateResultFormat(reader);
                
                Assert.IsTrue(reader.Read());

                try
                {
                    reader.GetInt16(-1);
                    Assert.Fail();
                }
                catch(SnowflakeDbException e)
                {
                    Assert.AreEqual(270002, e.ErrorCode);
                }

                try
                {
                    reader.GetInt16(1);
                    Assert.Fail();
                }
                catch(SnowflakeDbException e)
                {
                    Assert.AreEqual(270002, e.ErrorCode);
                }
                reader.Close();

                CloseConnection(conn);
            }
        }

        [Test]
        public void TestBasicDataReader()
        {
            using (var conn = CreateAndOpenConnection())
            {
                using (IDbCommand cmd = conn.CreateCommand())
                {
                    cmd.CommandText = "select 1 as colone, 2 as coltwo";
                    using (IDataReader reader = cmd.ExecuteReader())
                    {
                        ValidateResultFormat(reader);
                        
                        Assert.AreEqual(2, reader.FieldCount);
                        Assert.AreEqual(0, reader.Depth);
                        Assert.IsTrue(((SnowflakeDbDataReader)reader).HasRows);
                        Assert.IsFalse(reader.IsClosed);
                        Assert.AreEqual("COLONE", reader.GetName(0));
                        Assert.AreEqual("COLTWO", reader.GetName(1));

                        Assert.AreEqual(typeof(long), reader.GetFieldType(0));
                        Assert.AreEqual(typeof(long), reader.GetFieldType(1));

                        Assert.IsFalse(reader.NextResult());
                        Assert.AreEqual(-1, reader.RecordsAffected);

                        Assert.AreEqual(0, reader.GetOrdinal("COLONE"));
                        // reapet calling to test if cache in memory worked or not
                        Assert.AreEqual(0, reader.GetOrdinal("COLONE"));
                        Assert.AreEqual(0, reader.GetOrdinal("COLONE"));
                        Assert.AreEqual(1, reader.GetOrdinal("COLTWO"));
                        Assert.AreEqual(-1, reader.GetOrdinal("COL_NOT_EXISTS"));

                        reader.Close();
                        Assert.IsTrue(reader.IsClosed);
                        
                        try
                        {
                            reader.Read();
                            Assert.Fail();
                        }
                        catch(SnowflakeDbException e)
                        {
                            Assert.AreEqual(270010, e.ErrorCode);
                        }

                        try
                        {
                            reader.GetInt16(0);
                            Assert.Fail();
                        }
                        catch(SnowflakeDbException e)
                        {
                            Assert.AreEqual(270010, e.ErrorCode);
                        }
                    }
                }

                CloseConnection(conn);
            }
        }

        [Test]
        public void TestReadOutNullVal()
        {
            using (var conn = CreateAndOpenConnection())
            {
                CreateOrReplaceTable(conn, TableName, new []
                {
                    "a INTEGER",
                    "b STRING"
                });

                using (IDbCommand cmd = conn.CreateCommand())
                {

                    cmd.CommandText = $"insert into {TableName} values(null, null)";
                    cmd.ExecuteNonQuery();

                    cmd.CommandText = $"select * from {TableName}";
                    using (IDataReader reader = cmd.ExecuteReader())
                    {
                        ValidateResultFormat(reader);
                        
                        reader.Read();
                        object nullVal = reader.GetValue(0);
                        Assert.AreEqual(DBNull.Value, nullVal);
                        Assert.IsTrue(reader.IsDBNull(0));
                        Assert.IsTrue(reader.IsDBNull(1));

                        reader.Close();
                    }
                }

                CloseConnection(conn);
            } 
        }

        [Test]
        public void TestGetGuid()
        {
            using (var conn = CreateAndOpenConnection())
            {
                CreateOrReplaceTable(conn, TableName, new []{"cola STRING"});

                IDbCommand cmd = conn.CreateCommand();
                string insertCommand = $"insert into {TableName} values (?)";
                cmd.CommandText = insertCommand;

                Guid val = Guid.NewGuid();

                var p1 = cmd.CreateParameter();
                p1.ParameterName = "1";
                p1.DbType = DbType.Guid;
                p1.Value = val;
                cmd.Parameters.Add(p1);

                var count = cmd.ExecuteNonQuery();
                Assert.AreEqual(1, count);

                cmd.CommandText = $"select * from {TableName}";
                IDataReader reader = cmd.ExecuteReader();
                
                ValidateResultFormat(reader);
                
                Assert.IsTrue(reader.Read());
                Assert.AreEqual(val, reader.GetGuid(0));

                // test using [] operator
                Assert.AreEqual(val.ToString(), reader[0]);
                Assert.AreEqual(val.ToString(), reader["COLA"]);

                object[] values = new object[1];
                Assert.AreEqual(1, reader.GetValues(values));
                Assert.AreEqual(val.ToString(), values[0]);

                reader.Close();

                CloseConnection(conn);
            }
        }

        [Test]
        public void TestCopyCmdUpdateCount()
        {
            var stageName = TestName;
            using (var conn = CreateAndOpenConnection())
            {
                CreateOrReplaceTable(conn, TableName, new []{"cola STRING"});

                IDbCommand cmd = conn.CreateCommand();
                cmd.CommandText = $"create or replace stage {stageName}";
                cmd.ExecuteNonQuery();

                cmd.CommandText = $"copy into {TableName} from @{stageName}";
                int updateCount = cmd.ExecuteNonQuery();
                Assert.AreEqual(0, updateCount);

                // test rows_loaded exists
                cmd.CommandText = $"copy into @%{TableName} from (select 'test_string')";
                cmd.ExecuteNonQuery();

                cmd.CommandText = $"copy into {TableName}";
                updateCount = cmd.ExecuteNonQuery();
                Assert.AreEqual(1, updateCount);

                // clean up
                cmd.CommandText = $"drop stage {stageName}";
                cmd.ExecuteNonQuery();

                CloseConnection(conn);
            }
        }

        [Test]
        public void TestCopyCmdResultSet()
        {
            var stageName = TestName;
            using (var conn = CreateAndOpenConnection())
            {
                CreateOrReplaceTable(conn, TableName, new []{"cola STRING"});

                IDbCommand cmd = conn.CreateCommand();
                cmd.CommandText = $"create or replace stage {stageName}";
                cmd.ExecuteNonQuery();

                cmd.CommandText = $"copy into {TableName} from @{stageName}";                
                using (var rdr = cmd.ExecuteReader())
                {
                    // Can read the first row
                    Assert.AreEqual(true, rdr.Read());
                }

                // test rows_loaded exists
                cmd.CommandText = $"copy into @%{TableName} from (select 'test_string')";
                using (var rdr = cmd.ExecuteReader())
                {
                    // Can read the first row
                    Assert.AreEqual(true, rdr.Read());
                }

                cmd.CommandText = $"copy into {TableName}";
                using (var rdr = cmd.ExecuteReader())
                {
                    // Can read the first row
                    Assert.AreEqual(true, rdr.Read());
                }

                // clean up
                cmd.CommandText = $"drop stage {stageName}";
                cmd.ExecuteNonQuery();

                CloseConnection(conn);
            }
        }

        [Test]
        public void TestRetrieveSemiStructuredData()
        {
            using (var conn = CreateAndOpenConnection())
            {
                CreateOrReplaceTable(conn, TableName, new []
                    {
                        "cola VARIANT",
                        "colb ARRAY",
                        "colc OBJECT"
                    },
                    "as select '[\"1\", \"2\"]', '[\"1\", \"2\"]', '{\"key\": \"value\"}'");

                IDbCommand cmd = conn.CreateCommand();

                cmd.CommandText = $"select * from {TableName}";
                using (IDataReader reader = cmd.ExecuteReader())
                {
                    ValidateResultFormat(reader);

                    Assert.AreEqual(true, reader.Read());
                    Assert.AreEqual("[\n  \"1\",\n  \"2\"\n]", reader.GetString(0));
                    Assert.AreEqual("[\n  \"1\",\n  \"2\"\n]", reader.GetString(1));
                    Assert.AreEqual("{\n  \"key\": \"value\"\n}", reader.GetString(2));
                }

                CloseConnection(conn);
            }
        }

        [Test]
        public void TestResultSetMetadata()
        {
            using (var conn = CreateAndOpenConnection())
            {
                CreateOrReplaceTable(conn, TableName, new []
                {
                    "c1 NUMBER(20, 4)",
                    "c2 STRING(100)",
                    "c3 DOUBLE",
                    "c4 TIMESTAMP_NTZ",
                    "c5 VARIANT not null",
                    "c6 BOOLEAN"
                });

                IDbCommand cmd = conn.CreateCommand();

                cmd.CommandText = $"select * from {TableName}";
                using (IDataReader reader = cmd.ExecuteReader())
                {
                    ValidateResultFormat(reader);

                    var dataTable = reader.GetSchemaTable();
                    dataTable.DefaultView.Sort = SchemaTableColumn.ColumnName;
                    dataTable = dataTable.DefaultView.ToTable();

                    DataRow row = dataTable.Rows[0];
                    Assert.AreEqual("C1", row[SchemaTableColumn.ColumnName]);
                    Assert.AreEqual(0, row[SchemaTableColumn.ColumnOrdinal]);
                    Assert.AreEqual(20, row[SchemaTableColumn.NumericPrecision]);
                    Assert.AreEqual(4, row[SchemaTableColumn.NumericScale]);
                    Assert.AreEqual(SFDataType.FIXED, (SFDataType)row[SchemaTableColumn.ProviderType]);
                    Assert.AreEqual(true, row[SchemaTableColumn.AllowDBNull]);

                    row = dataTable.Rows[1];
                    Assert.AreEqual("C2", row[SchemaTableColumn.ColumnName]);
                    Assert.AreEqual(1, row[SchemaTableColumn.ColumnOrdinal]);
                    Assert.AreEqual(100, row[SchemaTableColumn.ColumnSize]);
                    Assert.AreEqual(SFDataType.TEXT, (SFDataType)row[SchemaTableColumn.ProviderType]);
                    Assert.AreEqual(true, row[SchemaTableColumn.AllowDBNull]);

                    row = dataTable.Rows[2];
                    Assert.AreEqual("C3", row[SchemaTableColumn.ColumnName]);
                    Assert.AreEqual(2, row[SchemaTableColumn.ColumnOrdinal]);
                    Assert.AreEqual(SFDataType.REAL, (SFDataType)row[SchemaTableColumn.ProviderType]);
                    Assert.AreEqual(true, row[SchemaTableColumn.AllowDBNull]);

                    row = dataTable.Rows[3];
                    Assert.AreEqual("C4", row[SchemaTableColumn.ColumnName]);
                    Assert.AreEqual(3, row[SchemaTableColumn.ColumnOrdinal]);
                    Assert.AreEqual(0, row[SchemaTableColumn.NumericPrecision]);
                    Assert.AreEqual(9, row[SchemaTableColumn.NumericScale]);
                    Assert.AreEqual(SFDataType.TIMESTAMP_NTZ, (SFDataType)row[SchemaTableColumn.ProviderType]);
                    Assert.AreEqual(true, row[SchemaTableColumn.AllowDBNull]);

                    row = dataTable.Rows[4];
                    Assert.AreEqual("C5", row[SchemaTableColumn.ColumnName]);
                    Assert.AreEqual(4, row[SchemaTableColumn.ColumnOrdinal]);
                    Assert.AreEqual(SFDataType.VARIANT, (SFDataType)row[SchemaTableColumn.ProviderType]);
                    Assert.AreEqual(false, row[SchemaTableColumn.AllowDBNull]);

                    row = dataTable.Rows[5];
                    Assert.AreEqual("C6", row[SchemaTableColumn.ColumnName]);
                    Assert.AreEqual(5, row[SchemaTableColumn.ColumnOrdinal]);
                    Assert.AreEqual(SFDataType.BOOLEAN, (SFDataType)row[SchemaTableColumn.ProviderType]);
                    Assert.AreEqual(true, row[SchemaTableColumn.AllowDBNull]);
                }

                CloseConnection(conn);
            }
        }
        
        [Test]
        public void TestHasRows()
        {
            using (var conn = CreateAndOpenConnection())
            {
                DbCommand cmd = conn.CreateCommand();
                cmd.CommandText = "select 1 where 1=2";
                
                DbDataReader reader = cmd.ExecuteReader();
                
                ValidateResultFormat(reader);

                Assert.IsFalse(reader.HasRows);
                reader.Close();
                CloseConnection(conn);
            }
        }
        
        [Test]
        public void TestHasRowsMultiStatement()
        {
            using (var conn = CreateAndOpenConnection())
            {
                DbCommand cmd = conn.CreateCommand();
                cmd.CommandText = "select 1;" +
                                  "select 1 where 1=2;" +
                                  "select 1;" + 
                                  "select 1 where 1=2;";
                
                DbParameter param = cmd.CreateParameter();
                param.ParameterName = "MULTI_STATEMENT_COUNT";
                param.DbType = DbType.Int16;
                param.Value = 4;
                cmd.Parameters.Add(param);
                
                DbDataReader reader = cmd.ExecuteReader();

                // multi statements are always returned in JSON
                Assert.AreEqual(ResultFormat.JSON, ((SnowflakeDbDataReader)reader).ResultFormat);

                // select 1
                Assert.IsTrue(reader.HasRows);
                reader.Read();
                Assert.IsTrue(reader.HasRows);
                reader.NextResult();

                // select 1 where 1=2
                Assert.IsFalse(reader.HasRows);
                reader.NextResult();
                
                // select 1
                Assert.IsTrue(reader.HasRows);
                reader.Read();
                Assert.IsTrue(reader.HasRows);
                reader.NextResult();

                // select 1 where 1=2
                Assert.IsFalse(reader.HasRows);
                reader.NextResult();
                Assert.IsFalse(reader.HasRows);
                
                reader.Close();
                CloseConnection(conn);
            }
        }
 
        [Test]
        [TestCase("99")]                           // Int8
        [TestCase("9.9")]                          // Int8 + scale
        [TestCase("999")]                          // Int16
        [TestCase("9.99")]                         // Int16 + scale
        [TestCase("99999999")]                     // Int32
        [TestCase("999999.99")]                    // Int32 + scale
        [TestCase("99999999999")]                  // Int64
        [TestCase("999999999.99")]                 // Int64 + scale
        [TestCase("999999999999999999999999999")]  // Decimal
        [TestCase("9999999999999999999999999.99")] // Decimal + scale
        public void TestNumericValues(string testValue)
        {
            using (var conn = CreateAndOpenConnection())
            {
                DbCommand cmd = conn.CreateCommand();
                cmd.CommandText = "select " + testValue;
                using (SnowflakeDbDataReader reader = (SnowflakeDbDataReader)cmd.ExecuteReader())
                {
                    ValidateResultFormat(reader);

                    while (reader.Read())
                    {
                        Assert.AreEqual(Convert.ToDecimal(testValue), reader.GetDecimal(0));
                        Assert.AreEqual(Convert.ToDouble(testValue), reader.GetDouble(0));
                        Assert.AreEqual(Convert.ToSingle(testValue), reader.GetFloat(0));
                        if (!testValue.Contains('.'))
                        {
                            decimal value = Decimal.Parse(testValue);
                            if (value >= Int64.MinValue && value <= Int64.MaxValue)
                                Assert.AreEqual(Convert.ToInt64(testValue), reader.GetInt64(0));
                            else
                                Assert.Throws<OverflowException>(() => reader.GetInt64(0));
                            if (value >= Int32.MinValue && value <= Int32.MaxValue)
                                Assert.AreEqual(Convert.ToInt32(testValue), reader.GetInt32(0));
                            else
                                Assert.Throws<OverflowException>(() => reader.GetInt32(0));
                            if (value >= Int16.MinValue && value <= Int16.MaxValue)
                                Assert.AreEqual(Convert.ToInt16(testValue), reader.GetInt16(0));
                            else
                                Assert.Throws<OverflowException>(() => reader.GetInt16(0));
                            if (value >= 0 && value <= 255)
                                Assert.AreEqual(Convert.ToByte(testValue), reader.GetByte(0));
                            else
                                Assert.Throws<OverflowException>(() => reader.GetByte(0));
                        }
                    }
                    CloseConnection(conn);
                }
            }
        }

        [Test]
        [TestCase("2019-01-01 12:12:12.1234567 +0500", 7)]
        [TestCase("2019-01-01 12:12:12.1234567 -0500", 7)]
        [TestCase("2019-01-01 12:12:12.1234567 +1400", 7)]
        [TestCase("2019-01-01 12:12:12.1234567 -1400", 7)]
        [TestCase("0001-01-01 00:00:00.0000000 +0000", 9)]
        [TestCase("9999-12-31 23:59:59.9999999 +0000", 9)]
        public void TestTimestampTz(string testValue, int scale)
        {
            using (var conn = CreateAndOpenConnection())
            {
                DbCommand cmd = conn.CreateCommand();
                
                cmd.CommandText = $"select '{testValue}'::TIMESTAMP_TZ({scale})";
                using (SnowflakeDbDataReader reader = (SnowflakeDbDataReader)cmd.ExecuteReader())
                {
                    ValidateResultFormat(reader);

                    reader.Read();
                    
                    var expectedValue = DateTimeOffset.Parse(testValue);

                    Assert.AreEqual(expectedValue, reader.GetValue(0));
                }
                
                CloseConnection(conn);
            }
        }
        
        [Test]
        [TestCase("2019-01-01 12:12:12.1234567 +0500", 7)]
        [TestCase("2019-01-01 12:12:12.1234567 +1400", 7)]
        [TestCase("0001-01-01 00:00:00.0000000 +0000", 9)]
        [TestCase("9999-12-31 23:59:59.9999999 +0000", 9)]
        public void TestTimestampLtz(string testValue, int scale)
        {
            using (var conn = CreateAndOpenConnection())
            {
                DbCommand cmd = conn.CreateCommand();
                
                cmd.CommandText = $"select '{testValue}'::TIMESTAMP_LTZ({scale})";
                using (SnowflakeDbDataReader reader = (SnowflakeDbDataReader)cmd.ExecuteReader())
                {
                    ValidateResultFormat(reader);

                    reader.Read();
                    
                    var expectedValue = DateTimeOffset.Parse(testValue).ToLocalTime();

                    Assert.AreEqual(expectedValue, reader.GetValue(0));
                }
                
                CloseConnection(conn);
            }
        }
        
        [Test]
        [TestCase("2019-01-01 12:12:12.1234567", 7)]
        [TestCase("0001-01-01 00:00:00.0000000", 9)]
        [TestCase("9999-12-31 23:59:59.9999999", 9)]
        public void TestTimestampNtz(string testValue, int scale)
        {
            using (var conn = CreateAndOpenConnection())
            {
                DbCommand cmd = conn.CreateCommand();
                
                cmd.CommandText = $"select '{testValue}'::TIMESTAMP_NTZ({scale})";
                using (SnowflakeDbDataReader reader = (SnowflakeDbDataReader)cmd.ExecuteReader())
                {
                    ValidateResultFormat(reader);

                    reader.Read();
                    
                    var expectedValue = DateTime.Parse(testValue);

                    Assert.AreEqual(expectedValue, reader.GetValue(0));
                }
                
                CloseConnection(conn);
            }
        }

        private DbConnection CreateAndOpenConnection()
        {
            var conn = new SnowflakeDbConnection(ConnectionString);
            conn.Open();
            SessionParameterAlterer.SetResultFormat(conn, _resultFormat);
            return conn;
        }

        private void CloseConnection(DbConnection conn)
        {
            SessionParameterAlterer.RestoreResultFormat(conn);
            conn.Close();
        }
    }
}<|MERGE_RESOLUTION|>--- conflicted
+++ resolved
@@ -605,10 +605,7 @@
         }
 
         [Test]
-<<<<<<< HEAD
-        public void TestGetBinary()
-=======
-        public void testGetByte()
+        public void TestGetByte()
         {
             using (IDbConnection conn = new SnowflakeDbConnection())
             {
@@ -649,8 +646,7 @@
         }
 
         [Test]
-        public void testGetBinary()
->>>>>>> febed63d
+        public void TestGetBinary()
         {
             using (var conn = CreateAndOpenConnection())
             {
@@ -792,10 +788,7 @@
         }
 
         [Test]
-<<<<<<< HEAD
-        public void TestGetChars()
-=======
-        public void testGetChar()
+        public void TestGetChar()
         {
             using (IDbConnection conn = new SnowflakeDbConnection())
             {
@@ -826,8 +819,7 @@
         }
 
         [Test]
-        public void testGetChars()
->>>>>>> febed63d
+        public void TestGetChars()
         {
             using (var conn = CreateAndOpenConnection())
             {
@@ -971,10 +963,7 @@
         }
 
         [Test]
-<<<<<<< HEAD
-        public void TestGetStream()
-=======
-        public void testGetDataTypeName()
+        public void TestGetDataTypeName()
         {
             using (IDbConnection conn = new SnowflakeDbConnection())
             {
@@ -1018,8 +1007,7 @@
         }
 
         [Test]
-        public void testGetStream()
->>>>>>> febed63d
+        public void TestGetStream()
         {
             using (var conn = CreateAndOpenConnection())
             {
