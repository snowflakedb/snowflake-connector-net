--- conflicted
+++ resolved
@@ -1,65 +1,59 @@
-﻿<Project Sdk="Microsoft.NET.Sdk">
-  <PropertyGroup>
-<<<<<<< HEAD
-    <TargetFrameworks>netcoreapp3.1;net472</TargetFrameworks>
-    <TargetFrameworks Condition="'$(OS)' != 'Windows_NT'">netcoreapp3.1</TargetFrameworks>
-    <RuntimeFrameworkVersion>2.2.8</RuntimeFrameworkVersion>
-=======
-    <TargetFrameworks>net6.0;net472</TargetFrameworks>
-    <TargetFrameworks Condition="'$(OS)' != 'Windows_NT'">net6.0</TargetFrameworks>
-    <RuntimeFrameworkVersion>6.0.0</RuntimeFrameworkVersion>
->>>>>>> c6353ec4
-    <Title>Snowflake.Data.Tests</Title>
-    <Description>Snowflake Connector for .NET</Description>
-    <Company>Snowflake Computing, Inc</Company>
-    <Product>Snowflake Connector for .NET</Product>
-    <Copyright>Copyright (c) 2012-2018 Snowflake Computing Inc. All rights reserved.</Copyright>
-    <AutoGenerateBindingRedirects>true</AutoGenerateBindingRedirects>
-  </PropertyGroup>
-
-  <ItemGroup>
-    <PackageReference Include="Newtonsoft.Json" Version="13.0.1" />
-    <PackageReference Include="Microsoft.NET.Test.Sdk" Version="16.1.0" />
-    <PackageReference Include="NUnit" Version="3.12.0" />
-    <PackageReference Include="NUnit3TestAdapter" Version="3.13.0" />
-    <PackageReference Include="RichardSzalay.MockHttp" Version="6.0.0" />
-    <PackageReference Include="System.Net.Http" Version="4.3.4" />
-    <PackageReference Include="System.Text.RegularExpressions" Version="4.3.1" />
-    <ProjectReference Include="..\Snowflake.Data\Snowflake.Data.csproj" />
-  </ItemGroup>
-  <Target Name="CopyCustomContent" AfterTargets="AfterBuild">
-    <Copy SourceFiles="parameters.json" DestinationFolder="$(OutDir)" />
-    <Copy SourceFiles="App.config" DestinationFolder="$(OutDir)" />
-  </Target>
-  <ItemGroup>
-    <Folder Include="Properties\" />
-  </ItemGroup>
-
-  <ItemGroup Condition="'$(TargetFramework)' == 'net472'">
-    <Reference Include="System.Net.Http" />
-    <Reference Include="System.Web" />
-    <Reference Include="System.Net.Http.WebRequest" />
-  </ItemGroup>
-  
-  <ItemGroup Condition="'$(TargetFramework)' == 'net46'">
-    <Reference Include="System.Net.Http" />
-    <Reference Include="System.Web" />
-   <!-- <Reference Include="System.Net.Http.WebRequest" /> -->
-  </ItemGroup>
-  
-  <ItemGroup Condition="'$(TargetFramework)' == 'net6.0'">
-    <PackageReference Include="Microsoft.PowerShell.Commands.Utility">
-      <Version>7.2.5</Version>
-    </PackageReference>
-  </ItemGroup>
-  
-  <PropertyGroup Condition="'$(Configuration)|$(Platform)'=='Debug|AnyCPU'">
-    <DebugType>full</DebugType>
-    <DebugSymbols>True</DebugSymbols>
-  </PropertyGroup>
-  <!--<ItemGroup Condition="'$(TargetFramework)' == 'net46'">
-    <Reference Include="System.Net.Http" />
-    <Reference Include="System.Web" />
-    <Reference Include="Snowflake.Data" />
-  </ItemGroup> -->
-</Project>
+﻿<Project Sdk="Microsoft.NET.Sdk">
+  <PropertyGroup>
+    <TargetFrameworks>net6.0;net472</TargetFrameworks>
+    <TargetFrameworks Condition="'$(OS)' != 'Windows_NT'">net6.0</TargetFrameworks>
+    <RuntimeFrameworkVersion>6.0.0</RuntimeFrameworkVersion>
+    <Title>Snowflake.Data.Tests</Title>
+    <Description>Snowflake Connector for .NET</Description>
+    <Company>Snowflake Computing, Inc</Company>
+    <Product>Snowflake Connector for .NET</Product>
+    <Copyright>Copyright (c) 2012-2018 Snowflake Computing Inc. All rights reserved.</Copyright>
+    <AutoGenerateBindingRedirects>true</AutoGenerateBindingRedirects>
+  </PropertyGroup>
+
+  <ItemGroup>
+    <PackageReference Include="Newtonsoft.Json" Version="13.0.1" />
+    <PackageReference Include="Microsoft.NET.Test.Sdk" Version="16.1.0" />
+    <PackageReference Include="NUnit" Version="3.12.0" />
+    <PackageReference Include="NUnit3TestAdapter" Version="3.13.0" />
+    <PackageReference Include="RichardSzalay.MockHttp" Version="6.0.0" />
+    <PackageReference Include="System.Net.Http" Version="4.3.4" />
+    <PackageReference Include="System.Text.RegularExpressions" Version="4.3.1" />
+    <ProjectReference Include="..\Snowflake.Data\Snowflake.Data.csproj" />
+  </ItemGroup>
+  <Target Name="CopyCustomContent" AfterTargets="AfterBuild">
+    <Copy SourceFiles="parameters.json" DestinationFolder="$(OutDir)" />
+    <Copy SourceFiles="App.config" DestinationFolder="$(OutDir)" />
+  </Target>
+  <ItemGroup>
+    <Folder Include="Properties\" />
+  </ItemGroup>
+
+  <ItemGroup Condition="'$(TargetFramework)' == 'net472'">
+    <Reference Include="System.Net.Http" />
+    <Reference Include="System.Web" />
+    <Reference Include="System.Net.Http.WebRequest" />
+  </ItemGroup>
+  
+  <ItemGroup Condition="'$(TargetFramework)' == 'net46'">
+    <Reference Include="System.Net.Http" />
+    <Reference Include="System.Web" />
+   <!-- <Reference Include="System.Net.Http.WebRequest" /> -->
+  </ItemGroup>
+  
+  <ItemGroup Condition="'$(TargetFramework)' == 'net6.0'">
+    <PackageReference Include="Microsoft.PowerShell.Commands.Utility">
+      <Version>7.2.5</Version>
+    </PackageReference>
+  </ItemGroup>
+  
+  <PropertyGroup Condition="'$(Configuration)|$(Platform)'=='Debug|AnyCPU'">
+    <DebugType>full</DebugType>
+    <DebugSymbols>True</DebugSymbols>
+  </PropertyGroup>
+  <!--<ItemGroup Condition="'$(TargetFramework)' == 'net46'">
+    <Reference Include="System.Net.Http" />
+    <Reference Include="System.Web" />
+    <Reference Include="Snowflake.Data" />
+  </ItemGroup> -->
+</Project>