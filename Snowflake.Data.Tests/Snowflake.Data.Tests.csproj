﻿<Project Sdk="Microsoft.NET.Sdk">
  <PropertyGroup>
<<<<<<< HEAD
    <TargetFrameworks>netcoreapp3.1;net5.0;net6.0;net7.0;net8.0;net462;net471;net472;net48;net481</TargetFrameworks>
    <TargetFrameworks Condition="'$(OS)' != 'Windows_NT'">net5.0;net6.0;net7.0;net8.0;</TargetFrameworks>
    <RuntimeFrameworkVersion>8.0.0</RuntimeFrameworkVersion>
=======
    <TargetFrameworks>net8.0;net6.0;net471;net472</TargetFrameworks>
    <TargetFrameworks Condition="'$(OS)' != 'Windows_NT'">net6.0;net8.0</TargetFrameworks>
    <RuntimeFrameworkVersion>6.0.0</RuntimeFrameworkVersion>
    <RuntimeFrameworkVersion Condition="'$(TargetFramework)' == 'net8.0'">8.0.0</RuntimeFrameworkVersion>
>>>>>>> abb5c4a3
    <Title>Snowflake.Data.Tests</Title>
    <Description>Snowflake Connector for .NET</Description>
    <Company>Snowflake Computing, Inc</Company>
    <Product>Snowflake Connector for .NET</Product>
    <AutoGenerateBindingRedirects>true</AutoGenerateBindingRedirects>
    <LangVersion>9</LangVersion>
    <DefineConstants>$(SEQUENTIAL_ENV)</DefineConstants>
  </PropertyGroup>
  <ItemGroup>
    <PackageReference Include="JunitXml.TestLogger" Version="3.1.12" />
    <PackageReference Include="Moq" Version="4.18.4" />
    <PackageReference Include="Microsoft.NET.Test.Sdk" Version="17.7.1" />
    <PackageReference Include="NUnit" Version="3.14.0" />
    <PackageReference Include="NUnit3TestAdapter" Version="4.5.0" />
    <PackageReference Include="RichardSzalay.MockHttp" Version="6.0.0" />
    <PackageReference Include="System.Net.Http" Version="4.3.4" />
    <PackageReference Include="System.Text.RegularExpressions" Version="4.3.1" />
    <ProjectReference Include="..\Snowflake.Data\Snowflake.Data.csproj" />
  </ItemGroup>
  <Target Name="CopyCustomContent" AfterTargets="AfterBuild">
    <Copy SourceFiles="parameters.json" DestinationFolder="$(OutDir)" />
    <Copy SourceFiles="App.config" DestinationFolder="$(OutDir)" />
  </Target>
  <ItemGroup>
    <Folder Include="Properties\" />
  </ItemGroup>

  <ItemGroup Condition="'$(TargetFramework)' == 'net471' Or '$(TargetFramework)' == 'net472'">
    <Reference Include="System.Net.Http" />
    <Reference Include="System.Web" />
    <Reference Include="System.Net.Http.WebRequest" />
  </ItemGroup>

  <PropertyGroup Condition="'$(Configuration)|$(Platform)'=='Debug|AnyCPU'">
    <DebugType>full</DebugType>
    <DebugSymbols>True</DebugSymbols>
  </PropertyGroup>
</Project>
<|MERGE_RESOLUTION|>--- conflicted
+++ resolved
@@ -1,50 +1,43 @@
-﻿<Project Sdk="Microsoft.NET.Sdk">
-  <PropertyGroup>
-<<<<<<< HEAD
-    <TargetFrameworks>netcoreapp3.1;net5.0;net6.0;net7.0;net8.0;net462;net471;net472;net48;net481</TargetFrameworks>
-    <TargetFrameworks Condition="'$(OS)' != 'Windows_NT'">net5.0;net6.0;net7.0;net8.0;</TargetFrameworks>
-    <RuntimeFrameworkVersion>8.0.0</RuntimeFrameworkVersion>
-=======
-    <TargetFrameworks>net8.0;net6.0;net471;net472</TargetFrameworks>
-    <TargetFrameworks Condition="'$(OS)' != 'Windows_NT'">net6.0;net8.0</TargetFrameworks>
-    <RuntimeFrameworkVersion>6.0.0</RuntimeFrameworkVersion>
-    <RuntimeFrameworkVersion Condition="'$(TargetFramework)' == 'net8.0'">8.0.0</RuntimeFrameworkVersion>
->>>>>>> abb5c4a3
-    <Title>Snowflake.Data.Tests</Title>
-    <Description>Snowflake Connector for .NET</Description>
-    <Company>Snowflake Computing, Inc</Company>
-    <Product>Snowflake Connector for .NET</Product>
-    <AutoGenerateBindingRedirects>true</AutoGenerateBindingRedirects>
-    <LangVersion>9</LangVersion>
-    <DefineConstants>$(SEQUENTIAL_ENV)</DefineConstants>
-  </PropertyGroup>
-  <ItemGroup>
-    <PackageReference Include="JunitXml.TestLogger" Version="3.1.12" />
-    <PackageReference Include="Moq" Version="4.18.4" />
-    <PackageReference Include="Microsoft.NET.Test.Sdk" Version="17.7.1" />
-    <PackageReference Include="NUnit" Version="3.14.0" />
-    <PackageReference Include="NUnit3TestAdapter" Version="4.5.0" />
-    <PackageReference Include="RichardSzalay.MockHttp" Version="6.0.0" />
-    <PackageReference Include="System.Net.Http" Version="4.3.4" />
-    <PackageReference Include="System.Text.RegularExpressions" Version="4.3.1" />
-    <ProjectReference Include="..\Snowflake.Data\Snowflake.Data.csproj" />
-  </ItemGroup>
-  <Target Name="CopyCustomContent" AfterTargets="AfterBuild">
-    <Copy SourceFiles="parameters.json" DestinationFolder="$(OutDir)" />
-    <Copy SourceFiles="App.config" DestinationFolder="$(OutDir)" />
-  </Target>
-  <ItemGroup>
-    <Folder Include="Properties\" />
-  </ItemGroup>
-
-  <ItemGroup Condition="'$(TargetFramework)' == 'net471' Or '$(TargetFramework)' == 'net472'">
-    <Reference Include="System.Net.Http" />
-    <Reference Include="System.Web" />
-    <Reference Include="System.Net.Http.WebRequest" />
-  </ItemGroup>
-
-  <PropertyGroup Condition="'$(Configuration)|$(Platform)'=='Debug|AnyCPU'">
-    <DebugType>full</DebugType>
-    <DebugSymbols>True</DebugSymbols>
-  </PropertyGroup>
-</Project>
+﻿<Project Sdk="Microsoft.NET.Sdk">
+  <PropertyGroup>
+    <TargetFrameworks>net6.0;net7.0;net8.0;net462;net471;net472;net48;net481</TargetFrameworks>
+    <TargetFrameworks Condition="'$(OS)' != 'Windows_NT'">net6.0;net7.0;net8.0;</TargetFrameworks>
+    <RuntimeFrameworkVersion>8.0.0</RuntimeFrameworkVersion>
+    <Title>Snowflake.Data.Tests</Title>
+    <Description>Snowflake Connector for .NET</Description>
+    <Company>Snowflake Computing, Inc</Company>
+    <Product>Snowflake Connector for .NET</Product>
+    <AutoGenerateBindingRedirects>true</AutoGenerateBindingRedirects>
+    <LangVersion>9</LangVersion>
+    <DefineConstants>$(SEQUENTIAL_ENV)</DefineConstants>
+  </PropertyGroup>
+  <ItemGroup>
+    <PackageReference Include="JunitXml.TestLogger" Version="3.1.12" />
+    <PackageReference Include="Moq" Version="4.18.4" />
+    <PackageReference Include="Microsoft.NET.Test.Sdk" Version="17.7.1" />
+    <PackageReference Include="NUnit" Version="3.14.0" />
+    <PackageReference Include="NUnit3TestAdapter" Version="4.5.0" />
+    <PackageReference Include="RichardSzalay.MockHttp" Version="6.0.0" />
+    <PackageReference Include="System.Net.Http" Version="4.3.4" />
+    <PackageReference Include="System.Text.RegularExpressions" Version="4.3.1" />
+    <ProjectReference Include="..\Snowflake.Data\Snowflake.Data.csproj" />
+  </ItemGroup>
+  <Target Name="CopyCustomContent" AfterTargets="AfterBuild">
+    <Copy SourceFiles="parameters.json" DestinationFolder="$(OutDir)" />
+    <Copy SourceFiles="App.config" DestinationFolder="$(OutDir)" />
+  </Target>
+  <ItemGroup>
+    <Folder Include="Properties\" />
+  </ItemGroup>
+
+  <ItemGroup Condition="'$(TargetFramework)' == 'net471' Or '$(TargetFramework)' == 'net472'">
+    <Reference Include="System.Net.Http" />
+    <Reference Include="System.Web" />
+    <Reference Include="System.Net.Http.WebRequest" />
+  </ItemGroup>
+
+  <PropertyGroup Condition="'$(Configuration)|$(Platform)'=='Debug|AnyCPU'">
+    <DebugType>full</DebugType>
+    <DebugSymbols>True</DebugSymbols>
+  </PropertyGroup>
+</Project>