﻿/*
 * Copyright (c) 2021 Snowflake Computing Inc. All rights reserved.
 */

namespace Snowflake.Data.Tests.UnitTests
{
    using NUnit.Framework;
    using Snowflake.Data.Configuration;
    using Snowflake.Data.Core;
    using System;
    using System.Collections.Generic;
    using System.IO;
    using System.Security;
    using System.Text;
    using System.Threading;

    [TestFixture, NonParallelizable]
    class ChunkParserFactoryTest
    {
<<<<<<< HEAD
        int ChunkParserVersionDefault = SFConfiguration.Instance().GetChunkParserVersion();
=======
        bool _useV2JsonParserDefault;
        int _chunkParserVersionDefault;
>>>>>>> a1f1d6f7

        [SetUp]
        public void BeforeTest()
        {
<<<<<<< HEAD
            SFConfiguration.Instance().ChunkParserVersion = ChunkParserVersionDefault; // Return to default version
=======
            _useV2JsonParserDefault = SFConfiguration.Instance().UseV2JsonParser;
            _chunkParserVersionDefault = SFConfiguration.Instance().ChunkParserVersion;
>>>>>>> a1f1d6f7
        }

        [TearDown]
        public void AfterTest()
        {
            SFConfiguration.Instance().UseV2JsonParser = _useV2JsonParserDefault; // Return to default version
            SFConfiguration.Instance().ChunkParserVersion = _chunkParserVersionDefault; // Return to default version
        }

        [Test]
        public void TestGetParser([Values(1, 2, 3, 4)] int chunkParserVersion)
        {
            // Set configuration settings
            SFConfiguration.Instance().ChunkParserVersion = chunkParserVersion;

            // Get parser using sample stream
            byte[] bytes = Encoding.UTF8.GetBytes("test");
            Stream stream = new MemoryStream(bytes);

            IChunkParser parser = null;

            // GetParser() throws an error when ChunkParserVersion is not 1-3
            if (chunkParserVersion == 4)
            {
                Exception ex = Assert.Throws<Exception>(() => parser = ChunkParserFactory.Instance.GetParser(ResultFormat.JSON, stream));
                Assert.AreEqual("Unsupported Chunk Parser version specified in the SFConfiguration", ex.Message);
            }
            else
            {
<<<<<<< HEAD
                parser = ChunkParserFactory.Instance.GetParser(stream);
                Assert.IsTrue(parser is ReusableChunkParser);
=======
                parser = ChunkParserFactory.Instance.GetParser(ResultFormat.JSON, stream);
            }

            // GetParser() returns ChunkDeserializer when UseV2JsonParser is true
            if (SFConfiguration.Instance().UseV2JsonParser)
            {
                Assert.IsTrue(parser is ChunkDeserializer);
            }
            else
            {
                if (SFConfiguration.Instance().GetChunkParserVersion() == 1)
                {
                    Assert.IsTrue(parser is ChunkStreamingParser);
                }
                else if (SFConfiguration.Instance().GetChunkParserVersion() == 2)
                {
                    Assert.IsTrue(parser is ChunkDeserializer);
                }
                else if (SFConfiguration.Instance().GetChunkParserVersion() == 3)
                {
                    Assert.IsTrue(parser is ReusableChunkParser);
                }
>>>>>>> a1f1d6f7
            }
        }
    }
}<|MERGE_RESOLUTION|>--- conflicted
+++ resolved
@@ -17,29 +17,19 @@
     [TestFixture, NonParallelizable]
     class ChunkParserFactoryTest
     {
-<<<<<<< HEAD
         int ChunkParserVersionDefault = SFConfiguration.Instance().GetChunkParserVersion();
-=======
-        bool _useV2JsonParserDefault;
-        int _chunkParserVersionDefault;
->>>>>>> a1f1d6f7
-
-        [SetUp]
-        public void BeforeTest()
-        {
-<<<<<<< HEAD
-            SFConfiguration.Instance().ChunkParserVersion = ChunkParserVersionDefault; // Return to default version
-=======
-            _useV2JsonParserDefault = SFConfiguration.Instance().UseV2JsonParser;
-            _chunkParserVersionDefault = SFConfiguration.Instance().ChunkParserVersion;
->>>>>>> a1f1d6f7
-        }
 
         [TearDown]
         public void AfterTest()
         {
-            SFConfiguration.Instance().UseV2JsonParser = _useV2JsonParserDefault; // Return to default version
-            SFConfiguration.Instance().ChunkParserVersion = _chunkParserVersionDefault; // Return to default version
+            SFConfiguration.Instance().ChunkParserVersion = ChunkParserVersionDefault; // Return to default version
+        }
+
+        [Test]
+        [Ignore("ChunkParserFactoryTest")]
+        public void ChunkParserFactoryTestDone()
+        {
+            // Do nothing;
         }
 
         [Test]
@@ -62,33 +52,8 @@
             }
             else
             {
-<<<<<<< HEAD
-                parser = ChunkParserFactory.Instance.GetParser(stream);
+                parser = ChunkParserFactory.Instance.GetParser(ResultFormat.JSON, stream);
                 Assert.IsTrue(parser is ReusableChunkParser);
-=======
-                parser = ChunkParserFactory.Instance.GetParser(ResultFormat.JSON, stream);
-            }
-
-            // GetParser() returns ChunkDeserializer when UseV2JsonParser is true
-            if (SFConfiguration.Instance().UseV2JsonParser)
-            {
-                Assert.IsTrue(parser is ChunkDeserializer);
-            }
-            else
-            {
-                if (SFConfiguration.Instance().GetChunkParserVersion() == 1)
-                {
-                    Assert.IsTrue(parser is ChunkStreamingParser);
-                }
-                else if (SFConfiguration.Instance().GetChunkParserVersion() == 2)
-                {
-                    Assert.IsTrue(parser is ChunkDeserializer);
-                }
-                else if (SFConfiguration.Instance().GetChunkParserVersion() == 3)
-                {
-                    Assert.IsTrue(parser is ReusableChunkParser);
-                }
->>>>>>> a1f1d6f7
             }
         }
     }
