--- conflicted
+++ resolved
@@ -62,11 +62,7 @@
         [Test]
         public void TestCommandPrepareShouldNotThrowsException()
         {
-<<<<<<< HEAD
-            Assert.Throws<NotImplementedException>(() => _command.Prepare());
-=======
             Assert.DoesNotThrow(() => command.Prepare());
->>>>>>> 982a1e40
         }
     }
 }