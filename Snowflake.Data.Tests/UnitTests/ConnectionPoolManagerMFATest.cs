--- conflicted
+++ resolved
@@ -1,11 +1,3 @@
-<<<<<<< HEAD
-/*
- * Copyright (c) 2024 Snowflake Computing Inc. All rights reserved.
- */
-=======
-
->>>>>>> d2440924
-
 namespace Snowflake.Data.Tests.UnitTests
 {
     using System;
