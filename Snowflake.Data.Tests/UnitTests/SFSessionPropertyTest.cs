/*
 * Copyright (c) 2019 Snowflake Computing Inc. All rights reserved.
 */

using System.Collections.Generic;
using Snowflake.Data.Core;
using System.Security;
using NUnit.Framework;
using Snowflake.Data.Client;
using Snowflake.Data.Core.Authenticator;
using Snowflake.Data.Core.Tools;

namespace Snowflake.Data.Tests.UnitTests
{

    class SFSessionPropertyTest
    {

        [Test, TestCaseSource(nameof(ConnectionStringTestCases))]
        public void TestThatPropertiesAreParsed(TestCase testcase)
        {
            // act
            var properties = SFSessionProperties.ParseConnectionString(
                testcase.ConnectionString,
                testcase.SecurePassword);

            // assert
            CollectionAssert.AreEquivalent(testcase.ExpectedProperties, properties);
        }

        [Test]
        [TestCase("a", "a", "a.snowflakecomputing.com")]
        [TestCase("ab", "ab", "ab.snowflakecomputing.com")]
        [TestCase("a.b", "a", "a.b.snowflakecomputing.com")]
        [TestCase("a-b", "a-b", "a-b.snowflakecomputing.com")]
        [TestCase("a_b", "a_b", "a-b.snowflakecomputing.com")]
        [TestCase("abc", "abc", "abc.snowflakecomputing.com")]
        [TestCase("xy12345.us-east-2.aws", "xy12345", "xy12345.us-east-2.aws.snowflakecomputing.com")]
        public void TestValidateCorrectAccountNames(string accountName, string expectedAccountName, string expectedHost)
        {
            // arrange
            var connectionString = $"ACCOUNT={accountName};USER=test;PASSWORD=test;";

            // act
            var properties = SFSessionProperties.ParseConnectionString(connectionString, null);

            // assert
            Assert.AreEqual(expectedAccountName, properties[SFSessionProperty.ACCOUNT]);
            Assert.AreEqual(expectedHost, properties[SFSessionProperty.HOST]);
        }

        [Test]
        [TestCase("ACCOUNT=testaccount;USER=testuser;PASSWORD=testpassword;FILE_TRANSFER_MEMORY_THRESHOLD=0;", "Error: Invalid parameter value 0 for FILE_TRANSFER_MEMORY_THRESHOLD")]
        [TestCase("ACCOUNT=testaccount;USER=testuser;PASSWORD=testpassword;FILE_TRANSFER_MEMORY_THRESHOLD=xyz;", "Error: Invalid parameter value xyz for FILE_TRANSFER_MEMORY_THRESHOLD")]
        [TestCase("ACCOUNT=testaccount?;USER=testuser;PASSWORD=testpassword", "Error: Invalid parameter value testaccount? for ACCOUNT")]
        [TestCase("ACCOUNT=complicated.long.testaccount?;USER=testuser;PASSWORD=testpassword", "Error: Invalid parameter value complicated.long.testaccount? for ACCOUNT")]
        [TestCase("ACCOUNT=?testaccount;USER=testuser;PASSWORD=testpassword", "Error: Invalid parameter value ?testaccount for ACCOUNT")]
        [TestCase("ACCOUNT=.testaccount;USER=testuser;PASSWORD=testpassword", "Error: Invalid parameter value .testaccount for ACCOUNT")]
        [TestCase("ACCOUNT=testaccount.;USER=testuser;PASSWORD=testpassword", "Error: Invalid parameter value testaccount. for ACCOUNT")]
        [TestCase("ACCOUNT=test%account;USER=testuser;PASSWORD=testpassword", "Error: Invalid parameter value test%account for ACCOUNT")]
        public void TestThatItFailsForWrongConnectionParameter(string connectionString, string expectedErrorMessagePart)
        {
            // act
            var exception = Assert.Throws<SnowflakeDbException>(
                () => SFSessionProperties.ParseConnectionString(connectionString, null)
            );

            // assert
            Assert.AreEqual(SFError.INVALID_CONNECTION_PARAMETER_VALUE.GetAttribute<SFErrorAttr>().errorCode, exception.ErrorCode);
            Assert.IsTrue(exception.Message.Contains(expectedErrorMessagePart));
        }

        [Test]
        [TestCase("ACCOUNT=;USER=testuser;PASSWORD=testpassword")]
        [TestCase("USER=testuser;PASSWORD=testpassword")]
        public void TestThatItFailsIfNoAccountSpecified(string connectionString)
        {
            // act
            var exception = Assert.Throws<SnowflakeDbException>(
                () => SFSessionProperties.ParseConnectionString(connectionString, null)
            );

            // assert
            Assert.AreEqual(SFError.MISSING_CONNECTION_PROPERTY.GetAttribute<SFErrorAttr>().errorCode, exception.ErrorCode);
        }

        [Test]
        [TestCase("ACCOUNT=testaccount;USER=testuser;PASSWORD=", null)]
        [TestCase("ACCOUNT=testaccount;USER=testuser;", "")]
        [TestCase("authenticator=okta;ACCOUNT=testaccount;USER=testuser;PASSWORD=", null)]
        [TestCase("authenticator=okta;ACCOUNT=testaccount;USER=testuser;", "")]
        public void TestFailWhenNoPasswordProvided(string connectionString, string password)
        {
            // arrange
            var securePassword = password == null ? null : SecureStringHelper.Encode(password);

            // act
            var exception = Assert.Throws<SnowflakeDbException>(
                () => SFSessionProperties.ParseConnectionString(connectionString, securePassword)
            );

            // assert
            Assert.AreEqual(SFError.MISSING_CONNECTION_PROPERTY.GetAttribute<SFErrorAttr>().errorCode, exception.ErrorCode);
            Assert.That(exception.Message, Does.Contain("Required property PASSWORD is not provided"));
        }

        [Test]
        [TestCase("DB", SFSessionProperty.DB, "\"testdb\"")]
        [TestCase("SCHEMA", SFSessionProperty.SCHEMA, "\"quotedSchema\"")]
        [TestCase("ROLE", SFSessionProperty.ROLE, "\"userrole\"")]
        [TestCase("WAREHOUSE", SFSessionProperty.WAREHOUSE, "\"warehouse  test\"")]
        public void TestValidateSupportEscapedQuotesValuesForObjectProperties(string propertyName, SFSessionProperty sessionProperty, string value)
        {
            // arrange
            var connectionString = $"ACCOUNT=test;{propertyName}={value};USER=test;PASSWORD=test;";

            // act
            var properties = SFSessionProperties.ParseConnectionString(connectionString, null);

            // assert
            Assert.AreEqual(value, properties[sessionProperty]);
        }

        [Test]
        [TestCase("DB", SFSessionProperty.DB, "testdb", "testdb")]
        [TestCase("DB", SFSessionProperty.DB, "\"testdb\"", "\"testdb\"")]
        [TestCase("DB", SFSessionProperty.DB, "\"\"\"testDB\"\"\"", "\"\"testDB\"\"")]
        [TestCase("DB", SFSessionProperty.DB, "\"\"\"test\"\"DB\"\"\"", "\"\"test\"DB\"\"")]
        [TestCase("SCHEMA", SFSessionProperty.SCHEMA, "\"quoted\"\"Schema\"", "\"quoted\"Schema\"")]
        public void TestValidateSupportEscapedQuotesInsideValuesForObjectProperties(string propertyName, SFSessionProperty sessionProperty, string value, string expectedValue)
        {
            // arrange
            var connectionString = $"ACCOUNT=test;{propertyName}={value};USER=test;PASSWORD=test;";

            // act
            var properties = SFSessionProperties.ParseConnectionString(connectionString, null);

            // assert
            Assert.AreEqual(expectedValue, properties[sessionProperty]);
        }

        public static IEnumerable<TestCase> ConnectionStringTestCases()
        {
            string defAccount = "testaccount";
            string defUser = "testuser";
            string defHost = "testaccount.snowflakecomputing.com";
            string defAuthenticator = "snowflake";
            string defScheme = "https";
            string defConnectionTimeout = "300";
            string defBrowserResponseTime = "120";
            string defPassword = "123";
            string defPort = "443";

            string defProxyHost = "proxy.com";
            string defProxyPort = "1234";
            string defNonProxyHosts = "localhost";

            string defRetryTimeout = "300";
            string defMaxHttpRetries = "7";
            string defIncludeRetryReason = "true";
            string defDisableQueryContextCache = "false";
            string defDisableConsoleLogin = "true";
            string defAllowUnderscoresInHost = "false";
            string defAllowSSOTokenCaching = "false";

            var simpleTestCase = new TestCase()
            {
                ConnectionString = $"ACCOUNT={defAccount};USER={defUser};PASSWORD={defPassword};",
                ExpectedProperties = new SFSessionProperties()
                {
                    { SFSessionProperty.ACCOUNT, defAccount },
                    { SFSessionProperty.USER, defUser },
                    { SFSessionProperty.HOST, defHost },
                    { SFSessionProperty.AUTHENTICATOR, defAuthenticator },
                    { SFSessionProperty.SCHEME, defScheme },
                    { SFSessionProperty.CONNECTION_TIMEOUT, defConnectionTimeout },
                    { SFSessionProperty.PASSWORD, defPassword },
                    { SFSessionProperty.PORT, defPort },
                    { SFSessionProperty.VALIDATE_DEFAULT_PARAMETERS, "true" },
                    { SFSessionProperty.USEPROXY, "false" },
                    { SFSessionProperty.INSECUREMODE, "false" },
                    { SFSessionProperty.DISABLERETRY, "false" },
                    { SFSessionProperty.FORCERETRYON404, "false" },
                    { SFSessionProperty.CLIENT_SESSION_KEEP_ALIVE, "false" },
                    { SFSessionProperty.FORCEPARSEERROR, "false" },
                    { SFSessionProperty.BROWSER_RESPONSE_TIMEOUT, defBrowserResponseTime },
                    { SFSessionProperty.RETRY_TIMEOUT, defRetryTimeout },
                    { SFSessionProperty.MAXHTTPRETRIES, defMaxHttpRetries },
                    { SFSessionProperty.INCLUDERETRYREASON, defIncludeRetryReason },
                    { SFSessionProperty.DISABLEQUERYCONTEXTCACHE, defDisableQueryContextCache },
                    { SFSessionProperty.DISABLE_CONSOLE_LOGIN, defDisableConsoleLogin },
                    { SFSessionProperty.ALLOWUNDERSCORESINHOST, defAllowUnderscoresInHost },
<<<<<<< HEAD
                    { SFSessionProperty.ALLOW_SSO_TOKEN_CACHING, defAllowSSOTokenCaching }
=======
                    { SFSessionProperty.MAXPOOLSIZE, DefaultValue(SFSessionProperty.MAXPOOLSIZE) },
                    { SFSessionProperty.MINPOOLSIZE, DefaultValue(SFSessionProperty.MINPOOLSIZE) },
                    { SFSessionProperty.CHANGEDSESSION, DefaultValue(SFSessionProperty.CHANGEDSESSION) },
                    { SFSessionProperty.WAITINGFORIDLESESSIONTIMEOUT, DefaultValue(SFSessionProperty.WAITINGFORIDLESESSIONTIMEOUT) },
                    { SFSessionProperty.EXPIRATIONTIMEOUT, DefaultValue(SFSessionProperty.EXPIRATIONTIMEOUT) },
                    { SFSessionProperty.POOLINGENABLED, DefaultValue(SFSessionProperty.POOLINGENABLED) }
>>>>>>> 1465bdac
                }
            };

            var testCaseWithBrowserResponseTimeout = new TestCase()
            {
                ConnectionString = $"ACCOUNT={defAccount};BROWSER_RESPONSE_TIMEOUT=180;authenticator=externalbrowser",
                ExpectedProperties = new SFSessionProperties()
                {
                    { SFSessionProperty.ACCOUNT, defAccount },
                    { SFSessionProperty.USER, "" },
                    { SFSessionProperty.HOST, defHost },
                    { SFSessionProperty.AUTHENTICATOR, ExternalBrowserAuthenticator.AUTH_NAME },
                    { SFSessionProperty.SCHEME, defScheme },
                    { SFSessionProperty.CONNECTION_TIMEOUT, defConnectionTimeout },
                    { SFSessionProperty.PORT, defPort },
                    { SFSessionProperty.VALIDATE_DEFAULT_PARAMETERS, "true" },
                    { SFSessionProperty.USEPROXY, "false" },
                    { SFSessionProperty.INSECUREMODE, "false" },
                    { SFSessionProperty.DISABLERETRY, "false" },
                    { SFSessionProperty.FORCERETRYON404, "false" },
                    { SFSessionProperty.CLIENT_SESSION_KEEP_ALIVE, "false" },
                    { SFSessionProperty.FORCEPARSEERROR, "false" },
                    { SFSessionProperty.BROWSER_RESPONSE_TIMEOUT, "180" },
                    { SFSessionProperty.RETRY_TIMEOUT, defRetryTimeout },
                    { SFSessionProperty.MAXHTTPRETRIES, defMaxHttpRetries },
                    { SFSessionProperty.INCLUDERETRYREASON, defIncludeRetryReason },
                    { SFSessionProperty.DISABLEQUERYCONTEXTCACHE, defDisableQueryContextCache },
                    { SFSessionProperty.DISABLE_CONSOLE_LOGIN, defDisableConsoleLogin },
                    { SFSessionProperty.ALLOWUNDERSCORESINHOST, defAllowUnderscoresInHost },
<<<<<<< HEAD
                    { SFSessionProperty.ALLOW_SSO_TOKEN_CACHING, defAllowSSOTokenCaching }
=======
                    { SFSessionProperty.MAXPOOLSIZE, DefaultValue(SFSessionProperty.MAXPOOLSIZE) },
                    { SFSessionProperty.MINPOOLSIZE, DefaultValue(SFSessionProperty.MINPOOLSIZE) },
                    { SFSessionProperty.CHANGEDSESSION, DefaultValue(SFSessionProperty.CHANGEDSESSION) },
                    { SFSessionProperty.WAITINGFORIDLESESSIONTIMEOUT, DefaultValue(SFSessionProperty.WAITINGFORIDLESESSIONTIMEOUT) },
                    { SFSessionProperty.EXPIRATIONTIMEOUT, DefaultValue(SFSessionProperty.EXPIRATIONTIMEOUT) },
                    { SFSessionProperty.POOLINGENABLED, DefaultValue(SFSessionProperty.POOLINGENABLED) }
>>>>>>> 1465bdac
                }
            };
            var testCaseWithProxySettings = new TestCase()
            {
                ExpectedProperties = new SFSessionProperties()
                {
                    { SFSessionProperty.ACCOUNT, defAccount },
                    { SFSessionProperty.USER, defUser },
                    { SFSessionProperty.HOST, defHost },
                    { SFSessionProperty.AUTHENTICATOR, defAuthenticator },
                    { SFSessionProperty.SCHEME, defScheme },
                    { SFSessionProperty.CONNECTION_TIMEOUT, defConnectionTimeout },
                    { SFSessionProperty.PASSWORD, defPassword },
                    { SFSessionProperty.PORT, defPort },
                    { SFSessionProperty.VALIDATE_DEFAULT_PARAMETERS, "true" },
                    { SFSessionProperty.INSECUREMODE, "false" },
                    { SFSessionProperty.DISABLERETRY, "false" },
                    { SFSessionProperty.FORCERETRYON404, "false" },
                    { SFSessionProperty.CLIENT_SESSION_KEEP_ALIVE, "false" },
                    { SFSessionProperty.FORCEPARSEERROR, "false" },
                    { SFSessionProperty.USEPROXY, "true" },
                    { SFSessionProperty.PROXYHOST, defProxyHost },
                    { SFSessionProperty.PROXYPORT, defProxyPort },
                    { SFSessionProperty.NONPROXYHOSTS, defNonProxyHosts },
                    { SFSessionProperty.BROWSER_RESPONSE_TIMEOUT, defBrowserResponseTime },
                    { SFSessionProperty.RETRY_TIMEOUT, defRetryTimeout },
                    { SFSessionProperty.MAXHTTPRETRIES, defMaxHttpRetries },
                    { SFSessionProperty.INCLUDERETRYREASON, defIncludeRetryReason },
                    { SFSessionProperty.DISABLEQUERYCONTEXTCACHE, defDisableQueryContextCache },
                    { SFSessionProperty.DISABLE_CONSOLE_LOGIN, defDisableConsoleLogin },
                    { SFSessionProperty.ALLOWUNDERSCORESINHOST, defAllowUnderscoresInHost },
<<<<<<< HEAD
                    { SFSessionProperty.ALLOW_SSO_TOKEN_CACHING, defAllowSSOTokenCaching }
=======
                    { SFSessionProperty.MAXPOOLSIZE, DefaultValue(SFSessionProperty.MAXPOOLSIZE) },
                    { SFSessionProperty.MINPOOLSIZE, DefaultValue(SFSessionProperty.MINPOOLSIZE) },
                    { SFSessionProperty.CHANGEDSESSION, DefaultValue(SFSessionProperty.CHANGEDSESSION) },
                    { SFSessionProperty.WAITINGFORIDLESESSIONTIMEOUT, DefaultValue(SFSessionProperty.WAITINGFORIDLESESSIONTIMEOUT) },
                    { SFSessionProperty.EXPIRATIONTIMEOUT, DefaultValue(SFSessionProperty.EXPIRATIONTIMEOUT) },
                    { SFSessionProperty.POOLINGENABLED, DefaultValue(SFSessionProperty.POOLINGENABLED) }
>>>>>>> 1465bdac
                },
                ConnectionString =
                    $"ACCOUNT={defAccount};USER={defUser};PASSWORD={defPassword};useProxy=true;proxyHost=proxy.com;proxyPort=1234;nonProxyHosts=localhost"
            };
            var testCaseThatDefaultForUseProxyIsFalse = new TestCase()
            {
                ExpectedProperties = new SFSessionProperties()
                {
                    { SFSessionProperty.ACCOUNT, defAccount },
                    { SFSessionProperty.USER, defUser },
                    { SFSessionProperty.HOST, defHost },
                    { SFSessionProperty.AUTHENTICATOR, defAuthenticator },
                    { SFSessionProperty.SCHEME, defScheme },
                    { SFSessionProperty.CONNECTION_TIMEOUT, defConnectionTimeout },
                    { SFSessionProperty.PASSWORD, defPassword },
                    { SFSessionProperty.PORT, defPort },
                    { SFSessionProperty.VALIDATE_DEFAULT_PARAMETERS, "true" },
                    { SFSessionProperty.INSECUREMODE, "false" },
                    { SFSessionProperty.DISABLERETRY, "false" },
                    { SFSessionProperty.FORCERETRYON404, "false" },
                    { SFSessionProperty.CLIENT_SESSION_KEEP_ALIVE, "false" },
                    { SFSessionProperty.FORCEPARSEERROR, "false" },
                    { SFSessionProperty.USEPROXY, "false" },
                    { SFSessionProperty.PROXYHOST, defProxyHost },
                    { SFSessionProperty.PROXYPORT, defProxyPort },
                    { SFSessionProperty.NONPROXYHOSTS, defNonProxyHosts },
                    { SFSessionProperty.BROWSER_RESPONSE_TIMEOUT, defBrowserResponseTime },
                    { SFSessionProperty.RETRY_TIMEOUT, defRetryTimeout },
                    { SFSessionProperty.MAXHTTPRETRIES, defMaxHttpRetries },
                    { SFSessionProperty.INCLUDERETRYREASON, defIncludeRetryReason },
                    { SFSessionProperty.DISABLEQUERYCONTEXTCACHE, defDisableQueryContextCache },
                    { SFSessionProperty.DISABLE_CONSOLE_LOGIN, defDisableConsoleLogin },
                    { SFSessionProperty.ALLOWUNDERSCORESINHOST, defAllowUnderscoresInHost },
<<<<<<< HEAD
                    { SFSessionProperty.ALLOW_SSO_TOKEN_CACHING, defAllowSSOTokenCaching }
=======
                    { SFSessionProperty.MAXPOOLSIZE, DefaultValue(SFSessionProperty.MAXPOOLSIZE) },
                    { SFSessionProperty.MINPOOLSIZE, DefaultValue(SFSessionProperty.MINPOOLSIZE) },
                    { SFSessionProperty.CHANGEDSESSION, DefaultValue(SFSessionProperty.CHANGEDSESSION) },
                    { SFSessionProperty.WAITINGFORIDLESESSIONTIMEOUT, DefaultValue(SFSessionProperty.WAITINGFORIDLESESSIONTIMEOUT) },
                    { SFSessionProperty.EXPIRATIONTIMEOUT, DefaultValue(SFSessionProperty.EXPIRATIONTIMEOUT) },
                    { SFSessionProperty.POOLINGENABLED, DefaultValue(SFSessionProperty.POOLINGENABLED) }
>>>>>>> 1465bdac
                },
                ConnectionString =
                    $"ACCOUNT={defAccount};USER={defUser};PASSWORD={defPassword};proxyHost=proxy.com;proxyPort=1234;nonProxyHosts=localhost"
            };
            var testCaseWithFileTransferMaxBytesInMemory = new TestCase()
            {
                ConnectionString = $"ACCOUNT={defAccount};USER={defUser};PASSWORD={defPassword};FILE_TRANSFER_MEMORY_THRESHOLD=25;",
                ExpectedProperties = new SFSessionProperties()
                {
                    { SFSessionProperty.ACCOUNT, defAccount },
                    { SFSessionProperty.USER, defUser },
                    { SFSessionProperty.HOST, defHost },
                    { SFSessionProperty.AUTHENTICATOR, defAuthenticator },
                    { SFSessionProperty.SCHEME, defScheme },
                    { SFSessionProperty.CONNECTION_TIMEOUT, defConnectionTimeout },
                    { SFSessionProperty.PASSWORD, defPassword },
                    { SFSessionProperty.PORT, defPort },
                    { SFSessionProperty.VALIDATE_DEFAULT_PARAMETERS, "true" },
                    { SFSessionProperty.USEPROXY, "false" },
                    { SFSessionProperty.INSECUREMODE, "false" },
                    { SFSessionProperty.DISABLERETRY, "false" },
                    { SFSessionProperty.FORCERETRYON404, "false" },
                    { SFSessionProperty.CLIENT_SESSION_KEEP_ALIVE, "false" },
                    { SFSessionProperty.FORCEPARSEERROR, "false" },
                    { SFSessionProperty.BROWSER_RESPONSE_TIMEOUT, defBrowserResponseTime },
                    { SFSessionProperty.RETRY_TIMEOUT, defRetryTimeout },
                    { SFSessionProperty.MAXHTTPRETRIES, defMaxHttpRetries },
                    { SFSessionProperty.FILE_TRANSFER_MEMORY_THRESHOLD, "25" },
                    { SFSessionProperty.INCLUDERETRYREASON, defIncludeRetryReason },
                    { SFSessionProperty.DISABLEQUERYCONTEXTCACHE, defDisableQueryContextCache },
                    { SFSessionProperty.DISABLE_CONSOLE_LOGIN, defDisableConsoleLogin },
                    { SFSessionProperty.ALLOWUNDERSCORESINHOST, defAllowUnderscoresInHost },
<<<<<<< HEAD
                    { SFSessionProperty.ALLOW_SSO_TOKEN_CACHING, defAllowSSOTokenCaching }
=======
                    { SFSessionProperty.MAXPOOLSIZE, DefaultValue(SFSessionProperty.MAXPOOLSIZE) },
                    { SFSessionProperty.MINPOOLSIZE, DefaultValue(SFSessionProperty.MINPOOLSIZE) },
                    { SFSessionProperty.CHANGEDSESSION, DefaultValue(SFSessionProperty.CHANGEDSESSION) },
                    { SFSessionProperty.WAITINGFORIDLESESSIONTIMEOUT, DefaultValue(SFSessionProperty.WAITINGFORIDLESESSIONTIMEOUT) },
                    { SFSessionProperty.EXPIRATIONTIMEOUT, DefaultValue(SFSessionProperty.EXPIRATIONTIMEOUT) },
                    { SFSessionProperty.POOLINGENABLED, DefaultValue(SFSessionProperty.POOLINGENABLED) }
>>>>>>> 1465bdac
                }
            };
            var testCaseWithIncludeRetryReason = new TestCase()
            {
                ConnectionString = $"ACCOUNT={defAccount};USER={defUser};PASSWORD={defPassword};IncludeRetryReason=false",
                ExpectedProperties = new SFSessionProperties()
                {
                    { SFSessionProperty.ACCOUNT, defAccount },
                    { SFSessionProperty.USER, defUser },
                    { SFSessionProperty.HOST, defHost },
                    { SFSessionProperty.AUTHENTICATOR, defAuthenticator },
                    { SFSessionProperty.SCHEME, defScheme },
                    { SFSessionProperty.CONNECTION_TIMEOUT, defConnectionTimeout },
                    { SFSessionProperty.PASSWORD, defPassword },
                    { SFSessionProperty.PORT, defPort },
                    { SFSessionProperty.VALIDATE_DEFAULT_PARAMETERS, "true" },
                    { SFSessionProperty.USEPROXY, "false" },
                    { SFSessionProperty.INSECUREMODE, "false" },
                    { SFSessionProperty.DISABLERETRY, "false" },
                    { SFSessionProperty.FORCERETRYON404, "false" },
                    { SFSessionProperty.CLIENT_SESSION_KEEP_ALIVE, "false" },
                    { SFSessionProperty.FORCEPARSEERROR, "false" },
                    { SFSessionProperty.BROWSER_RESPONSE_TIMEOUT, defBrowserResponseTime },
                    { SFSessionProperty.RETRY_TIMEOUT, defRetryTimeout },
                    { SFSessionProperty.MAXHTTPRETRIES, defMaxHttpRetries },
                    { SFSessionProperty.INCLUDERETRYREASON, "false" },
                    { SFSessionProperty.DISABLEQUERYCONTEXTCACHE, defDisableQueryContextCache },
                    { SFSessionProperty.DISABLE_CONSOLE_LOGIN, defDisableConsoleLogin },
                    { SFSessionProperty.ALLOWUNDERSCORESINHOST, defAllowUnderscoresInHost },
<<<<<<< HEAD
                    { SFSessionProperty.ALLOW_SSO_TOKEN_CACHING, defAllowSSOTokenCaching }
=======
                    { SFSessionProperty.MAXPOOLSIZE, DefaultValue(SFSessionProperty.MAXPOOLSIZE) },
                    { SFSessionProperty.MINPOOLSIZE, DefaultValue(SFSessionProperty.MINPOOLSIZE) },
                    { SFSessionProperty.CHANGEDSESSION, DefaultValue(SFSessionProperty.CHANGEDSESSION) },
                    { SFSessionProperty.WAITINGFORIDLESESSIONTIMEOUT, DefaultValue(SFSessionProperty.WAITINGFORIDLESESSIONTIMEOUT) },
                    { SFSessionProperty.EXPIRATIONTIMEOUT, DefaultValue(SFSessionProperty.EXPIRATIONTIMEOUT) },
                    { SFSessionProperty.POOLINGENABLED, DefaultValue(SFSessionProperty.POOLINGENABLED) }
>>>>>>> 1465bdac
                }
            };
            var testCaseWithDisableQueryContextCache = new TestCase()
            {
                ExpectedProperties = new SFSessionProperties()
                {
                    { SFSessionProperty.ACCOUNT, defAccount },
                    { SFSessionProperty.USER, defUser },
                    { SFSessionProperty.HOST, defHost },
                    { SFSessionProperty.AUTHENTICATOR, defAuthenticator },
                    { SFSessionProperty.SCHEME, defScheme },
                    { SFSessionProperty.CONNECTION_TIMEOUT, defConnectionTimeout },
                    { SFSessionProperty.PASSWORD, defPassword },
                    { SFSessionProperty.PORT, defPort },
                    { SFSessionProperty.VALIDATE_DEFAULT_PARAMETERS, "true" },
                    { SFSessionProperty.USEPROXY, "false" },
                    { SFSessionProperty.INSECUREMODE, "false" },
                    { SFSessionProperty.DISABLERETRY, "false" },
                    { SFSessionProperty.FORCERETRYON404, "false" },
                    { SFSessionProperty.CLIENT_SESSION_KEEP_ALIVE, "false" },
                    { SFSessionProperty.FORCEPARSEERROR, "false" },
                    { SFSessionProperty.BROWSER_RESPONSE_TIMEOUT, defBrowserResponseTime },
                    { SFSessionProperty.RETRY_TIMEOUT, defRetryTimeout },
                    { SFSessionProperty.MAXHTTPRETRIES, defMaxHttpRetries },
                    { SFSessionProperty.INCLUDERETRYREASON, defIncludeRetryReason },
                    { SFSessionProperty.DISABLEQUERYCONTEXTCACHE, "true" },
                    { SFSessionProperty.DISABLE_CONSOLE_LOGIN, defDisableConsoleLogin },
                    { SFSessionProperty.ALLOWUNDERSCORESINHOST, defAllowUnderscoresInHost },
<<<<<<< HEAD
                    { SFSessionProperty.ALLOW_SSO_TOKEN_CACHING, defAllowSSOTokenCaching }
=======
                    { SFSessionProperty.MAXPOOLSIZE, DefaultValue(SFSessionProperty.MAXPOOLSIZE) },
                    { SFSessionProperty.MINPOOLSIZE, DefaultValue(SFSessionProperty.MINPOOLSIZE) },
                    { SFSessionProperty.CHANGEDSESSION, DefaultValue(SFSessionProperty.CHANGEDSESSION) },
                    { SFSessionProperty.WAITINGFORIDLESESSIONTIMEOUT, DefaultValue(SFSessionProperty.WAITINGFORIDLESESSIONTIMEOUT) },
                    { SFSessionProperty.EXPIRATIONTIMEOUT, DefaultValue(SFSessionProperty.EXPIRATIONTIMEOUT) },
                    { SFSessionProperty.POOLINGENABLED, DefaultValue(SFSessionProperty.POOLINGENABLED) }
>>>>>>> 1465bdac
                },
                ConnectionString =
                    $"ACCOUNT={defAccount};USER={defUser};PASSWORD={defPassword};DISABLEQUERYCONTEXTCACHE=true"
            };
            var testCaseWithDisableConsoleLogin = new TestCase()
            {
                ExpectedProperties = new SFSessionProperties()
                {
                    { SFSessionProperty.ACCOUNT, defAccount },
                    { SFSessionProperty.USER, defUser },
                    { SFSessionProperty.HOST, defHost },
                    { SFSessionProperty.AUTHENTICATOR, defAuthenticator },
                    { SFSessionProperty.SCHEME, defScheme },
                    { SFSessionProperty.CONNECTION_TIMEOUT, defConnectionTimeout },
                    { SFSessionProperty.PASSWORD, defPassword },
                    { SFSessionProperty.PORT, defPort },
                    { SFSessionProperty.VALIDATE_DEFAULT_PARAMETERS, "true" },
                    { SFSessionProperty.USEPROXY, "false" },
                    { SFSessionProperty.INSECUREMODE, "false" },
                    { SFSessionProperty.DISABLERETRY, "false" },
                    { SFSessionProperty.FORCERETRYON404, "false" },
                    { SFSessionProperty.CLIENT_SESSION_KEEP_ALIVE, "false" },
                    { SFSessionProperty.FORCEPARSEERROR, "false" },
                    { SFSessionProperty.BROWSER_RESPONSE_TIMEOUT, defBrowserResponseTime },
                    { SFSessionProperty.RETRY_TIMEOUT, defRetryTimeout },
                    { SFSessionProperty.MAXHTTPRETRIES, defMaxHttpRetries },
                    { SFSessionProperty.INCLUDERETRYREASON, defIncludeRetryReason },
                    { SFSessionProperty.DISABLEQUERYCONTEXTCACHE, defDisableQueryContextCache },
                    { SFSessionProperty.DISABLE_CONSOLE_LOGIN, "false" },
                    { SFSessionProperty.ALLOWUNDERSCORESINHOST, defAllowUnderscoresInHost },
<<<<<<< HEAD
                    { SFSessionProperty.ALLOW_SSO_TOKEN_CACHING, defAllowSSOTokenCaching }
=======
                    { SFSessionProperty.MAXPOOLSIZE, DefaultValue(SFSessionProperty.MAXPOOLSIZE) },
                    { SFSessionProperty.MINPOOLSIZE, DefaultValue(SFSessionProperty.MINPOOLSIZE) },
                    { SFSessionProperty.CHANGEDSESSION, DefaultValue(SFSessionProperty.CHANGEDSESSION) },
                    { SFSessionProperty.WAITINGFORIDLESESSIONTIMEOUT, DefaultValue(SFSessionProperty.WAITINGFORIDLESESSIONTIMEOUT) },
                    { SFSessionProperty.EXPIRATIONTIMEOUT, DefaultValue(SFSessionProperty.EXPIRATIONTIMEOUT) },
                    { SFSessionProperty.POOLINGENABLED, DefaultValue(SFSessionProperty.POOLINGENABLED) }
>>>>>>> 1465bdac
                },
                ConnectionString =
                    $"ACCOUNT={defAccount};USER={defUser};PASSWORD={defPassword};DISABLE_CONSOLE_LOGIN=false"
            };
            var complicatedAccount = $"{defAccount}.region-name.host-name";
            var testCaseComplicatedAccountName = new TestCase()
            {
                ConnectionString = $"ACCOUNT={complicatedAccount};USER={defUser};PASSWORD={defPassword};",
                ExpectedProperties = new SFSessionProperties()
                {
                    { SFSessionProperty.ACCOUNT, defAccount },
                    { SFSessionProperty.USER, defUser },
                    { SFSessionProperty.HOST, $"{complicatedAccount}.snowflakecomputing.com" },
                    { SFSessionProperty.AUTHENTICATOR, defAuthenticator },
                    { SFSessionProperty.SCHEME, defScheme },
                    { SFSessionProperty.CONNECTION_TIMEOUT, defConnectionTimeout },
                    { SFSessionProperty.PASSWORD, defPassword },
                    { SFSessionProperty.PORT, defPort },
                    { SFSessionProperty.VALIDATE_DEFAULT_PARAMETERS, "true" },
                    { SFSessionProperty.USEPROXY, "false" },
                    { SFSessionProperty.INSECUREMODE, "false" },
                    { SFSessionProperty.DISABLERETRY, "false" },
                    { SFSessionProperty.FORCERETRYON404, "false" },
                    { SFSessionProperty.CLIENT_SESSION_KEEP_ALIVE, "false" },
                    { SFSessionProperty.FORCEPARSEERROR, "false" },
                    { SFSessionProperty.BROWSER_RESPONSE_TIMEOUT, defBrowserResponseTime },
                    { SFSessionProperty.RETRY_TIMEOUT, defRetryTimeout },
                    { SFSessionProperty.MAXHTTPRETRIES, defMaxHttpRetries },
                    { SFSessionProperty.INCLUDERETRYREASON, defIncludeRetryReason },
                    { SFSessionProperty.DISABLEQUERYCONTEXTCACHE, defDisableQueryContextCache },
                    { SFSessionProperty.DISABLE_CONSOLE_LOGIN, defDisableConsoleLogin },
                    { SFSessionProperty.ALLOWUNDERSCORESINHOST, defAllowUnderscoresInHost },
<<<<<<< HEAD
                    { SFSessionProperty.ALLOW_SSO_TOKEN_CACHING, defAllowSSOTokenCaching }
=======
                    { SFSessionProperty.MAXPOOLSIZE, DefaultValue(SFSessionProperty.MAXPOOLSIZE) },
                    { SFSessionProperty.MINPOOLSIZE, DefaultValue(SFSessionProperty.MINPOOLSIZE) },
                    { SFSessionProperty.CHANGEDSESSION, DefaultValue(SFSessionProperty.CHANGEDSESSION) },
                    { SFSessionProperty.WAITINGFORIDLESESSIONTIMEOUT, DefaultValue(SFSessionProperty.WAITINGFORIDLESESSIONTIMEOUT) },
                    { SFSessionProperty.EXPIRATIONTIMEOUT, DefaultValue(SFSessionProperty.EXPIRATIONTIMEOUT) },
                    { SFSessionProperty.POOLINGENABLED, DefaultValue(SFSessionProperty.POOLINGENABLED) }
>>>>>>> 1465bdac
                }
            };
            var testCaseUnderscoredAccountName = new TestCase()
            {
                ConnectionString = $"ACCOUNT=prefix_{defAccount};USER={defUser};PASSWORD={defPassword};",
                ExpectedProperties = new SFSessionProperties()
                {
                    { SFSessionProperty.ACCOUNT, $"prefix_{defAccount}" },
                    { SFSessionProperty.USER, defUser },
                    { SFSessionProperty.HOST, $"prefix-{defAccount}.snowflakecomputing.com" },
                    { SFSessionProperty.AUTHENTICATOR, defAuthenticator },
                    { SFSessionProperty.SCHEME, defScheme },
                    { SFSessionProperty.CONNECTION_TIMEOUT, defConnectionTimeout },
                    { SFSessionProperty.PASSWORD, defPassword },
                    { SFSessionProperty.PORT, defPort },
                    { SFSessionProperty.VALIDATE_DEFAULT_PARAMETERS, "true" },
                    { SFSessionProperty.USEPROXY, "false" },
                    { SFSessionProperty.INSECUREMODE, "false" },
                    { SFSessionProperty.DISABLERETRY, "false" },
                    { SFSessionProperty.FORCERETRYON404, "false" },
                    { SFSessionProperty.CLIENT_SESSION_KEEP_ALIVE, "false" },
                    { SFSessionProperty.FORCEPARSEERROR, "false" },
                    { SFSessionProperty.BROWSER_RESPONSE_TIMEOUT, defBrowserResponseTime },
                    { SFSessionProperty.RETRY_TIMEOUT, defRetryTimeout },
                    { SFSessionProperty.MAXHTTPRETRIES, defMaxHttpRetries },
                    { SFSessionProperty.INCLUDERETRYREASON, defIncludeRetryReason },
                    { SFSessionProperty.DISABLEQUERYCONTEXTCACHE, defDisableQueryContextCache },
                    { SFSessionProperty.DISABLE_CONSOLE_LOGIN, defDisableConsoleLogin },
                    { SFSessionProperty.ALLOWUNDERSCORESINHOST, defAllowUnderscoresInHost },
<<<<<<< HEAD
                    { SFSessionProperty.ALLOW_SSO_TOKEN_CACHING, defAllowSSOTokenCaching }
=======
                    { SFSessionProperty.MAXPOOLSIZE, DefaultValue(SFSessionProperty.MAXPOOLSIZE) },
                    { SFSessionProperty.MINPOOLSIZE, DefaultValue(SFSessionProperty.MINPOOLSIZE) },
                    { SFSessionProperty.CHANGEDSESSION, DefaultValue(SFSessionProperty.CHANGEDSESSION) },
                    { SFSessionProperty.WAITINGFORIDLESESSIONTIMEOUT, DefaultValue(SFSessionProperty.WAITINGFORIDLESESSIONTIMEOUT) },
                    { SFSessionProperty.EXPIRATIONTIMEOUT, DefaultValue(SFSessionProperty.EXPIRATIONTIMEOUT) },
                    { SFSessionProperty.POOLINGENABLED, DefaultValue(SFSessionProperty.POOLINGENABLED) }
>>>>>>> 1465bdac
                }
            };
            var testCaseUnderscoredAccountNameWithEnabledAllowUnderscores = new TestCase()
            {
                ConnectionString = $"ACCOUNT=prefix_{defAccount};USER={defUser};PASSWORD={defPassword};allowUnderscoresInHost=true;",
                ExpectedProperties = new SFSessionProperties()
                {
                    { SFSessionProperty.ACCOUNT, $"prefix_{defAccount}" },
                    { SFSessionProperty.USER, defUser },
                    { SFSessionProperty.HOST, $"prefix_{defAccount}.snowflakecomputing.com" },
                    { SFSessionProperty.AUTHENTICATOR, defAuthenticator },
                    { SFSessionProperty.SCHEME, defScheme },
                    { SFSessionProperty.CONNECTION_TIMEOUT, defConnectionTimeout },
                    { SFSessionProperty.PASSWORD, defPassword },
                    { SFSessionProperty.PORT, defPort },
                    { SFSessionProperty.VALIDATE_DEFAULT_PARAMETERS, "true" },
                    { SFSessionProperty.USEPROXY, "false" },
                    { SFSessionProperty.INSECUREMODE, "false" },
                    { SFSessionProperty.DISABLERETRY, "false" },
                    { SFSessionProperty.FORCERETRYON404, "false" },
                    { SFSessionProperty.CLIENT_SESSION_KEEP_ALIVE, "false" },
                    { SFSessionProperty.FORCEPARSEERROR, "false" },
                    { SFSessionProperty.BROWSER_RESPONSE_TIMEOUT, defBrowserResponseTime },
                    { SFSessionProperty.RETRY_TIMEOUT, defRetryTimeout },
                    { SFSessionProperty.MAXHTTPRETRIES, defMaxHttpRetries },
                    { SFSessionProperty.INCLUDERETRYREASON, defIncludeRetryReason },
                    { SFSessionProperty.DISABLEQUERYCONTEXTCACHE, defDisableQueryContextCache },
                    { SFSessionProperty.DISABLE_CONSOLE_LOGIN, defDisableConsoleLogin },
                    { SFSessionProperty.ALLOWUNDERSCORESINHOST, "true" },
<<<<<<< HEAD
                    { SFSessionProperty.ALLOW_SSO_TOKEN_CACHING, defAllowSSOTokenCaching }
=======
                    { SFSessionProperty.MAXPOOLSIZE, DefaultValue(SFSessionProperty.MAXPOOLSIZE) },
                    { SFSessionProperty.MINPOOLSIZE, DefaultValue(SFSessionProperty.MINPOOLSIZE) },
                    { SFSessionProperty.CHANGEDSESSION, DefaultValue(SFSessionProperty.CHANGEDSESSION) },
                    { SFSessionProperty.WAITINGFORIDLESESSIONTIMEOUT, DefaultValue(SFSessionProperty.WAITINGFORIDLESESSIONTIMEOUT) },
                    { SFSessionProperty.EXPIRATIONTIMEOUT, DefaultValue(SFSessionProperty.EXPIRATIONTIMEOUT) },
                    { SFSessionProperty.POOLINGENABLED, DefaultValue(SFSessionProperty.POOLINGENABLED) }
>>>>>>> 1465bdac
                }
            };

            var testQueryTag = "Test QUERY_TAG 12345";
            var testCaseQueryTag = new TestCase()
            {
                ConnectionString = $"ACCOUNT={defAccount};USER={defUser};PASSWORD={defPassword};QUERY_TAG={testQueryTag}",
                ExpectedProperties = new SFSessionProperties()
                {
                    { SFSessionProperty.ACCOUNT, $"{defAccount}" },
                    { SFSessionProperty.USER, defUser },
                    { SFSessionProperty.HOST, $"{defAccount}.snowflakecomputing.com" },
                    { SFSessionProperty.AUTHENTICATOR, defAuthenticator },
                    { SFSessionProperty.SCHEME, defScheme },
                    { SFSessionProperty.CONNECTION_TIMEOUT, defConnectionTimeout },
                    { SFSessionProperty.PASSWORD, defPassword },
                    { SFSessionProperty.PORT, defPort },
                    { SFSessionProperty.VALIDATE_DEFAULT_PARAMETERS, "true" },
                    { SFSessionProperty.USEPROXY, "false" },
                    { SFSessionProperty.INSECUREMODE, "false" },
                    { SFSessionProperty.DISABLERETRY, "false" },
                    { SFSessionProperty.FORCERETRYON404, "false" },
                    { SFSessionProperty.CLIENT_SESSION_KEEP_ALIVE, "false" },
                    { SFSessionProperty.FORCEPARSEERROR, "false" },
                    { SFSessionProperty.BROWSER_RESPONSE_TIMEOUT, defBrowserResponseTime },
                    { SFSessionProperty.RETRY_TIMEOUT, defRetryTimeout },
                    { SFSessionProperty.MAXHTTPRETRIES, defMaxHttpRetries },
                    { SFSessionProperty.INCLUDERETRYREASON, defIncludeRetryReason },
                    { SFSessionProperty.DISABLEQUERYCONTEXTCACHE, defDisableQueryContextCache },
                    { SFSessionProperty.DISABLE_CONSOLE_LOGIN, defDisableConsoleLogin },
                    { SFSessionProperty.ALLOWUNDERSCORESINHOST, "false" },
                    { SFSessionProperty.QUERY_TAG, testQueryTag },
<<<<<<< HEAD
                    { SFSessionProperty.ALLOW_SSO_TOKEN_CACHING, defAllowSSOTokenCaching }
                }
            };
            var testCaseWithAllowSSOTokenCaching = new TestCase()
            {
                ConnectionString = $"ACCOUNT={defAccount};USER={defUser};PASSWORD={defPassword};ALLOW_SSO_TOKEN_CACHING=true",
                ExpectedProperties = new SFSessionProperties()
                {
                    { SFSessionProperty.ACCOUNT, defAccount },
                    { SFSessionProperty.USER, defUser },
                    { SFSessionProperty.HOST, defHost },
                    { SFSessionProperty.AUTHENTICATOR, defAuthenticator },
                    { SFSessionProperty.SCHEME, defScheme },
                    { SFSessionProperty.CONNECTION_TIMEOUT, defConnectionTimeout },
                    { SFSessionProperty.PASSWORD, defPassword },
                    { SFSessionProperty.PORT, defPort },
                    { SFSessionProperty.VALIDATE_DEFAULT_PARAMETERS, "true" },
                    { SFSessionProperty.USEPROXY, "false" },
                    { SFSessionProperty.INSECUREMODE, "false" },
                    { SFSessionProperty.DISABLERETRY, "false" },
                    { SFSessionProperty.FORCERETRYON404, "false" },
                    { SFSessionProperty.CLIENT_SESSION_KEEP_ALIVE, "false" },
                    { SFSessionProperty.FORCEPARSEERROR, "false" },
                    { SFSessionProperty.BROWSER_RESPONSE_TIMEOUT, defBrowserResponseTime },
                    { SFSessionProperty.RETRY_TIMEOUT, defRetryTimeout },
                    { SFSessionProperty.MAXHTTPRETRIES, defMaxHttpRetries },
                    { SFSessionProperty.INCLUDERETRYREASON, defIncludeRetryReason },
                    { SFSessionProperty.DISABLEQUERYCONTEXTCACHE, defDisableQueryContextCache },
                    { SFSessionProperty.DISABLE_CONSOLE_LOGIN, defDisableConsoleLogin },
                    { SFSessionProperty.ALLOWUNDERSCORESINHOST, defAllowUnderscoresInHost },
                    { SFSessionProperty.ALLOW_SSO_TOKEN_CACHING, "true" }
=======
                    { SFSessionProperty.MAXPOOLSIZE, DefaultValue(SFSessionProperty.MAXPOOLSIZE) },
                    { SFSessionProperty.MINPOOLSIZE, DefaultValue(SFSessionProperty.MINPOOLSIZE) },
                    { SFSessionProperty.CHANGEDSESSION, DefaultValue(SFSessionProperty.CHANGEDSESSION) },
                    { SFSessionProperty.WAITINGFORIDLESESSIONTIMEOUT, DefaultValue(SFSessionProperty.WAITINGFORIDLESESSIONTIMEOUT) },
                    { SFSessionProperty.EXPIRATIONTIMEOUT, DefaultValue(SFSessionProperty.EXPIRATIONTIMEOUT) },
                    { SFSessionProperty.POOLINGENABLED, DefaultValue(SFSessionProperty.POOLINGENABLED) }
>>>>>>> 1465bdac
                }
            };

            return new TestCase[]
            {
                simpleTestCase,
                testCaseWithBrowserResponseTimeout,
                testCaseWithProxySettings,
                testCaseThatDefaultForUseProxyIsFalse,
                testCaseWithFileTransferMaxBytesInMemory,
                testCaseWithIncludeRetryReason,
                testCaseWithDisableQueryContextCache,
                testCaseWithDisableConsoleLogin,
                testCaseComplicatedAccountName,
                testCaseUnderscoredAccountName,
                testCaseUnderscoredAccountNameWithEnabledAllowUnderscores,
                testCaseQueryTag,
                testCaseWithAllowSSOTokenCaching
            };
        }

        private static string DefaultValue(SFSessionProperty property) =>
            property.GetAttribute<SFSessionPropertyAttr>().defaultValue;

        internal class TestCase
        {
            public string ConnectionString { get; set; }
            public SecureString SecurePassword { get; set; }
            public SFSessionProperties ExpectedProperties { get; set; }
        }
    }
}<|MERGE_RESOLUTION|>--- conflicted
+++ resolved
@@ -190,16 +190,13 @@
                     { SFSessionProperty.DISABLEQUERYCONTEXTCACHE, defDisableQueryContextCache },
                     { SFSessionProperty.DISABLE_CONSOLE_LOGIN, defDisableConsoleLogin },
                     { SFSessionProperty.ALLOWUNDERSCORESINHOST, defAllowUnderscoresInHost },
-<<<<<<< HEAD
-                    { SFSessionProperty.ALLOW_SSO_TOKEN_CACHING, defAllowSSOTokenCaching }
-=======
-                    { SFSessionProperty.MAXPOOLSIZE, DefaultValue(SFSessionProperty.MAXPOOLSIZE) },
-                    { SFSessionProperty.MINPOOLSIZE, DefaultValue(SFSessionProperty.MINPOOLSIZE) },
-                    { SFSessionProperty.CHANGEDSESSION, DefaultValue(SFSessionProperty.CHANGEDSESSION) },
-                    { SFSessionProperty.WAITINGFORIDLESESSIONTIMEOUT, DefaultValue(SFSessionProperty.WAITINGFORIDLESESSIONTIMEOUT) },
-                    { SFSessionProperty.EXPIRATIONTIMEOUT, DefaultValue(SFSessionProperty.EXPIRATIONTIMEOUT) },
-                    { SFSessionProperty.POOLINGENABLED, DefaultValue(SFSessionProperty.POOLINGENABLED) }
->>>>>>> 1465bdac
+                    { SFSessionProperty.MAXPOOLSIZE, DefaultValue(SFSessionProperty.MAXPOOLSIZE) },
+                    { SFSessionProperty.MINPOOLSIZE, DefaultValue(SFSessionProperty.MINPOOLSIZE) },
+                    { SFSessionProperty.CHANGEDSESSION, DefaultValue(SFSessionProperty.CHANGEDSESSION) },
+                    { SFSessionProperty.WAITINGFORIDLESESSIONTIMEOUT, DefaultValue(SFSessionProperty.WAITINGFORIDLESESSIONTIMEOUT) },
+                    { SFSessionProperty.EXPIRATIONTIMEOUT, DefaultValue(SFSessionProperty.EXPIRATIONTIMEOUT) },
+                    { SFSessionProperty.POOLINGENABLED, DefaultValue(SFSessionProperty.POOLINGENABLED) },
+                    { SFSessionProperty.ALLOW_SSO_TOKEN_CACHING, defAllowSSOTokenCaching }
                 }
             };
 
@@ -229,16 +226,13 @@
                     { SFSessionProperty.DISABLEQUERYCONTEXTCACHE, defDisableQueryContextCache },
                     { SFSessionProperty.DISABLE_CONSOLE_LOGIN, defDisableConsoleLogin },
                     { SFSessionProperty.ALLOWUNDERSCORESINHOST, defAllowUnderscoresInHost },
-<<<<<<< HEAD
-                    { SFSessionProperty.ALLOW_SSO_TOKEN_CACHING, defAllowSSOTokenCaching }
-=======
-                    { SFSessionProperty.MAXPOOLSIZE, DefaultValue(SFSessionProperty.MAXPOOLSIZE) },
-                    { SFSessionProperty.MINPOOLSIZE, DefaultValue(SFSessionProperty.MINPOOLSIZE) },
-                    { SFSessionProperty.CHANGEDSESSION, DefaultValue(SFSessionProperty.CHANGEDSESSION) },
-                    { SFSessionProperty.WAITINGFORIDLESESSIONTIMEOUT, DefaultValue(SFSessionProperty.WAITINGFORIDLESESSIONTIMEOUT) },
-                    { SFSessionProperty.EXPIRATIONTIMEOUT, DefaultValue(SFSessionProperty.EXPIRATIONTIMEOUT) },
-                    { SFSessionProperty.POOLINGENABLED, DefaultValue(SFSessionProperty.POOLINGENABLED) }
->>>>>>> 1465bdac
+                    { SFSessionProperty.MAXPOOLSIZE, DefaultValue(SFSessionProperty.MAXPOOLSIZE) },
+                    { SFSessionProperty.MINPOOLSIZE, DefaultValue(SFSessionProperty.MINPOOLSIZE) },
+                    { SFSessionProperty.CHANGEDSESSION, DefaultValue(SFSessionProperty.CHANGEDSESSION) },
+                    { SFSessionProperty.WAITINGFORIDLESESSIONTIMEOUT, DefaultValue(SFSessionProperty.WAITINGFORIDLESESSIONTIMEOUT) },
+                    { SFSessionProperty.EXPIRATIONTIMEOUT, DefaultValue(SFSessionProperty.EXPIRATIONTIMEOUT) },
+                    { SFSessionProperty.POOLINGENABLED, DefaultValue(SFSessionProperty.POOLINGENABLED) },
+                    { SFSessionProperty.ALLOW_SSO_TOKEN_CACHING, defAllowSSOTokenCaching }
                 }
             };
             var testCaseWithProxySettings = new TestCase()
@@ -270,16 +264,13 @@
                     { SFSessionProperty.DISABLEQUERYCONTEXTCACHE, defDisableQueryContextCache },
                     { SFSessionProperty.DISABLE_CONSOLE_LOGIN, defDisableConsoleLogin },
                     { SFSessionProperty.ALLOWUNDERSCORESINHOST, defAllowUnderscoresInHost },
-<<<<<<< HEAD
-                    { SFSessionProperty.ALLOW_SSO_TOKEN_CACHING, defAllowSSOTokenCaching }
-=======
-                    { SFSessionProperty.MAXPOOLSIZE, DefaultValue(SFSessionProperty.MAXPOOLSIZE) },
-                    { SFSessionProperty.MINPOOLSIZE, DefaultValue(SFSessionProperty.MINPOOLSIZE) },
-                    { SFSessionProperty.CHANGEDSESSION, DefaultValue(SFSessionProperty.CHANGEDSESSION) },
-                    { SFSessionProperty.WAITINGFORIDLESESSIONTIMEOUT, DefaultValue(SFSessionProperty.WAITINGFORIDLESESSIONTIMEOUT) },
-                    { SFSessionProperty.EXPIRATIONTIMEOUT, DefaultValue(SFSessionProperty.EXPIRATIONTIMEOUT) },
-                    { SFSessionProperty.POOLINGENABLED, DefaultValue(SFSessionProperty.POOLINGENABLED) }
->>>>>>> 1465bdac
+                    { SFSessionProperty.MAXPOOLSIZE, DefaultValue(SFSessionProperty.MAXPOOLSIZE) },
+                    { SFSessionProperty.MINPOOLSIZE, DefaultValue(SFSessionProperty.MINPOOLSIZE) },
+                    { SFSessionProperty.CHANGEDSESSION, DefaultValue(SFSessionProperty.CHANGEDSESSION) },
+                    { SFSessionProperty.WAITINGFORIDLESESSIONTIMEOUT, DefaultValue(SFSessionProperty.WAITINGFORIDLESESSIONTIMEOUT) },
+                    { SFSessionProperty.EXPIRATIONTIMEOUT, DefaultValue(SFSessionProperty.EXPIRATIONTIMEOUT) },
+                    { SFSessionProperty.POOLINGENABLED, DefaultValue(SFSessionProperty.POOLINGENABLED) },
+                    { SFSessionProperty.ALLOW_SSO_TOKEN_CACHING, defAllowSSOTokenCaching }
                 },
                 ConnectionString =
                     $"ACCOUNT={defAccount};USER={defUser};PASSWORD={defPassword};useProxy=true;proxyHost=proxy.com;proxyPort=1234;nonProxyHosts=localhost"
@@ -313,16 +304,13 @@
                     { SFSessionProperty.DISABLEQUERYCONTEXTCACHE, defDisableQueryContextCache },
                     { SFSessionProperty.DISABLE_CONSOLE_LOGIN, defDisableConsoleLogin },
                     { SFSessionProperty.ALLOWUNDERSCORESINHOST, defAllowUnderscoresInHost },
-<<<<<<< HEAD
-                    { SFSessionProperty.ALLOW_SSO_TOKEN_CACHING, defAllowSSOTokenCaching }
-=======
-                    { SFSessionProperty.MAXPOOLSIZE, DefaultValue(SFSessionProperty.MAXPOOLSIZE) },
-                    { SFSessionProperty.MINPOOLSIZE, DefaultValue(SFSessionProperty.MINPOOLSIZE) },
-                    { SFSessionProperty.CHANGEDSESSION, DefaultValue(SFSessionProperty.CHANGEDSESSION) },
-                    { SFSessionProperty.WAITINGFORIDLESESSIONTIMEOUT, DefaultValue(SFSessionProperty.WAITINGFORIDLESESSIONTIMEOUT) },
-                    { SFSessionProperty.EXPIRATIONTIMEOUT, DefaultValue(SFSessionProperty.EXPIRATIONTIMEOUT) },
-                    { SFSessionProperty.POOLINGENABLED, DefaultValue(SFSessionProperty.POOLINGENABLED) }
->>>>>>> 1465bdac
+                    { SFSessionProperty.MAXPOOLSIZE, DefaultValue(SFSessionProperty.MAXPOOLSIZE) },
+                    { SFSessionProperty.MINPOOLSIZE, DefaultValue(SFSessionProperty.MINPOOLSIZE) },
+                    { SFSessionProperty.CHANGEDSESSION, DefaultValue(SFSessionProperty.CHANGEDSESSION) },
+                    { SFSessionProperty.WAITINGFORIDLESESSIONTIMEOUT, DefaultValue(SFSessionProperty.WAITINGFORIDLESESSIONTIMEOUT) },
+                    { SFSessionProperty.EXPIRATIONTIMEOUT, DefaultValue(SFSessionProperty.EXPIRATIONTIMEOUT) },
+                    { SFSessionProperty.POOLINGENABLED, DefaultValue(SFSessionProperty.POOLINGENABLED) },
+                    { SFSessionProperty.ALLOW_SSO_TOKEN_CACHING, defAllowSSOTokenCaching }
                 },
                 ConnectionString =
                     $"ACCOUNT={defAccount};USER={defUser};PASSWORD={defPassword};proxyHost=proxy.com;proxyPort=1234;nonProxyHosts=localhost"
@@ -355,16 +343,13 @@
                     { SFSessionProperty.DISABLEQUERYCONTEXTCACHE, defDisableQueryContextCache },
                     { SFSessionProperty.DISABLE_CONSOLE_LOGIN, defDisableConsoleLogin },
                     { SFSessionProperty.ALLOWUNDERSCORESINHOST, defAllowUnderscoresInHost },
-<<<<<<< HEAD
-                    { SFSessionProperty.ALLOW_SSO_TOKEN_CACHING, defAllowSSOTokenCaching }
-=======
-                    { SFSessionProperty.MAXPOOLSIZE, DefaultValue(SFSessionProperty.MAXPOOLSIZE) },
-                    { SFSessionProperty.MINPOOLSIZE, DefaultValue(SFSessionProperty.MINPOOLSIZE) },
-                    { SFSessionProperty.CHANGEDSESSION, DefaultValue(SFSessionProperty.CHANGEDSESSION) },
-                    { SFSessionProperty.WAITINGFORIDLESESSIONTIMEOUT, DefaultValue(SFSessionProperty.WAITINGFORIDLESESSIONTIMEOUT) },
-                    { SFSessionProperty.EXPIRATIONTIMEOUT, DefaultValue(SFSessionProperty.EXPIRATIONTIMEOUT) },
-                    { SFSessionProperty.POOLINGENABLED, DefaultValue(SFSessionProperty.POOLINGENABLED) }
->>>>>>> 1465bdac
+                    { SFSessionProperty.MAXPOOLSIZE, DefaultValue(SFSessionProperty.MAXPOOLSIZE) },
+                    { SFSessionProperty.MINPOOLSIZE, DefaultValue(SFSessionProperty.MINPOOLSIZE) },
+                    { SFSessionProperty.CHANGEDSESSION, DefaultValue(SFSessionProperty.CHANGEDSESSION) },
+                    { SFSessionProperty.WAITINGFORIDLESESSIONTIMEOUT, DefaultValue(SFSessionProperty.WAITINGFORIDLESESSIONTIMEOUT) },
+                    { SFSessionProperty.EXPIRATIONTIMEOUT, DefaultValue(SFSessionProperty.EXPIRATIONTIMEOUT) },
+                    { SFSessionProperty.POOLINGENABLED, DefaultValue(SFSessionProperty.POOLINGENABLED) },
+                    { SFSessionProperty.ALLOW_SSO_TOKEN_CACHING, defAllowSSOTokenCaching }
                 }
             };
             var testCaseWithIncludeRetryReason = new TestCase()
@@ -394,16 +379,13 @@
                     { SFSessionProperty.DISABLEQUERYCONTEXTCACHE, defDisableQueryContextCache },
                     { SFSessionProperty.DISABLE_CONSOLE_LOGIN, defDisableConsoleLogin },
                     { SFSessionProperty.ALLOWUNDERSCORESINHOST, defAllowUnderscoresInHost },
-<<<<<<< HEAD
-                    { SFSessionProperty.ALLOW_SSO_TOKEN_CACHING, defAllowSSOTokenCaching }
-=======
-                    { SFSessionProperty.MAXPOOLSIZE, DefaultValue(SFSessionProperty.MAXPOOLSIZE) },
-                    { SFSessionProperty.MINPOOLSIZE, DefaultValue(SFSessionProperty.MINPOOLSIZE) },
-                    { SFSessionProperty.CHANGEDSESSION, DefaultValue(SFSessionProperty.CHANGEDSESSION) },
-                    { SFSessionProperty.WAITINGFORIDLESESSIONTIMEOUT, DefaultValue(SFSessionProperty.WAITINGFORIDLESESSIONTIMEOUT) },
-                    { SFSessionProperty.EXPIRATIONTIMEOUT, DefaultValue(SFSessionProperty.EXPIRATIONTIMEOUT) },
-                    { SFSessionProperty.POOLINGENABLED, DefaultValue(SFSessionProperty.POOLINGENABLED) }
->>>>>>> 1465bdac
+                    { SFSessionProperty.MAXPOOLSIZE, DefaultValue(SFSessionProperty.MAXPOOLSIZE) },
+                    { SFSessionProperty.MINPOOLSIZE, DefaultValue(SFSessionProperty.MINPOOLSIZE) },
+                    { SFSessionProperty.CHANGEDSESSION, DefaultValue(SFSessionProperty.CHANGEDSESSION) },
+                    { SFSessionProperty.WAITINGFORIDLESESSIONTIMEOUT, DefaultValue(SFSessionProperty.WAITINGFORIDLESESSIONTIMEOUT) },
+                    { SFSessionProperty.EXPIRATIONTIMEOUT, DefaultValue(SFSessionProperty.EXPIRATIONTIMEOUT) },
+                    { SFSessionProperty.POOLINGENABLED, DefaultValue(SFSessionProperty.POOLINGENABLED) },
+                    { SFSessionProperty.ALLOW_SSO_TOKEN_CACHING, defAllowSSOTokenCaching }
                 }
             };
             var testCaseWithDisableQueryContextCache = new TestCase()
@@ -432,16 +414,13 @@
                     { SFSessionProperty.DISABLEQUERYCONTEXTCACHE, "true" },
                     { SFSessionProperty.DISABLE_CONSOLE_LOGIN, defDisableConsoleLogin },
                     { SFSessionProperty.ALLOWUNDERSCORESINHOST, defAllowUnderscoresInHost },
-<<<<<<< HEAD
-                    { SFSessionProperty.ALLOW_SSO_TOKEN_CACHING, defAllowSSOTokenCaching }
-=======
-                    { SFSessionProperty.MAXPOOLSIZE, DefaultValue(SFSessionProperty.MAXPOOLSIZE) },
-                    { SFSessionProperty.MINPOOLSIZE, DefaultValue(SFSessionProperty.MINPOOLSIZE) },
-                    { SFSessionProperty.CHANGEDSESSION, DefaultValue(SFSessionProperty.CHANGEDSESSION) },
-                    { SFSessionProperty.WAITINGFORIDLESESSIONTIMEOUT, DefaultValue(SFSessionProperty.WAITINGFORIDLESESSIONTIMEOUT) },
-                    { SFSessionProperty.EXPIRATIONTIMEOUT, DefaultValue(SFSessionProperty.EXPIRATIONTIMEOUT) },
-                    { SFSessionProperty.POOLINGENABLED, DefaultValue(SFSessionProperty.POOLINGENABLED) }
->>>>>>> 1465bdac
+                    { SFSessionProperty.MAXPOOLSIZE, DefaultValue(SFSessionProperty.MAXPOOLSIZE) },
+                    { SFSessionProperty.MINPOOLSIZE, DefaultValue(SFSessionProperty.MINPOOLSIZE) },
+                    { SFSessionProperty.CHANGEDSESSION, DefaultValue(SFSessionProperty.CHANGEDSESSION) },
+                    { SFSessionProperty.WAITINGFORIDLESESSIONTIMEOUT, DefaultValue(SFSessionProperty.WAITINGFORIDLESESSIONTIMEOUT) },
+                    { SFSessionProperty.EXPIRATIONTIMEOUT, DefaultValue(SFSessionProperty.EXPIRATIONTIMEOUT) },
+                    { SFSessionProperty.POOLINGENABLED, DefaultValue(SFSessionProperty.POOLINGENABLED) },
+                    { SFSessionProperty.ALLOW_SSO_TOKEN_CACHING, defAllowSSOTokenCaching }
                 },
                 ConnectionString =
                     $"ACCOUNT={defAccount};USER={defUser};PASSWORD={defPassword};DISABLEQUERYCONTEXTCACHE=true"
@@ -472,16 +451,13 @@
                     { SFSessionProperty.DISABLEQUERYCONTEXTCACHE, defDisableQueryContextCache },
                     { SFSessionProperty.DISABLE_CONSOLE_LOGIN, "false" },
                     { SFSessionProperty.ALLOWUNDERSCORESINHOST, defAllowUnderscoresInHost },
-<<<<<<< HEAD
-                    { SFSessionProperty.ALLOW_SSO_TOKEN_CACHING, defAllowSSOTokenCaching }
-=======
-                    { SFSessionProperty.MAXPOOLSIZE, DefaultValue(SFSessionProperty.MAXPOOLSIZE) },
-                    { SFSessionProperty.MINPOOLSIZE, DefaultValue(SFSessionProperty.MINPOOLSIZE) },
-                    { SFSessionProperty.CHANGEDSESSION, DefaultValue(SFSessionProperty.CHANGEDSESSION) },
-                    { SFSessionProperty.WAITINGFORIDLESESSIONTIMEOUT, DefaultValue(SFSessionProperty.WAITINGFORIDLESESSIONTIMEOUT) },
-                    { SFSessionProperty.EXPIRATIONTIMEOUT, DefaultValue(SFSessionProperty.EXPIRATIONTIMEOUT) },
-                    { SFSessionProperty.POOLINGENABLED, DefaultValue(SFSessionProperty.POOLINGENABLED) }
->>>>>>> 1465bdac
+                    { SFSessionProperty.MAXPOOLSIZE, DefaultValue(SFSessionProperty.MAXPOOLSIZE) },
+                    { SFSessionProperty.MINPOOLSIZE, DefaultValue(SFSessionProperty.MINPOOLSIZE) },
+                    { SFSessionProperty.CHANGEDSESSION, DefaultValue(SFSessionProperty.CHANGEDSESSION) },
+                    { SFSessionProperty.WAITINGFORIDLESESSIONTIMEOUT, DefaultValue(SFSessionProperty.WAITINGFORIDLESESSIONTIMEOUT) },
+                    { SFSessionProperty.EXPIRATIONTIMEOUT, DefaultValue(SFSessionProperty.EXPIRATIONTIMEOUT) },
+                    { SFSessionProperty.POOLINGENABLED, DefaultValue(SFSessionProperty.POOLINGENABLED) },
+                    { SFSessionProperty.ALLOW_SSO_TOKEN_CACHING, defAllowSSOTokenCaching }
                 },
                 ConnectionString =
                     $"ACCOUNT={defAccount};USER={defUser};PASSWORD={defPassword};DISABLE_CONSOLE_LOGIN=false"
@@ -514,16 +490,13 @@
                     { SFSessionProperty.DISABLEQUERYCONTEXTCACHE, defDisableQueryContextCache },
                     { SFSessionProperty.DISABLE_CONSOLE_LOGIN, defDisableConsoleLogin },
                     { SFSessionProperty.ALLOWUNDERSCORESINHOST, defAllowUnderscoresInHost },
-<<<<<<< HEAD
-                    { SFSessionProperty.ALLOW_SSO_TOKEN_CACHING, defAllowSSOTokenCaching }
-=======
-                    { SFSessionProperty.MAXPOOLSIZE, DefaultValue(SFSessionProperty.MAXPOOLSIZE) },
-                    { SFSessionProperty.MINPOOLSIZE, DefaultValue(SFSessionProperty.MINPOOLSIZE) },
-                    { SFSessionProperty.CHANGEDSESSION, DefaultValue(SFSessionProperty.CHANGEDSESSION) },
-                    { SFSessionProperty.WAITINGFORIDLESESSIONTIMEOUT, DefaultValue(SFSessionProperty.WAITINGFORIDLESESSIONTIMEOUT) },
-                    { SFSessionProperty.EXPIRATIONTIMEOUT, DefaultValue(SFSessionProperty.EXPIRATIONTIMEOUT) },
-                    { SFSessionProperty.POOLINGENABLED, DefaultValue(SFSessionProperty.POOLINGENABLED) }
->>>>>>> 1465bdac
+                    { SFSessionProperty.MAXPOOLSIZE, DefaultValue(SFSessionProperty.MAXPOOLSIZE) },
+                    { SFSessionProperty.MINPOOLSIZE, DefaultValue(SFSessionProperty.MINPOOLSIZE) },
+                    { SFSessionProperty.CHANGEDSESSION, DefaultValue(SFSessionProperty.CHANGEDSESSION) },
+                    { SFSessionProperty.WAITINGFORIDLESESSIONTIMEOUT, DefaultValue(SFSessionProperty.WAITINGFORIDLESESSIONTIMEOUT) },
+                    { SFSessionProperty.EXPIRATIONTIMEOUT, DefaultValue(SFSessionProperty.EXPIRATIONTIMEOUT) },
+                    { SFSessionProperty.POOLINGENABLED, DefaultValue(SFSessionProperty.POOLINGENABLED) },
+                    { SFSessionProperty.ALLOW_SSO_TOKEN_CACHING, defAllowSSOTokenCaching }
                 }
             };
             var testCaseUnderscoredAccountName = new TestCase()
@@ -553,16 +526,13 @@
                     { SFSessionProperty.DISABLEQUERYCONTEXTCACHE, defDisableQueryContextCache },
                     { SFSessionProperty.DISABLE_CONSOLE_LOGIN, defDisableConsoleLogin },
                     { SFSessionProperty.ALLOWUNDERSCORESINHOST, defAllowUnderscoresInHost },
-<<<<<<< HEAD
-                    { SFSessionProperty.ALLOW_SSO_TOKEN_CACHING, defAllowSSOTokenCaching }
-=======
-                    { SFSessionProperty.MAXPOOLSIZE, DefaultValue(SFSessionProperty.MAXPOOLSIZE) },
-                    { SFSessionProperty.MINPOOLSIZE, DefaultValue(SFSessionProperty.MINPOOLSIZE) },
-                    { SFSessionProperty.CHANGEDSESSION, DefaultValue(SFSessionProperty.CHANGEDSESSION) },
-                    { SFSessionProperty.WAITINGFORIDLESESSIONTIMEOUT, DefaultValue(SFSessionProperty.WAITINGFORIDLESESSIONTIMEOUT) },
-                    { SFSessionProperty.EXPIRATIONTIMEOUT, DefaultValue(SFSessionProperty.EXPIRATIONTIMEOUT) },
-                    { SFSessionProperty.POOLINGENABLED, DefaultValue(SFSessionProperty.POOLINGENABLED) }
->>>>>>> 1465bdac
+                    { SFSessionProperty.MAXPOOLSIZE, DefaultValue(SFSessionProperty.MAXPOOLSIZE) },
+                    { SFSessionProperty.MINPOOLSIZE, DefaultValue(SFSessionProperty.MINPOOLSIZE) },
+                    { SFSessionProperty.CHANGEDSESSION, DefaultValue(SFSessionProperty.CHANGEDSESSION) },
+                    { SFSessionProperty.WAITINGFORIDLESESSIONTIMEOUT, DefaultValue(SFSessionProperty.WAITINGFORIDLESESSIONTIMEOUT) },
+                    { SFSessionProperty.EXPIRATIONTIMEOUT, DefaultValue(SFSessionProperty.EXPIRATIONTIMEOUT) },
+                    { SFSessionProperty.POOLINGENABLED, DefaultValue(SFSessionProperty.POOLINGENABLED) },
+                    { SFSessionProperty.ALLOW_SSO_TOKEN_CACHING, defAllowSSOTokenCaching }
                 }
             };
             var testCaseUnderscoredAccountNameWithEnabledAllowUnderscores = new TestCase()
@@ -592,16 +562,13 @@
                     { SFSessionProperty.DISABLEQUERYCONTEXTCACHE, defDisableQueryContextCache },
                     { SFSessionProperty.DISABLE_CONSOLE_LOGIN, defDisableConsoleLogin },
                     { SFSessionProperty.ALLOWUNDERSCORESINHOST, "true" },
-<<<<<<< HEAD
-                    { SFSessionProperty.ALLOW_SSO_TOKEN_CACHING, defAllowSSOTokenCaching }
-=======
-                    { SFSessionProperty.MAXPOOLSIZE, DefaultValue(SFSessionProperty.MAXPOOLSIZE) },
-                    { SFSessionProperty.MINPOOLSIZE, DefaultValue(SFSessionProperty.MINPOOLSIZE) },
-                    { SFSessionProperty.CHANGEDSESSION, DefaultValue(SFSessionProperty.CHANGEDSESSION) },
-                    { SFSessionProperty.WAITINGFORIDLESESSIONTIMEOUT, DefaultValue(SFSessionProperty.WAITINGFORIDLESESSIONTIMEOUT) },
-                    { SFSessionProperty.EXPIRATIONTIMEOUT, DefaultValue(SFSessionProperty.EXPIRATIONTIMEOUT) },
-                    { SFSessionProperty.POOLINGENABLED, DefaultValue(SFSessionProperty.POOLINGENABLED) }
->>>>>>> 1465bdac
+                    { SFSessionProperty.MAXPOOLSIZE, DefaultValue(SFSessionProperty.MAXPOOLSIZE) },
+                    { SFSessionProperty.MINPOOLSIZE, DefaultValue(SFSessionProperty.MINPOOLSIZE) },
+                    { SFSessionProperty.CHANGEDSESSION, DefaultValue(SFSessionProperty.CHANGEDSESSION) },
+                    { SFSessionProperty.WAITINGFORIDLESESSIONTIMEOUT, DefaultValue(SFSessionProperty.WAITINGFORIDLESESSIONTIMEOUT) },
+                    { SFSessionProperty.EXPIRATIONTIMEOUT, DefaultValue(SFSessionProperty.EXPIRATIONTIMEOUT) },
+                    { SFSessionProperty.POOLINGENABLED, DefaultValue(SFSessionProperty.POOLINGENABLED) },
+                    { SFSessionProperty.ALLOW_SSO_TOKEN_CACHING, defAllowSSOTokenCaching }
                 }
             };
 
@@ -634,7 +601,12 @@
                     { SFSessionProperty.DISABLE_CONSOLE_LOGIN, defDisableConsoleLogin },
                     { SFSessionProperty.ALLOWUNDERSCORESINHOST, "false" },
                     { SFSessionProperty.QUERY_TAG, testQueryTag },
-<<<<<<< HEAD
+                    { SFSessionProperty.MAXPOOLSIZE, DefaultValue(SFSessionProperty.MAXPOOLSIZE) },
+                    { SFSessionProperty.MINPOOLSIZE, DefaultValue(SFSessionProperty.MINPOOLSIZE) },
+                    { SFSessionProperty.CHANGEDSESSION, DefaultValue(SFSessionProperty.CHANGEDSESSION) },
+                    { SFSessionProperty.WAITINGFORIDLESESSIONTIMEOUT, DefaultValue(SFSessionProperty.WAITINGFORIDLESESSIONTIMEOUT) },
+                    { SFSessionProperty.EXPIRATIONTIMEOUT, DefaultValue(SFSessionProperty.EXPIRATIONTIMEOUT) },
+                    { SFSessionProperty.POOLINGENABLED, DefaultValue(SFSessionProperty.POOLINGENABLED) },
                     { SFSessionProperty.ALLOW_SSO_TOKEN_CACHING, defAllowSSOTokenCaching }
                 }
             };
@@ -665,15 +637,13 @@
                     { SFSessionProperty.DISABLEQUERYCONTEXTCACHE, defDisableQueryContextCache },
                     { SFSessionProperty.DISABLE_CONSOLE_LOGIN, defDisableConsoleLogin },
                     { SFSessionProperty.ALLOWUNDERSCORESINHOST, defAllowUnderscoresInHost },
+                    { SFSessionProperty.MAXPOOLSIZE, DefaultValue(SFSessionProperty.MAXPOOLSIZE) },
+                    { SFSessionProperty.MINPOOLSIZE, DefaultValue(SFSessionProperty.MINPOOLSIZE) },
+                    { SFSessionProperty.CHANGEDSESSION, DefaultValue(SFSessionProperty.CHANGEDSESSION) },
+                    { SFSessionProperty.WAITINGFORIDLESESSIONTIMEOUT, DefaultValue(SFSessionProperty.WAITINGFORIDLESESSIONTIMEOUT) },
+                    { SFSessionProperty.EXPIRATIONTIMEOUT, DefaultValue(SFSessionProperty.EXPIRATIONTIMEOUT) },
+                    { SFSessionProperty.POOLINGENABLED, DefaultValue(SFSessionProperty.POOLINGENABLED) },
                     { SFSessionProperty.ALLOW_SSO_TOKEN_CACHING, "true" }
-=======
-                    { SFSessionProperty.MAXPOOLSIZE, DefaultValue(SFSessionProperty.MAXPOOLSIZE) },
-                    { SFSessionProperty.MINPOOLSIZE, DefaultValue(SFSessionProperty.MINPOOLSIZE) },
-                    { SFSessionProperty.CHANGEDSESSION, DefaultValue(SFSessionProperty.CHANGEDSESSION) },
-                    { SFSessionProperty.WAITINGFORIDLESESSIONTIMEOUT, DefaultValue(SFSessionProperty.WAITINGFORIDLESESSIONTIMEOUT) },
-                    { SFSessionProperty.EXPIRATIONTIMEOUT, DefaultValue(SFSessionProperty.EXPIRATIONTIMEOUT) },
-                    { SFSessionProperty.POOLINGENABLED, DefaultValue(SFSessionProperty.POOLINGENABLED) }
->>>>>>> 1465bdac
                 }
             };
 
