/*
 * Copyright (c) 2019 Snowflake Computing Inc. All rights reserved.
 */

using System.Collections.Generic;
using Snowflake.Data.Core;
using System.Security;
using NUnit.Framework;
using Snowflake.Data.Client;
using Snowflake.Data.Core.Authenticator;
using Snowflake.Data.Core.Tools;

namespace Snowflake.Data.Tests.UnitTests
{

    class SFSessionPropertyTest
    {

        [Test, TestCaseSource(nameof(ConnectionStringTestCases))]
        public void TestThatPropertiesAreParsed(TestCase testcase)
        {
            // act
            var properties = SFSessionProperties.ParseConnectionString(
                testcase.ConnectionString,
                testcase.SecurePassword);

            // assert
            CollectionAssert.AreEquivalent(testcase.ExpectedProperties, properties);
        }

        [Test]
        [TestCase("a", "a", "a.snowflakecomputing.com")]
        [TestCase("ab", "ab", "ab.snowflakecomputing.com")]
        [TestCase("a.b", "a", "a.b.snowflakecomputing.com")]
        [TestCase("a-b", "a-b", "a-b.snowflakecomputing.com")]
        [TestCase("a_b", "a_b", "a-b.snowflakecomputing.com")]
        [TestCase("abc", "abc", "abc.snowflakecomputing.com")]
        [TestCase("xy12345.us-east-2.aws", "xy12345", "xy12345.us-east-2.aws.snowflakecomputing.com")]
        public void TestValidateCorrectAccountNames(string accountName, string expectedAccountName, string expectedHost)
        {
            // arrange
            var connectionString = $"ACCOUNT={accountName};USER=test;PASSWORD=test;";

            // act
            var properties = SFSessionProperties.ParseConnectionString(connectionString, null);

            // assert
            Assert.AreEqual(expectedAccountName, properties[SFSessionProperty.ACCOUNT]);
            Assert.AreEqual(expectedHost, properties[SFSessionProperty.HOST]);
        }

        [Test]
        [TestCase("ACCOUNT=testaccount;USER=testuser;PASSWORD=testpassword;FILE_TRANSFER_MEMORY_THRESHOLD=0;", "Error: Invalid parameter value 0 for FILE_TRANSFER_MEMORY_THRESHOLD")]
        [TestCase("ACCOUNT=testaccount;USER=testuser;PASSWORD=testpassword;FILE_TRANSFER_MEMORY_THRESHOLD=xyz;", "Error: Invalid parameter value xyz for FILE_TRANSFER_MEMORY_THRESHOLD")]
        [TestCase("ACCOUNT=testaccount?;USER=testuser;PASSWORD=testpassword", "Error: Invalid parameter value testaccount? for ACCOUNT")]
        [TestCase("ACCOUNT=complicated.long.testaccount?;USER=testuser;PASSWORD=testpassword", "Error: Invalid parameter value complicated.long.testaccount? for ACCOUNT")]
        [TestCase("ACCOUNT=?testaccount;USER=testuser;PASSWORD=testpassword", "Error: Invalid parameter value ?testaccount for ACCOUNT")]
        [TestCase("ACCOUNT=.testaccount;USER=testuser;PASSWORD=testpassword", "Error: Invalid parameter value .testaccount for ACCOUNT")]
        [TestCase("ACCOUNT=testaccount.;USER=testuser;PASSWORD=testpassword", "Error: Invalid parameter value testaccount. for ACCOUNT")]
        [TestCase("ACCOUNT=test%account;USER=testuser;PASSWORD=testpassword", "Error: Invalid parameter value test%account for ACCOUNT")]
        public void TestThatItFailsForWrongConnectionParameter(string connectionString, string expectedErrorMessagePart)
        {
            // act
            var exception = Assert.Throws<SnowflakeDbException>(
                () => SFSessionProperties.ParseConnectionString(connectionString, null)
            );

            // assert
            Assert.AreEqual(SFError.INVALID_CONNECTION_PARAMETER_VALUE.GetAttribute<SFErrorAttr>().errorCode, exception.ErrorCode);
            Assert.IsTrue(exception.Message.Contains(expectedErrorMessagePart));
        }

        [Test]
        [TestCase("ACCOUNT=;USER=testuser;PASSWORD=testpassword")]
        [TestCase("USER=testuser;PASSWORD=testpassword")]
        public void TestThatItFailsIfNoAccountSpecified(string connectionString)
        {
            // act
            var exception = Assert.Throws<SnowflakeDbException>(
                () => SFSessionProperties.ParseConnectionString(connectionString, null)
            );

            // assert
            Assert.AreEqual(SFError.MISSING_CONNECTION_PROPERTY.GetAttribute<SFErrorAttr>().errorCode, exception.ErrorCode);
        }

        [Test]
        [TestCase("ACCOUNT=testaccount;USER=testuser;PASSWORD=", null)]
        [TestCase("ACCOUNT=testaccount;USER=testuser;", "")]
        [TestCase("authenticator=okta;ACCOUNT=testaccount;USER=testuser;PASSWORD=", null)]
        [TestCase("authenticator=okta;ACCOUNT=testaccount;USER=testuser;", "")]
        public void TestFailWhenNoPasswordProvided(string connectionString, string password)
        {
            // arrange
            var securePassword = password == null ? null : SecureStringHelper.Encode(password);

            // act
            var exception = Assert.Throws<SnowflakeDbException>(
                () => SFSessionProperties.ParseConnectionString(connectionString, securePassword)
            );

            // assert
            Assert.AreEqual(SFError.MISSING_CONNECTION_PROPERTY.GetAttribute<SFErrorAttr>().errorCode, exception.ErrorCode);
            Assert.That(exception.Message, Does.Contain("Required property PASSWORD is not provided"));
        }

        [Test]
        [TestCase("DB", SFSessionProperty.DB, "\"testdb\"")]
        [TestCase("SCHEMA", SFSessionProperty.SCHEMA, "\"quotedSchema\"")]
        [TestCase("ROLE", SFSessionProperty.ROLE, "\"userrole\"")]
        [TestCase("WAREHOUSE", SFSessionProperty.WAREHOUSE, "\"warehouse  test\"")]
        public void TestValidateSupportEscapedQuotesValuesForObjectProperties(string propertyName, SFSessionProperty sessionProperty, string value)
        {
            // arrange
            var connectionString = $"ACCOUNT=test;{propertyName}={value};USER=test;PASSWORD=test;";

            // act
            var properties = SFSessionProperties.ParseConnectionString(connectionString, null);

            // assert
            Assert.AreEqual(value, properties[sessionProperty]);
        }

        [Test]
        [TestCase("DB", SFSessionProperty.DB, "testdb", "testdb")]
        [TestCase("DB", SFSessionProperty.DB, "\"testdb\"", "\"testdb\"")]
        [TestCase("DB", SFSessionProperty.DB, "\"\"\"testDB\"\"\"", "\"\"testDB\"\"")]
        [TestCase("DB", SFSessionProperty.DB, "\"\"\"test\"\"DB\"\"\"", "\"\"test\"DB\"\"")]
        [TestCase("SCHEMA", SFSessionProperty.SCHEMA, "\"quoted\"\"Schema\"", "\"quoted\"Schema\"")]
        public void TestValidateSupportEscapedQuotesInsideValuesForObjectProperties(string propertyName, SFSessionProperty sessionProperty, string value, string expectedValue)
        {
            // arrange
            var connectionString = $"ACCOUNT=test;{propertyName}={value};USER=test;PASSWORD=test;";

            // act
            var properties = SFSessionProperties.ParseConnectionString(connectionString, null);

            // assert
            Assert.AreEqual(expectedValue, properties[sessionProperty]);
        }

        [Test]
        [TestCase("true")]
        [TestCase("false")]
<<<<<<< HEAD
        public void TestValidateAllowSSOTokenCachingProperty(string expectedAllowSsoTokenCaching)
        {
            // arrange
            var connectionString = $"ACCOUNT=account;USER=test;PASSWORD=test;ALLOW_SSO_TOKEN_CACHING={expectedAllowSsoTokenCaching}";
=======
        public void TestValidateDisableSamlUrlCheckProperty(string expectedDisableSamlUrlCheck)
        {
            // arrange
            var connectionString = $"ACCOUNT=account;USER=test;PASSWORD=test;DISABLE_SAML_URL_CHECK={expectedDisableSamlUrlCheck}";
>>>>>>> cd2078da

            // act
            var properties = SFSessionProperties.ParseConnectionString(connectionString, null);

            // assert
<<<<<<< HEAD
            Assert.AreEqual(expectedAllowSsoTokenCaching, properties[SFSessionProperty.ALLOW_SSO_TOKEN_CACHING]);
=======
            Assert.AreEqual(expectedDisableSamlUrlCheck, properties[SFSessionProperty.DISABLE_SAML_URL_CHECK]);
>>>>>>> cd2078da
        }

        public static IEnumerable<TestCase> ConnectionStringTestCases()
        {
            string defAccount = "testaccount";
            string defUser = "testuser";
            string defHost = "testaccount.snowflakecomputing.com";
            string defAuthenticator = "snowflake";
            string defScheme = "https";
            string defConnectionTimeout = "300";
            string defBrowserResponseTime = "120";
            string defPassword = "123";
            string defPort = "443";

            string defProxyHost = "proxy.com";
            string defProxyPort = "1234";
            string defNonProxyHosts = "localhost";

            string defRetryTimeout = "300";
            string defMaxHttpRetries = "7";
            string defIncludeRetryReason = "true";
            string defDisableQueryContextCache = "false";
            string defDisableConsoleLogin = "true";
            string defAllowUnderscoresInHost = "false";

            var simpleTestCase = new TestCase()
            {
                ConnectionString = $"ACCOUNT={defAccount};USER={defUser};PASSWORD={defPassword};",
                ExpectedProperties = new SFSessionProperties()
                {
                    { SFSessionProperty.ACCOUNT, defAccount },
                    { SFSessionProperty.USER, defUser },
                    { SFSessionProperty.HOST, defHost },
                    { SFSessionProperty.AUTHENTICATOR, defAuthenticator },
                    { SFSessionProperty.SCHEME, defScheme },
                    { SFSessionProperty.CONNECTION_TIMEOUT, defConnectionTimeout },
                    { SFSessionProperty.PASSWORD, defPassword },
                    { SFSessionProperty.PORT, defPort },
                    { SFSessionProperty.VALIDATE_DEFAULT_PARAMETERS, "true" },
                    { SFSessionProperty.USEPROXY, "false" },
                    { SFSessionProperty.INSECUREMODE, "false" },
                    { SFSessionProperty.DISABLERETRY, "false" },
                    { SFSessionProperty.FORCERETRYON404, "false" },
                    { SFSessionProperty.CLIENT_SESSION_KEEP_ALIVE, "false" },
                    { SFSessionProperty.FORCEPARSEERROR, "false" },
                    { SFSessionProperty.BROWSER_RESPONSE_TIMEOUT, defBrowserResponseTime },
                    { SFSessionProperty.RETRY_TIMEOUT, defRetryTimeout },
                    { SFSessionProperty.MAXHTTPRETRIES, defMaxHttpRetries },
                    { SFSessionProperty.INCLUDERETRYREASON, defIncludeRetryReason },
                    { SFSessionProperty.DISABLEQUERYCONTEXTCACHE, defDisableQueryContextCache },
                    { SFSessionProperty.DISABLE_CONSOLE_LOGIN, defDisableConsoleLogin },
                    { SFSessionProperty.ALLOWUNDERSCORESINHOST, defAllowUnderscoresInHost },
                    { SFSessionProperty.MAXPOOLSIZE, DefaultValue(SFSessionProperty.MAXPOOLSIZE) },
                    { SFSessionProperty.MINPOOLSIZE, DefaultValue(SFSessionProperty.MINPOOLSIZE) },
                    { SFSessionProperty.CHANGEDSESSION, DefaultValue(SFSessionProperty.CHANGEDSESSION) },
                    { SFSessionProperty.WAITINGFORIDLESESSIONTIMEOUT, DefaultValue(SFSessionProperty.WAITINGFORIDLESESSIONTIMEOUT) },
                    { SFSessionProperty.EXPIRATIONTIMEOUT, DefaultValue(SFSessionProperty.EXPIRATIONTIMEOUT) },
                    { SFSessionProperty.POOLINGENABLED, DefaultValue(SFSessionProperty.POOLINGENABLED) },
<<<<<<< HEAD
                    { SFSessionProperty.ALLOW_SSO_TOKEN_CACHING, DefaultValue(SFSessionProperty.ALLOW_SSO_TOKEN_CACHING) }
=======
                    { SFSessionProperty.DISABLE_SAML_URL_CHECK, DefaultValue(SFSessionProperty.DISABLE_SAML_URL_CHECK) }
>>>>>>> cd2078da
                }
            };

            var testCaseWithBrowserResponseTimeout = new TestCase()
            {
                ConnectionString = $"ACCOUNT={defAccount};BROWSER_RESPONSE_TIMEOUT=180;authenticator=externalbrowser",
                ExpectedProperties = new SFSessionProperties()
                {
                    { SFSessionProperty.ACCOUNT, defAccount },
                    { SFSessionProperty.USER, "" },
                    { SFSessionProperty.HOST, defHost },
                    { SFSessionProperty.AUTHENTICATOR, ExternalBrowserAuthenticator.AUTH_NAME },
                    { SFSessionProperty.SCHEME, defScheme },
                    { SFSessionProperty.CONNECTION_TIMEOUT, defConnectionTimeout },
                    { SFSessionProperty.PORT, defPort },
                    { SFSessionProperty.VALIDATE_DEFAULT_PARAMETERS, "true" },
                    { SFSessionProperty.USEPROXY, "false" },
                    { SFSessionProperty.INSECUREMODE, "false" },
                    { SFSessionProperty.DISABLERETRY, "false" },
                    { SFSessionProperty.FORCERETRYON404, "false" },
                    { SFSessionProperty.CLIENT_SESSION_KEEP_ALIVE, "false" },
                    { SFSessionProperty.FORCEPARSEERROR, "false" },
                    { SFSessionProperty.BROWSER_RESPONSE_TIMEOUT, "180" },
                    { SFSessionProperty.RETRY_TIMEOUT, defRetryTimeout },
                    { SFSessionProperty.MAXHTTPRETRIES, defMaxHttpRetries },
                    { SFSessionProperty.INCLUDERETRYREASON, defIncludeRetryReason },
                    { SFSessionProperty.DISABLEQUERYCONTEXTCACHE, defDisableQueryContextCache },
                    { SFSessionProperty.DISABLE_CONSOLE_LOGIN, defDisableConsoleLogin },
                    { SFSessionProperty.ALLOWUNDERSCORESINHOST, defAllowUnderscoresInHost },
                    { SFSessionProperty.MAXPOOLSIZE, DefaultValue(SFSessionProperty.MAXPOOLSIZE) },
                    { SFSessionProperty.MINPOOLSIZE, DefaultValue(SFSessionProperty.MINPOOLSIZE) },
                    { SFSessionProperty.CHANGEDSESSION, DefaultValue(SFSessionProperty.CHANGEDSESSION) },
                    { SFSessionProperty.WAITINGFORIDLESESSIONTIMEOUT, DefaultValue(SFSessionProperty.WAITINGFORIDLESESSIONTIMEOUT) },
                    { SFSessionProperty.EXPIRATIONTIMEOUT, DefaultValue(SFSessionProperty.EXPIRATIONTIMEOUT) },
                    { SFSessionProperty.POOLINGENABLED, DefaultValue(SFSessionProperty.POOLINGENABLED) },
<<<<<<< HEAD
                    { SFSessionProperty.ALLOW_SSO_TOKEN_CACHING, DefaultValue(SFSessionProperty.ALLOW_SSO_TOKEN_CACHING) }
=======
                    { SFSessionProperty.DISABLE_SAML_URL_CHECK, DefaultValue(SFSessionProperty.DISABLE_SAML_URL_CHECK) }
>>>>>>> cd2078da
                }
            };
            var testCaseWithProxySettings = new TestCase()
            {
                ExpectedProperties = new SFSessionProperties()
                {
                    { SFSessionProperty.ACCOUNT, defAccount },
                    { SFSessionProperty.USER, defUser },
                    { SFSessionProperty.HOST, defHost },
                    { SFSessionProperty.AUTHENTICATOR, defAuthenticator },
                    { SFSessionProperty.SCHEME, defScheme },
                    { SFSessionProperty.CONNECTION_TIMEOUT, defConnectionTimeout },
                    { SFSessionProperty.PASSWORD, defPassword },
                    { SFSessionProperty.PORT, defPort },
                    { SFSessionProperty.VALIDATE_DEFAULT_PARAMETERS, "true" },
                    { SFSessionProperty.INSECUREMODE, "false" },
                    { SFSessionProperty.DISABLERETRY, "false" },
                    { SFSessionProperty.FORCERETRYON404, "false" },
                    { SFSessionProperty.CLIENT_SESSION_KEEP_ALIVE, "false" },
                    { SFSessionProperty.FORCEPARSEERROR, "false" },
                    { SFSessionProperty.USEPROXY, "true" },
                    { SFSessionProperty.PROXYHOST, defProxyHost },
                    { SFSessionProperty.PROXYPORT, defProxyPort },
                    { SFSessionProperty.NONPROXYHOSTS, defNonProxyHosts },
                    { SFSessionProperty.BROWSER_RESPONSE_TIMEOUT, defBrowserResponseTime },
                    { SFSessionProperty.RETRY_TIMEOUT, defRetryTimeout },
                    { SFSessionProperty.MAXHTTPRETRIES, defMaxHttpRetries },
                    { SFSessionProperty.INCLUDERETRYREASON, defIncludeRetryReason },
                    { SFSessionProperty.DISABLEQUERYCONTEXTCACHE, defDisableQueryContextCache },
                    { SFSessionProperty.DISABLE_CONSOLE_LOGIN, defDisableConsoleLogin },
                    { SFSessionProperty.ALLOWUNDERSCORESINHOST, defAllowUnderscoresInHost },
                    { SFSessionProperty.MAXPOOLSIZE, DefaultValue(SFSessionProperty.MAXPOOLSIZE) },
                    { SFSessionProperty.MINPOOLSIZE, DefaultValue(SFSessionProperty.MINPOOLSIZE) },
                    { SFSessionProperty.CHANGEDSESSION, DefaultValue(SFSessionProperty.CHANGEDSESSION) },
                    { SFSessionProperty.WAITINGFORIDLESESSIONTIMEOUT, DefaultValue(SFSessionProperty.WAITINGFORIDLESESSIONTIMEOUT) },
                    { SFSessionProperty.EXPIRATIONTIMEOUT, DefaultValue(SFSessionProperty.EXPIRATIONTIMEOUT) },
                    { SFSessionProperty.POOLINGENABLED, DefaultValue(SFSessionProperty.POOLINGENABLED) },
<<<<<<< HEAD
                    { SFSessionProperty.ALLOW_SSO_TOKEN_CACHING, DefaultValue(SFSessionProperty.ALLOW_SSO_TOKEN_CACHING) }
=======
                    { SFSessionProperty.DISABLE_SAML_URL_CHECK, DefaultValue(SFSessionProperty.DISABLE_SAML_URL_CHECK) }
>>>>>>> cd2078da
                },
                ConnectionString =
                    $"ACCOUNT={defAccount};USER={defUser};PASSWORD={defPassword};useProxy=true;proxyHost=proxy.com;proxyPort=1234;nonProxyHosts=localhost"
            };
            var testCaseThatDefaultForUseProxyIsFalse = new TestCase()
            {
                ExpectedProperties = new SFSessionProperties()
                {
                    { SFSessionProperty.ACCOUNT, defAccount },
                    { SFSessionProperty.USER, defUser },
                    { SFSessionProperty.HOST, defHost },
                    { SFSessionProperty.AUTHENTICATOR, defAuthenticator },
                    { SFSessionProperty.SCHEME, defScheme },
                    { SFSessionProperty.CONNECTION_TIMEOUT, defConnectionTimeout },
                    { SFSessionProperty.PASSWORD, defPassword },
                    { SFSessionProperty.PORT, defPort },
                    { SFSessionProperty.VALIDATE_DEFAULT_PARAMETERS, "true" },
                    { SFSessionProperty.INSECUREMODE, "false" },
                    { SFSessionProperty.DISABLERETRY, "false" },
                    { SFSessionProperty.FORCERETRYON404, "false" },
                    { SFSessionProperty.CLIENT_SESSION_KEEP_ALIVE, "false" },
                    { SFSessionProperty.FORCEPARSEERROR, "false" },
                    { SFSessionProperty.USEPROXY, "false" },
                    { SFSessionProperty.PROXYHOST, defProxyHost },
                    { SFSessionProperty.PROXYPORT, defProxyPort },
                    { SFSessionProperty.NONPROXYHOSTS, defNonProxyHosts },
                    { SFSessionProperty.BROWSER_RESPONSE_TIMEOUT, defBrowserResponseTime },
                    { SFSessionProperty.RETRY_TIMEOUT, defRetryTimeout },
                    { SFSessionProperty.MAXHTTPRETRIES, defMaxHttpRetries },
                    { SFSessionProperty.INCLUDERETRYREASON, defIncludeRetryReason },
                    { SFSessionProperty.DISABLEQUERYCONTEXTCACHE, defDisableQueryContextCache },
                    { SFSessionProperty.DISABLE_CONSOLE_LOGIN, defDisableConsoleLogin },
                    { SFSessionProperty.ALLOWUNDERSCORESINHOST, defAllowUnderscoresInHost },
                    { SFSessionProperty.MAXPOOLSIZE, DefaultValue(SFSessionProperty.MAXPOOLSIZE) },
                    { SFSessionProperty.MINPOOLSIZE, DefaultValue(SFSessionProperty.MINPOOLSIZE) },
                    { SFSessionProperty.CHANGEDSESSION, DefaultValue(SFSessionProperty.CHANGEDSESSION) },
                    { SFSessionProperty.WAITINGFORIDLESESSIONTIMEOUT, DefaultValue(SFSessionProperty.WAITINGFORIDLESESSIONTIMEOUT) },
                    { SFSessionProperty.EXPIRATIONTIMEOUT, DefaultValue(SFSessionProperty.EXPIRATIONTIMEOUT) },
                    { SFSessionProperty.POOLINGENABLED, DefaultValue(SFSessionProperty.POOLINGENABLED) },
<<<<<<< HEAD
                    { SFSessionProperty.ALLOW_SSO_TOKEN_CACHING, DefaultValue(SFSessionProperty.ALLOW_SSO_TOKEN_CACHING) }
=======
                    { SFSessionProperty.DISABLE_SAML_URL_CHECK, DefaultValue(SFSessionProperty.DISABLE_SAML_URL_CHECK) }
>>>>>>> cd2078da
                },
                ConnectionString =
                    $"ACCOUNT={defAccount};USER={defUser};PASSWORD={defPassword};proxyHost=proxy.com;proxyPort=1234;nonProxyHosts=localhost"
            };
            var testCaseWithFileTransferMaxBytesInMemory = new TestCase()
            {
                ConnectionString = $"ACCOUNT={defAccount};USER={defUser};PASSWORD={defPassword};FILE_TRANSFER_MEMORY_THRESHOLD=25;",
                ExpectedProperties = new SFSessionProperties()
                {
                    { SFSessionProperty.ACCOUNT, defAccount },
                    { SFSessionProperty.USER, defUser },
                    { SFSessionProperty.HOST, defHost },
                    { SFSessionProperty.AUTHENTICATOR, defAuthenticator },
                    { SFSessionProperty.SCHEME, defScheme },
                    { SFSessionProperty.CONNECTION_TIMEOUT, defConnectionTimeout },
                    { SFSessionProperty.PASSWORD, defPassword },
                    { SFSessionProperty.PORT, defPort },
                    { SFSessionProperty.VALIDATE_DEFAULT_PARAMETERS, "true" },
                    { SFSessionProperty.USEPROXY, "false" },
                    { SFSessionProperty.INSECUREMODE, "false" },
                    { SFSessionProperty.DISABLERETRY, "false" },
                    { SFSessionProperty.FORCERETRYON404, "false" },
                    { SFSessionProperty.CLIENT_SESSION_KEEP_ALIVE, "false" },
                    { SFSessionProperty.FORCEPARSEERROR, "false" },
                    { SFSessionProperty.BROWSER_RESPONSE_TIMEOUT, defBrowserResponseTime },
                    { SFSessionProperty.RETRY_TIMEOUT, defRetryTimeout },
                    { SFSessionProperty.MAXHTTPRETRIES, defMaxHttpRetries },
                    { SFSessionProperty.FILE_TRANSFER_MEMORY_THRESHOLD, "25" },
                    { SFSessionProperty.INCLUDERETRYREASON, defIncludeRetryReason },
                    { SFSessionProperty.DISABLEQUERYCONTEXTCACHE, defDisableQueryContextCache },
                    { SFSessionProperty.DISABLE_CONSOLE_LOGIN, defDisableConsoleLogin },
                    { SFSessionProperty.ALLOWUNDERSCORESINHOST, defAllowUnderscoresInHost },
                    { SFSessionProperty.MAXPOOLSIZE, DefaultValue(SFSessionProperty.MAXPOOLSIZE) },
                    { SFSessionProperty.MINPOOLSIZE, DefaultValue(SFSessionProperty.MINPOOLSIZE) },
                    { SFSessionProperty.CHANGEDSESSION, DefaultValue(SFSessionProperty.CHANGEDSESSION) },
                    { SFSessionProperty.WAITINGFORIDLESESSIONTIMEOUT, DefaultValue(SFSessionProperty.WAITINGFORIDLESESSIONTIMEOUT) },
                    { SFSessionProperty.EXPIRATIONTIMEOUT, DefaultValue(SFSessionProperty.EXPIRATIONTIMEOUT) },
                    { SFSessionProperty.POOLINGENABLED, DefaultValue(SFSessionProperty.POOLINGENABLED) },
<<<<<<< HEAD
                    { SFSessionProperty.ALLOW_SSO_TOKEN_CACHING, DefaultValue(SFSessionProperty.ALLOW_SSO_TOKEN_CACHING) }
=======
                    { SFSessionProperty.DISABLE_SAML_URL_CHECK, DefaultValue(SFSessionProperty.DISABLE_SAML_URL_CHECK) }
>>>>>>> cd2078da
                }
            };
            var testCaseWithIncludeRetryReason = new TestCase()
            {
                ConnectionString = $"ACCOUNT={defAccount};USER={defUser};PASSWORD={defPassword};IncludeRetryReason=false",
                ExpectedProperties = new SFSessionProperties()
                {
                    { SFSessionProperty.ACCOUNT, defAccount },
                    { SFSessionProperty.USER, defUser },
                    { SFSessionProperty.HOST, defHost },
                    { SFSessionProperty.AUTHENTICATOR, defAuthenticator },
                    { SFSessionProperty.SCHEME, defScheme },
                    { SFSessionProperty.CONNECTION_TIMEOUT, defConnectionTimeout },
                    { SFSessionProperty.PASSWORD, defPassword },
                    { SFSessionProperty.PORT, defPort },
                    { SFSessionProperty.VALIDATE_DEFAULT_PARAMETERS, "true" },
                    { SFSessionProperty.USEPROXY, "false" },
                    { SFSessionProperty.INSECUREMODE, "false" },
                    { SFSessionProperty.DISABLERETRY, "false" },
                    { SFSessionProperty.FORCERETRYON404, "false" },
                    { SFSessionProperty.CLIENT_SESSION_KEEP_ALIVE, "false" },
                    { SFSessionProperty.FORCEPARSEERROR, "false" },
                    { SFSessionProperty.BROWSER_RESPONSE_TIMEOUT, defBrowserResponseTime },
                    { SFSessionProperty.RETRY_TIMEOUT, defRetryTimeout },
                    { SFSessionProperty.MAXHTTPRETRIES, defMaxHttpRetries },
                    { SFSessionProperty.INCLUDERETRYREASON, "false" },
                    { SFSessionProperty.DISABLEQUERYCONTEXTCACHE, defDisableQueryContextCache },
                    { SFSessionProperty.DISABLE_CONSOLE_LOGIN, defDisableConsoleLogin },
                    { SFSessionProperty.ALLOWUNDERSCORESINHOST, defAllowUnderscoresInHost },
                    { SFSessionProperty.MAXPOOLSIZE, DefaultValue(SFSessionProperty.MAXPOOLSIZE) },
                    { SFSessionProperty.MINPOOLSIZE, DefaultValue(SFSessionProperty.MINPOOLSIZE) },
                    { SFSessionProperty.CHANGEDSESSION, DefaultValue(SFSessionProperty.CHANGEDSESSION) },
                    { SFSessionProperty.WAITINGFORIDLESESSIONTIMEOUT, DefaultValue(SFSessionProperty.WAITINGFORIDLESESSIONTIMEOUT) },
                    { SFSessionProperty.EXPIRATIONTIMEOUT, DefaultValue(SFSessionProperty.EXPIRATIONTIMEOUT) },
                    { SFSessionProperty.POOLINGENABLED, DefaultValue(SFSessionProperty.POOLINGENABLED) },
<<<<<<< HEAD
                    { SFSessionProperty.ALLOW_SSO_TOKEN_CACHING, DefaultValue(SFSessionProperty.ALLOW_SSO_TOKEN_CACHING) }
=======
                    { SFSessionProperty.DISABLE_SAML_URL_CHECK, DefaultValue(SFSessionProperty.DISABLE_SAML_URL_CHECK) }
>>>>>>> cd2078da
                }
            };
            var testCaseWithDisableQueryContextCache = new TestCase()
            {
                ExpectedProperties = new SFSessionProperties()
                {
                    { SFSessionProperty.ACCOUNT, defAccount },
                    { SFSessionProperty.USER, defUser },
                    { SFSessionProperty.HOST, defHost },
                    { SFSessionProperty.AUTHENTICATOR, defAuthenticator },
                    { SFSessionProperty.SCHEME, defScheme },
                    { SFSessionProperty.CONNECTION_TIMEOUT, defConnectionTimeout },
                    { SFSessionProperty.PASSWORD, defPassword },
                    { SFSessionProperty.PORT, defPort },
                    { SFSessionProperty.VALIDATE_DEFAULT_PARAMETERS, "true" },
                    { SFSessionProperty.USEPROXY, "false" },
                    { SFSessionProperty.INSECUREMODE, "false" },
                    { SFSessionProperty.DISABLERETRY, "false" },
                    { SFSessionProperty.FORCERETRYON404, "false" },
                    { SFSessionProperty.CLIENT_SESSION_KEEP_ALIVE, "false" },
                    { SFSessionProperty.FORCEPARSEERROR, "false" },
                    { SFSessionProperty.BROWSER_RESPONSE_TIMEOUT, defBrowserResponseTime },
                    { SFSessionProperty.RETRY_TIMEOUT, defRetryTimeout },
                    { SFSessionProperty.MAXHTTPRETRIES, defMaxHttpRetries },
                    { SFSessionProperty.INCLUDERETRYREASON, defIncludeRetryReason },
                    { SFSessionProperty.DISABLEQUERYCONTEXTCACHE, "true" },
                    { SFSessionProperty.DISABLE_CONSOLE_LOGIN, defDisableConsoleLogin },
                    { SFSessionProperty.ALLOWUNDERSCORESINHOST, defAllowUnderscoresInHost },
                    { SFSessionProperty.MAXPOOLSIZE, DefaultValue(SFSessionProperty.MAXPOOLSIZE) },
                    { SFSessionProperty.MINPOOLSIZE, DefaultValue(SFSessionProperty.MINPOOLSIZE) },
                    { SFSessionProperty.CHANGEDSESSION, DefaultValue(SFSessionProperty.CHANGEDSESSION) },
                    { SFSessionProperty.WAITINGFORIDLESESSIONTIMEOUT, DefaultValue(SFSessionProperty.WAITINGFORIDLESESSIONTIMEOUT) },
                    { SFSessionProperty.EXPIRATIONTIMEOUT, DefaultValue(SFSessionProperty.EXPIRATIONTIMEOUT) },
                    { SFSessionProperty.POOLINGENABLED, DefaultValue(SFSessionProperty.POOLINGENABLED) },
<<<<<<< HEAD
                    { SFSessionProperty.ALLOW_SSO_TOKEN_CACHING, DefaultValue(SFSessionProperty.ALLOW_SSO_TOKEN_CACHING) }
=======
                    { SFSessionProperty.DISABLE_SAML_URL_CHECK, DefaultValue(SFSessionProperty.DISABLE_SAML_URL_CHECK) }
>>>>>>> cd2078da
                },
                ConnectionString =
                    $"ACCOUNT={defAccount};USER={defUser};PASSWORD={defPassword};DISABLEQUERYCONTEXTCACHE=true"
            };
            var testCaseWithDisableConsoleLogin = new TestCase()
            {
                ExpectedProperties = new SFSessionProperties()
                {
                    { SFSessionProperty.ACCOUNT, defAccount },
                    { SFSessionProperty.USER, defUser },
                    { SFSessionProperty.HOST, defHost },
                    { SFSessionProperty.AUTHENTICATOR, defAuthenticator },
                    { SFSessionProperty.SCHEME, defScheme },
                    { SFSessionProperty.CONNECTION_TIMEOUT, defConnectionTimeout },
                    { SFSessionProperty.PASSWORD, defPassword },
                    { SFSessionProperty.PORT, defPort },
                    { SFSessionProperty.VALIDATE_DEFAULT_PARAMETERS, "true" },
                    { SFSessionProperty.USEPROXY, "false" },
                    { SFSessionProperty.INSECUREMODE, "false" },
                    { SFSessionProperty.DISABLERETRY, "false" },
                    { SFSessionProperty.FORCERETRYON404, "false" },
                    { SFSessionProperty.CLIENT_SESSION_KEEP_ALIVE, "false" },
                    { SFSessionProperty.FORCEPARSEERROR, "false" },
                    { SFSessionProperty.BROWSER_RESPONSE_TIMEOUT, defBrowserResponseTime },
                    { SFSessionProperty.RETRY_TIMEOUT, defRetryTimeout },
                    { SFSessionProperty.MAXHTTPRETRIES, defMaxHttpRetries },
                    { SFSessionProperty.INCLUDERETRYREASON, defIncludeRetryReason },
                    { SFSessionProperty.DISABLEQUERYCONTEXTCACHE, defDisableQueryContextCache },
                    { SFSessionProperty.DISABLE_CONSOLE_LOGIN, "false" },
                    { SFSessionProperty.ALLOWUNDERSCORESINHOST, defAllowUnderscoresInHost },
                    { SFSessionProperty.MAXPOOLSIZE, DefaultValue(SFSessionProperty.MAXPOOLSIZE) },
                    { SFSessionProperty.MINPOOLSIZE, DefaultValue(SFSessionProperty.MINPOOLSIZE) },
                    { SFSessionProperty.CHANGEDSESSION, DefaultValue(SFSessionProperty.CHANGEDSESSION) },
                    { SFSessionProperty.WAITINGFORIDLESESSIONTIMEOUT, DefaultValue(SFSessionProperty.WAITINGFORIDLESESSIONTIMEOUT) },
                    { SFSessionProperty.EXPIRATIONTIMEOUT, DefaultValue(SFSessionProperty.EXPIRATIONTIMEOUT) },
                    { SFSessionProperty.POOLINGENABLED, DefaultValue(SFSessionProperty.POOLINGENABLED) },
<<<<<<< HEAD
                    { SFSessionProperty.ALLOW_SSO_TOKEN_CACHING, DefaultValue(SFSessionProperty.ALLOW_SSO_TOKEN_CACHING) }
=======
                    { SFSessionProperty.DISABLE_SAML_URL_CHECK, DefaultValue(SFSessionProperty.DISABLE_SAML_URL_CHECK) }
>>>>>>> cd2078da
                },
                ConnectionString =
                    $"ACCOUNT={defAccount};USER={defUser};PASSWORD={defPassword};DISABLE_CONSOLE_LOGIN=false"
            };
            var complicatedAccount = $"{defAccount}.region-name.host-name";
            var testCaseComplicatedAccountName = new TestCase()
            {
                ConnectionString = $"ACCOUNT={complicatedAccount};USER={defUser};PASSWORD={defPassword};",
                ExpectedProperties = new SFSessionProperties()
                {
                    { SFSessionProperty.ACCOUNT, defAccount },
                    { SFSessionProperty.USER, defUser },
                    { SFSessionProperty.HOST, $"{complicatedAccount}.snowflakecomputing.com" },
                    { SFSessionProperty.AUTHENTICATOR, defAuthenticator },
                    { SFSessionProperty.SCHEME, defScheme },
                    { SFSessionProperty.CONNECTION_TIMEOUT, defConnectionTimeout },
                    { SFSessionProperty.PASSWORD, defPassword },
                    { SFSessionProperty.PORT, defPort },
                    { SFSessionProperty.VALIDATE_DEFAULT_PARAMETERS, "true" },
                    { SFSessionProperty.USEPROXY, "false" },
                    { SFSessionProperty.INSECUREMODE, "false" },
                    { SFSessionProperty.DISABLERETRY, "false" },
                    { SFSessionProperty.FORCERETRYON404, "false" },
                    { SFSessionProperty.CLIENT_SESSION_KEEP_ALIVE, "false" },
                    { SFSessionProperty.FORCEPARSEERROR, "false" },
                    { SFSessionProperty.BROWSER_RESPONSE_TIMEOUT, defBrowserResponseTime },
                    { SFSessionProperty.RETRY_TIMEOUT, defRetryTimeout },
                    { SFSessionProperty.MAXHTTPRETRIES, defMaxHttpRetries },
                    { SFSessionProperty.INCLUDERETRYREASON, defIncludeRetryReason },
                    { SFSessionProperty.DISABLEQUERYCONTEXTCACHE, defDisableQueryContextCache },
                    { SFSessionProperty.DISABLE_CONSOLE_LOGIN, defDisableConsoleLogin },
                    { SFSessionProperty.ALLOWUNDERSCORESINHOST, defAllowUnderscoresInHost },
                    { SFSessionProperty.MAXPOOLSIZE, DefaultValue(SFSessionProperty.MAXPOOLSIZE) },
                    { SFSessionProperty.MINPOOLSIZE, DefaultValue(SFSessionProperty.MINPOOLSIZE) },
                    { SFSessionProperty.CHANGEDSESSION, DefaultValue(SFSessionProperty.CHANGEDSESSION) },
                    { SFSessionProperty.WAITINGFORIDLESESSIONTIMEOUT, DefaultValue(SFSessionProperty.WAITINGFORIDLESESSIONTIMEOUT) },
                    { SFSessionProperty.EXPIRATIONTIMEOUT, DefaultValue(SFSessionProperty.EXPIRATIONTIMEOUT) },
                    { SFSessionProperty.POOLINGENABLED, DefaultValue(SFSessionProperty.POOLINGENABLED) },
<<<<<<< HEAD
                    { SFSessionProperty.ALLOW_SSO_TOKEN_CACHING, DefaultValue(SFSessionProperty.ALLOW_SSO_TOKEN_CACHING) }
=======
                    { SFSessionProperty.DISABLE_SAML_URL_CHECK, DefaultValue(SFSessionProperty.DISABLE_SAML_URL_CHECK) }
>>>>>>> cd2078da
                }
            };
            var testCaseUnderscoredAccountName = new TestCase()
            {
                ConnectionString = $"ACCOUNT=prefix_{defAccount};USER={defUser};PASSWORD={defPassword};",
                ExpectedProperties = new SFSessionProperties()
                {
                    { SFSessionProperty.ACCOUNT, $"prefix_{defAccount}" },
                    { SFSessionProperty.USER, defUser },
                    { SFSessionProperty.HOST, $"prefix-{defAccount}.snowflakecomputing.com" },
                    { SFSessionProperty.AUTHENTICATOR, defAuthenticator },
                    { SFSessionProperty.SCHEME, defScheme },
                    { SFSessionProperty.CONNECTION_TIMEOUT, defConnectionTimeout },
                    { SFSessionProperty.PASSWORD, defPassword },
                    { SFSessionProperty.PORT, defPort },
                    { SFSessionProperty.VALIDATE_DEFAULT_PARAMETERS, "true" },
                    { SFSessionProperty.USEPROXY, "false" },
                    { SFSessionProperty.INSECUREMODE, "false" },
                    { SFSessionProperty.DISABLERETRY, "false" },
                    { SFSessionProperty.FORCERETRYON404, "false" },
                    { SFSessionProperty.CLIENT_SESSION_KEEP_ALIVE, "false" },
                    { SFSessionProperty.FORCEPARSEERROR, "false" },
                    { SFSessionProperty.BROWSER_RESPONSE_TIMEOUT, defBrowserResponseTime },
                    { SFSessionProperty.RETRY_TIMEOUT, defRetryTimeout },
                    { SFSessionProperty.MAXHTTPRETRIES, defMaxHttpRetries },
                    { SFSessionProperty.INCLUDERETRYREASON, defIncludeRetryReason },
                    { SFSessionProperty.DISABLEQUERYCONTEXTCACHE, defDisableQueryContextCache },
                    { SFSessionProperty.DISABLE_CONSOLE_LOGIN, defDisableConsoleLogin },
                    { SFSessionProperty.ALLOWUNDERSCORESINHOST, defAllowUnderscoresInHost },
                    { SFSessionProperty.MAXPOOLSIZE, DefaultValue(SFSessionProperty.MAXPOOLSIZE) },
                    { SFSessionProperty.MINPOOLSIZE, DefaultValue(SFSessionProperty.MINPOOLSIZE) },
                    { SFSessionProperty.CHANGEDSESSION, DefaultValue(SFSessionProperty.CHANGEDSESSION) },
                    { SFSessionProperty.WAITINGFORIDLESESSIONTIMEOUT, DefaultValue(SFSessionProperty.WAITINGFORIDLESESSIONTIMEOUT) },
                    { SFSessionProperty.EXPIRATIONTIMEOUT, DefaultValue(SFSessionProperty.EXPIRATIONTIMEOUT) },
                    { SFSessionProperty.POOLINGENABLED, DefaultValue(SFSessionProperty.POOLINGENABLED) },
<<<<<<< HEAD
                    { SFSessionProperty.ALLOW_SSO_TOKEN_CACHING, DefaultValue(SFSessionProperty.ALLOW_SSO_TOKEN_CACHING) }
=======
                    { SFSessionProperty.DISABLE_SAML_URL_CHECK, DefaultValue(SFSessionProperty.DISABLE_SAML_URL_CHECK) }
>>>>>>> cd2078da
                }
            };
            var testCaseUnderscoredAccountNameWithEnabledAllowUnderscores = new TestCase()
            {
                ConnectionString = $"ACCOUNT=prefix_{defAccount};USER={defUser};PASSWORD={defPassword};allowUnderscoresInHost=true;",
                ExpectedProperties = new SFSessionProperties()
                {
                    { SFSessionProperty.ACCOUNT, $"prefix_{defAccount}" },
                    { SFSessionProperty.USER, defUser },
                    { SFSessionProperty.HOST, $"prefix_{defAccount}.snowflakecomputing.com" },
                    { SFSessionProperty.AUTHENTICATOR, defAuthenticator },
                    { SFSessionProperty.SCHEME, defScheme },
                    { SFSessionProperty.CONNECTION_TIMEOUT, defConnectionTimeout },
                    { SFSessionProperty.PASSWORD, defPassword },
                    { SFSessionProperty.PORT, defPort },
                    { SFSessionProperty.VALIDATE_DEFAULT_PARAMETERS, "true" },
                    { SFSessionProperty.USEPROXY, "false" },
                    { SFSessionProperty.INSECUREMODE, "false" },
                    { SFSessionProperty.DISABLERETRY, "false" },
                    { SFSessionProperty.FORCERETRYON404, "false" },
                    { SFSessionProperty.CLIENT_SESSION_KEEP_ALIVE, "false" },
                    { SFSessionProperty.FORCEPARSEERROR, "false" },
                    { SFSessionProperty.BROWSER_RESPONSE_TIMEOUT, defBrowserResponseTime },
                    { SFSessionProperty.RETRY_TIMEOUT, defRetryTimeout },
                    { SFSessionProperty.MAXHTTPRETRIES, defMaxHttpRetries },
                    { SFSessionProperty.INCLUDERETRYREASON, defIncludeRetryReason },
                    { SFSessionProperty.DISABLEQUERYCONTEXTCACHE, defDisableQueryContextCache },
                    { SFSessionProperty.DISABLE_CONSOLE_LOGIN, defDisableConsoleLogin },
                    { SFSessionProperty.ALLOWUNDERSCORESINHOST, "true" },
                    { SFSessionProperty.MAXPOOLSIZE, DefaultValue(SFSessionProperty.MAXPOOLSIZE) },
                    { SFSessionProperty.MINPOOLSIZE, DefaultValue(SFSessionProperty.MINPOOLSIZE) },
                    { SFSessionProperty.CHANGEDSESSION, DefaultValue(SFSessionProperty.CHANGEDSESSION) },
                    { SFSessionProperty.WAITINGFORIDLESESSIONTIMEOUT, DefaultValue(SFSessionProperty.WAITINGFORIDLESESSIONTIMEOUT) },
                    { SFSessionProperty.EXPIRATIONTIMEOUT, DefaultValue(SFSessionProperty.EXPIRATIONTIMEOUT) },
                    { SFSessionProperty.POOLINGENABLED, DefaultValue(SFSessionProperty.POOLINGENABLED) },
<<<<<<< HEAD
                    { SFSessionProperty.ALLOW_SSO_TOKEN_CACHING, DefaultValue(SFSessionProperty.ALLOW_SSO_TOKEN_CACHING) }
=======
                    { SFSessionProperty.DISABLE_SAML_URL_CHECK, DefaultValue(SFSessionProperty.DISABLE_SAML_URL_CHECK) }
>>>>>>> cd2078da
                }
            };

            var testQueryTag = "Test QUERY_TAG 12345";
            var testCaseQueryTag = new TestCase()
            {
                ConnectionString = $"ACCOUNT={defAccount};USER={defUser};PASSWORD={defPassword};QUERY_TAG={testQueryTag}",
                ExpectedProperties = new SFSessionProperties()
                {
                    { SFSessionProperty.ACCOUNT, $"{defAccount}" },
                    { SFSessionProperty.USER, defUser },
                    { SFSessionProperty.HOST, $"{defAccount}.snowflakecomputing.com" },
                    { SFSessionProperty.AUTHENTICATOR, defAuthenticator },
                    { SFSessionProperty.SCHEME, defScheme },
                    { SFSessionProperty.CONNECTION_TIMEOUT, defConnectionTimeout },
                    { SFSessionProperty.PASSWORD, defPassword },
                    { SFSessionProperty.PORT, defPort },
                    { SFSessionProperty.VALIDATE_DEFAULT_PARAMETERS, "true" },
                    { SFSessionProperty.USEPROXY, "false" },
                    { SFSessionProperty.INSECUREMODE, "false" },
                    { SFSessionProperty.DISABLERETRY, "false" },
                    { SFSessionProperty.FORCERETRYON404, "false" },
                    { SFSessionProperty.CLIENT_SESSION_KEEP_ALIVE, "false" },
                    { SFSessionProperty.FORCEPARSEERROR, "false" },
                    { SFSessionProperty.BROWSER_RESPONSE_TIMEOUT, defBrowserResponseTime },
                    { SFSessionProperty.RETRY_TIMEOUT, defRetryTimeout },
                    { SFSessionProperty.MAXHTTPRETRIES, defMaxHttpRetries },
                    { SFSessionProperty.INCLUDERETRYREASON, defIncludeRetryReason },
                    { SFSessionProperty.DISABLEQUERYCONTEXTCACHE, defDisableQueryContextCache },
                    { SFSessionProperty.DISABLE_CONSOLE_LOGIN, defDisableConsoleLogin },
                    { SFSessionProperty.ALLOWUNDERSCORESINHOST, "false" },
                    { SFSessionProperty.QUERY_TAG, testQueryTag },
                    { SFSessionProperty.MAXPOOLSIZE, DefaultValue(SFSessionProperty.MAXPOOLSIZE) },
                    { SFSessionProperty.MINPOOLSIZE, DefaultValue(SFSessionProperty.MINPOOLSIZE) },
                    { SFSessionProperty.CHANGEDSESSION, DefaultValue(SFSessionProperty.CHANGEDSESSION) },
                    { SFSessionProperty.WAITINGFORIDLESESSIONTIMEOUT, DefaultValue(SFSessionProperty.WAITINGFORIDLESESSIONTIMEOUT) },
                    { SFSessionProperty.EXPIRATIONTIMEOUT, DefaultValue(SFSessionProperty.EXPIRATIONTIMEOUT) },
                    { SFSessionProperty.POOLINGENABLED, DefaultValue(SFSessionProperty.POOLINGENABLED) },
<<<<<<< HEAD
                    { SFSessionProperty.ALLOW_SSO_TOKEN_CACHING, DefaultValue(SFSessionProperty.ALLOW_SSO_TOKEN_CACHING) }
=======
                    { SFSessionProperty.DISABLE_SAML_URL_CHECK, DefaultValue(SFSessionProperty.DISABLE_SAML_URL_CHECK) }
>>>>>>> cd2078da
                }
            };

            return new TestCase[]
            {
                simpleTestCase,
                testCaseWithBrowserResponseTimeout,
                testCaseWithProxySettings,
                testCaseThatDefaultForUseProxyIsFalse,
                testCaseWithFileTransferMaxBytesInMemory,
                testCaseWithIncludeRetryReason,
                testCaseWithDisableQueryContextCache,
                testCaseWithDisableConsoleLogin,
                testCaseComplicatedAccountName,
                testCaseUnderscoredAccountName,
                testCaseUnderscoredAccountNameWithEnabledAllowUnderscores,
                testCaseQueryTag
            };
        }

        private static string DefaultValue(SFSessionProperty property) =>
            property.GetAttribute<SFSessionPropertyAttr>().defaultValue;

        internal class TestCase
        {
            public string ConnectionString { get; set; }
            public SecureString SecurePassword { get; set; }
            public SFSessionProperties ExpectedProperties { get; set; }
        }
    }
}<|MERGE_RESOLUTION|>--- conflicted
+++ resolved
@@ -142,27 +142,31 @@
         [Test]
         [TestCase("true")]
         [TestCase("false")]
-<<<<<<< HEAD
+        public void TestValidateDisableSamlUrlCheckProperty(string expectedDisableSamlUrlCheck)
+        {
+            // arrange
+            var connectionString = $"ACCOUNT=account;USER=test;PASSWORD=test;DISABLE_SAML_URL_CHECK={expectedDisableSamlUrlCheck}";
+
+            // act
+            var properties = SFSessionProperties.ParseConnectionString(connectionString, null);
+
+            // assert
+            Assert.AreEqual(expectedDisableSamlUrlCheck, properties[SFSessionProperty.DISABLE_SAML_URL_CHECK]);
+        }
+
+        [Test]
+        [TestCase("true")]
+        [TestCase("false")]
         public void TestValidateAllowSSOTokenCachingProperty(string expectedAllowSsoTokenCaching)
         {
             // arrange
             var connectionString = $"ACCOUNT=account;USER=test;PASSWORD=test;ALLOW_SSO_TOKEN_CACHING={expectedAllowSsoTokenCaching}";
-=======
-        public void TestValidateDisableSamlUrlCheckProperty(string expectedDisableSamlUrlCheck)
-        {
-            // arrange
-            var connectionString = $"ACCOUNT=account;USER=test;PASSWORD=test;DISABLE_SAML_URL_CHECK={expectedDisableSamlUrlCheck}";
->>>>>>> cd2078da
 
             // act
             var properties = SFSessionProperties.ParseConnectionString(connectionString, null);
 
             // assert
-<<<<<<< HEAD
             Assert.AreEqual(expectedAllowSsoTokenCaching, properties[SFSessionProperty.ALLOW_SSO_TOKEN_CACHING]);
-=======
-            Assert.AreEqual(expectedDisableSamlUrlCheck, properties[SFSessionProperty.DISABLE_SAML_URL_CHECK]);
->>>>>>> cd2078da
         }
 
         public static IEnumerable<TestCase> ConnectionStringTestCases()
@@ -221,11 +225,8 @@
                     { SFSessionProperty.WAITINGFORIDLESESSIONTIMEOUT, DefaultValue(SFSessionProperty.WAITINGFORIDLESESSIONTIMEOUT) },
                     { SFSessionProperty.EXPIRATIONTIMEOUT, DefaultValue(SFSessionProperty.EXPIRATIONTIMEOUT) },
                     { SFSessionProperty.POOLINGENABLED, DefaultValue(SFSessionProperty.POOLINGENABLED) },
-<<<<<<< HEAD
-                    { SFSessionProperty.ALLOW_SSO_TOKEN_CACHING, DefaultValue(SFSessionProperty.ALLOW_SSO_TOKEN_CACHING) }
-=======
-                    { SFSessionProperty.DISABLE_SAML_URL_CHECK, DefaultValue(SFSessionProperty.DISABLE_SAML_URL_CHECK) }
->>>>>>> cd2078da
+                    { SFSessionProperty.DISABLE_SAML_URL_CHECK, DefaultValue(SFSessionProperty.DISABLE_SAML_URL_CHECK) },
+                    { SFSessionProperty.ALLOW_SSO_TOKEN_CACHING, DefaultValue(SFSessionProperty.ALLOW_SSO_TOKEN_CACHING) },
                 }
             };
 
@@ -261,11 +262,8 @@
                     { SFSessionProperty.WAITINGFORIDLESESSIONTIMEOUT, DefaultValue(SFSessionProperty.WAITINGFORIDLESESSIONTIMEOUT) },
                     { SFSessionProperty.EXPIRATIONTIMEOUT, DefaultValue(SFSessionProperty.EXPIRATIONTIMEOUT) },
                     { SFSessionProperty.POOLINGENABLED, DefaultValue(SFSessionProperty.POOLINGENABLED) },
-<<<<<<< HEAD
-                    { SFSessionProperty.ALLOW_SSO_TOKEN_CACHING, DefaultValue(SFSessionProperty.ALLOW_SSO_TOKEN_CACHING) }
-=======
-                    { SFSessionProperty.DISABLE_SAML_URL_CHECK, DefaultValue(SFSessionProperty.DISABLE_SAML_URL_CHECK) }
->>>>>>> cd2078da
+                    { SFSessionProperty.DISABLE_SAML_URL_CHECK, DefaultValue(SFSessionProperty.DISABLE_SAML_URL_CHECK) },
+                    { SFSessionProperty.ALLOW_SSO_TOKEN_CACHING, DefaultValue(SFSessionProperty.ALLOW_SSO_TOKEN_CACHING) },
                 }
             };
             var testCaseWithProxySettings = new TestCase()
@@ -303,11 +301,8 @@
                     { SFSessionProperty.WAITINGFORIDLESESSIONTIMEOUT, DefaultValue(SFSessionProperty.WAITINGFORIDLESESSIONTIMEOUT) },
                     { SFSessionProperty.EXPIRATIONTIMEOUT, DefaultValue(SFSessionProperty.EXPIRATIONTIMEOUT) },
                     { SFSessionProperty.POOLINGENABLED, DefaultValue(SFSessionProperty.POOLINGENABLED) },
-<<<<<<< HEAD
-                    { SFSessionProperty.ALLOW_SSO_TOKEN_CACHING, DefaultValue(SFSessionProperty.ALLOW_SSO_TOKEN_CACHING) }
-=======
-                    { SFSessionProperty.DISABLE_SAML_URL_CHECK, DefaultValue(SFSessionProperty.DISABLE_SAML_URL_CHECK) }
->>>>>>> cd2078da
+                    { SFSessionProperty.DISABLE_SAML_URL_CHECK, DefaultValue(SFSessionProperty.DISABLE_SAML_URL_CHECK) },
+                    { SFSessionProperty.ALLOW_SSO_TOKEN_CACHING, DefaultValue(SFSessionProperty.ALLOW_SSO_TOKEN_CACHING) },
                 },
                 ConnectionString =
                     $"ACCOUNT={defAccount};USER={defUser};PASSWORD={defPassword};useProxy=true;proxyHost=proxy.com;proxyPort=1234;nonProxyHosts=localhost"
@@ -347,11 +342,8 @@
                     { SFSessionProperty.WAITINGFORIDLESESSIONTIMEOUT, DefaultValue(SFSessionProperty.WAITINGFORIDLESESSIONTIMEOUT) },
                     { SFSessionProperty.EXPIRATIONTIMEOUT, DefaultValue(SFSessionProperty.EXPIRATIONTIMEOUT) },
                     { SFSessionProperty.POOLINGENABLED, DefaultValue(SFSessionProperty.POOLINGENABLED) },
-<<<<<<< HEAD
-                    { SFSessionProperty.ALLOW_SSO_TOKEN_CACHING, DefaultValue(SFSessionProperty.ALLOW_SSO_TOKEN_CACHING) }
-=======
-                    { SFSessionProperty.DISABLE_SAML_URL_CHECK, DefaultValue(SFSessionProperty.DISABLE_SAML_URL_CHECK) }
->>>>>>> cd2078da
+                    { SFSessionProperty.DISABLE_SAML_URL_CHECK, DefaultValue(SFSessionProperty.DISABLE_SAML_URL_CHECK) },
+                    { SFSessionProperty.ALLOW_SSO_TOKEN_CACHING, DefaultValue(SFSessionProperty.ALLOW_SSO_TOKEN_CACHING) },
                 },
                 ConnectionString =
                     $"ACCOUNT={defAccount};USER={defUser};PASSWORD={defPassword};proxyHost=proxy.com;proxyPort=1234;nonProxyHosts=localhost"
@@ -390,11 +382,8 @@
                     { SFSessionProperty.WAITINGFORIDLESESSIONTIMEOUT, DefaultValue(SFSessionProperty.WAITINGFORIDLESESSIONTIMEOUT) },
                     { SFSessionProperty.EXPIRATIONTIMEOUT, DefaultValue(SFSessionProperty.EXPIRATIONTIMEOUT) },
                     { SFSessionProperty.POOLINGENABLED, DefaultValue(SFSessionProperty.POOLINGENABLED) },
-<<<<<<< HEAD
-                    { SFSessionProperty.ALLOW_SSO_TOKEN_CACHING, DefaultValue(SFSessionProperty.ALLOW_SSO_TOKEN_CACHING) }
-=======
-                    { SFSessionProperty.DISABLE_SAML_URL_CHECK, DefaultValue(SFSessionProperty.DISABLE_SAML_URL_CHECK) }
->>>>>>> cd2078da
+                    { SFSessionProperty.DISABLE_SAML_URL_CHECK, DefaultValue(SFSessionProperty.DISABLE_SAML_URL_CHECK) },
+                    { SFSessionProperty.ALLOW_SSO_TOKEN_CACHING, DefaultValue(SFSessionProperty.ALLOW_SSO_TOKEN_CACHING) },
                 }
             };
             var testCaseWithIncludeRetryReason = new TestCase()
@@ -430,11 +419,8 @@
                     { SFSessionProperty.WAITINGFORIDLESESSIONTIMEOUT, DefaultValue(SFSessionProperty.WAITINGFORIDLESESSIONTIMEOUT) },
                     { SFSessionProperty.EXPIRATIONTIMEOUT, DefaultValue(SFSessionProperty.EXPIRATIONTIMEOUT) },
                     { SFSessionProperty.POOLINGENABLED, DefaultValue(SFSessionProperty.POOLINGENABLED) },
-<<<<<<< HEAD
-                    { SFSessionProperty.ALLOW_SSO_TOKEN_CACHING, DefaultValue(SFSessionProperty.ALLOW_SSO_TOKEN_CACHING) }
-=======
-                    { SFSessionProperty.DISABLE_SAML_URL_CHECK, DefaultValue(SFSessionProperty.DISABLE_SAML_URL_CHECK) }
->>>>>>> cd2078da
+                    { SFSessionProperty.DISABLE_SAML_URL_CHECK, DefaultValue(SFSessionProperty.DISABLE_SAML_URL_CHECK) },
+                    { SFSessionProperty.ALLOW_SSO_TOKEN_CACHING, DefaultValue(SFSessionProperty.ALLOW_SSO_TOKEN_CACHING) },
                 }
             };
             var testCaseWithDisableQueryContextCache = new TestCase()
@@ -469,11 +455,8 @@
                     { SFSessionProperty.WAITINGFORIDLESESSIONTIMEOUT, DefaultValue(SFSessionProperty.WAITINGFORIDLESESSIONTIMEOUT) },
                     { SFSessionProperty.EXPIRATIONTIMEOUT, DefaultValue(SFSessionProperty.EXPIRATIONTIMEOUT) },
                     { SFSessionProperty.POOLINGENABLED, DefaultValue(SFSessionProperty.POOLINGENABLED) },
-<<<<<<< HEAD
-                    { SFSessionProperty.ALLOW_SSO_TOKEN_CACHING, DefaultValue(SFSessionProperty.ALLOW_SSO_TOKEN_CACHING) }
-=======
-                    { SFSessionProperty.DISABLE_SAML_URL_CHECK, DefaultValue(SFSessionProperty.DISABLE_SAML_URL_CHECK) }
->>>>>>> cd2078da
+                    { SFSessionProperty.DISABLE_SAML_URL_CHECK, DefaultValue(SFSessionProperty.DISABLE_SAML_URL_CHECK) },
+                    { SFSessionProperty.ALLOW_SSO_TOKEN_CACHING, DefaultValue(SFSessionProperty.ALLOW_SSO_TOKEN_CACHING) },
                 },
                 ConnectionString =
                     $"ACCOUNT={defAccount};USER={defUser};PASSWORD={defPassword};DISABLEQUERYCONTEXTCACHE=true"
@@ -510,11 +493,8 @@
                     { SFSessionProperty.WAITINGFORIDLESESSIONTIMEOUT, DefaultValue(SFSessionProperty.WAITINGFORIDLESESSIONTIMEOUT) },
                     { SFSessionProperty.EXPIRATIONTIMEOUT, DefaultValue(SFSessionProperty.EXPIRATIONTIMEOUT) },
                     { SFSessionProperty.POOLINGENABLED, DefaultValue(SFSessionProperty.POOLINGENABLED) },
-<<<<<<< HEAD
-                    { SFSessionProperty.ALLOW_SSO_TOKEN_CACHING, DefaultValue(SFSessionProperty.ALLOW_SSO_TOKEN_CACHING) }
-=======
-                    { SFSessionProperty.DISABLE_SAML_URL_CHECK, DefaultValue(SFSessionProperty.DISABLE_SAML_URL_CHECK) }
->>>>>>> cd2078da
+                    { SFSessionProperty.DISABLE_SAML_URL_CHECK, DefaultValue(SFSessionProperty.DISABLE_SAML_URL_CHECK) },
+                    { SFSessionProperty.ALLOW_SSO_TOKEN_CACHING, DefaultValue(SFSessionProperty.ALLOW_SSO_TOKEN_CACHING) },
                 },
                 ConnectionString =
                     $"ACCOUNT={defAccount};USER={defUser};PASSWORD={defPassword};DISABLE_CONSOLE_LOGIN=false"
@@ -553,11 +533,8 @@
                     { SFSessionProperty.WAITINGFORIDLESESSIONTIMEOUT, DefaultValue(SFSessionProperty.WAITINGFORIDLESESSIONTIMEOUT) },
                     { SFSessionProperty.EXPIRATIONTIMEOUT, DefaultValue(SFSessionProperty.EXPIRATIONTIMEOUT) },
                     { SFSessionProperty.POOLINGENABLED, DefaultValue(SFSessionProperty.POOLINGENABLED) },
-<<<<<<< HEAD
-                    { SFSessionProperty.ALLOW_SSO_TOKEN_CACHING, DefaultValue(SFSessionProperty.ALLOW_SSO_TOKEN_CACHING) }
-=======
-                    { SFSessionProperty.DISABLE_SAML_URL_CHECK, DefaultValue(SFSessionProperty.DISABLE_SAML_URL_CHECK) }
->>>>>>> cd2078da
+                    { SFSessionProperty.DISABLE_SAML_URL_CHECK, DefaultValue(SFSessionProperty.DISABLE_SAML_URL_CHECK) },
+                    { SFSessionProperty.ALLOW_SSO_TOKEN_CACHING, DefaultValue(SFSessionProperty.ALLOW_SSO_TOKEN_CACHING) },
                 }
             };
             var testCaseUnderscoredAccountName = new TestCase()
@@ -593,11 +570,8 @@
                     { SFSessionProperty.WAITINGFORIDLESESSIONTIMEOUT, DefaultValue(SFSessionProperty.WAITINGFORIDLESESSIONTIMEOUT) },
                     { SFSessionProperty.EXPIRATIONTIMEOUT, DefaultValue(SFSessionProperty.EXPIRATIONTIMEOUT) },
                     { SFSessionProperty.POOLINGENABLED, DefaultValue(SFSessionProperty.POOLINGENABLED) },
-<<<<<<< HEAD
-                    { SFSessionProperty.ALLOW_SSO_TOKEN_CACHING, DefaultValue(SFSessionProperty.ALLOW_SSO_TOKEN_CACHING) }
-=======
-                    { SFSessionProperty.DISABLE_SAML_URL_CHECK, DefaultValue(SFSessionProperty.DISABLE_SAML_URL_CHECK) }
->>>>>>> cd2078da
+                    { SFSessionProperty.DISABLE_SAML_URL_CHECK, DefaultValue(SFSessionProperty.DISABLE_SAML_URL_CHECK) },
+                    { SFSessionProperty.ALLOW_SSO_TOKEN_CACHING, DefaultValue(SFSessionProperty.ALLOW_SSO_TOKEN_CACHING) },
                 }
             };
             var testCaseUnderscoredAccountNameWithEnabledAllowUnderscores = new TestCase()
@@ -633,11 +607,8 @@
                     { SFSessionProperty.WAITINGFORIDLESESSIONTIMEOUT, DefaultValue(SFSessionProperty.WAITINGFORIDLESESSIONTIMEOUT) },
                     { SFSessionProperty.EXPIRATIONTIMEOUT, DefaultValue(SFSessionProperty.EXPIRATIONTIMEOUT) },
                     { SFSessionProperty.POOLINGENABLED, DefaultValue(SFSessionProperty.POOLINGENABLED) },
-<<<<<<< HEAD
-                    { SFSessionProperty.ALLOW_SSO_TOKEN_CACHING, DefaultValue(SFSessionProperty.ALLOW_SSO_TOKEN_CACHING) }
-=======
-                    { SFSessionProperty.DISABLE_SAML_URL_CHECK, DefaultValue(SFSessionProperty.DISABLE_SAML_URL_CHECK) }
->>>>>>> cd2078da
+                    { SFSessionProperty.DISABLE_SAML_URL_CHECK, DefaultValue(SFSessionProperty.DISABLE_SAML_URL_CHECK) },
+                    { SFSessionProperty.ALLOW_SSO_TOKEN_CACHING, DefaultValue(SFSessionProperty.ALLOW_SSO_TOKEN_CACHING) },
                 }
             };
 
@@ -676,11 +647,8 @@
                     { SFSessionProperty.WAITINGFORIDLESESSIONTIMEOUT, DefaultValue(SFSessionProperty.WAITINGFORIDLESESSIONTIMEOUT) },
                     { SFSessionProperty.EXPIRATIONTIMEOUT, DefaultValue(SFSessionProperty.EXPIRATIONTIMEOUT) },
                     { SFSessionProperty.POOLINGENABLED, DefaultValue(SFSessionProperty.POOLINGENABLED) },
-<<<<<<< HEAD
-                    { SFSessionProperty.ALLOW_SSO_TOKEN_CACHING, DefaultValue(SFSessionProperty.ALLOW_SSO_TOKEN_CACHING) }
-=======
-                    { SFSessionProperty.DISABLE_SAML_URL_CHECK, DefaultValue(SFSessionProperty.DISABLE_SAML_URL_CHECK) }
->>>>>>> cd2078da
+                    { SFSessionProperty.DISABLE_SAML_URL_CHECK, DefaultValue(SFSessionProperty.DISABLE_SAML_URL_CHECK) },
+                    { SFSessionProperty.ALLOW_SSO_TOKEN_CACHING, DefaultValue(SFSessionProperty.ALLOW_SSO_TOKEN_CACHING) },
                 }
             };
 
