using System.Collections.Generic;
using System.Runtime.InteropServices;
using Snowflake.Data.Core;
using System.Security;
using Moq;
using NUnit.Framework;
using Snowflake.Data.Client;
using Snowflake.Data.Core.Authenticator;
using Snowflake.Data.Core.Session;
using Snowflake.Data.Core.Tools;
<<<<<<< HEAD
using Snowflake.Data.Log;
=======
using System.Runtime.InteropServices;
>>>>>>> 780b5397

namespace Snowflake.Data.Tests.UnitTests
{

    class SFSessionPropertyTest
    {
        private const string DifferentHostsWarning = "Properties OAUTHAUTHORIZATIONURL and OAUTHTOKENREQUESTURL are configured for a different host";

        [Test, TestCaseSource(nameof(ConnectionStringTestCases))]
        public void TestThatPropertiesAreParsed(TestCase testcase)
        {
            // arrange
            var propertiesContext = new SessionPropertiesContext { Password = testcase.SecurePassword };

            // act
            var properties = SFSessionProperties.ParseConnectionString(testcase.ConnectionString, propertiesContext);

            // assert
            CollectionAssert.IsSubsetOf(testcase.ExpectedProperties, properties);
        }

        [Test]
        [TestCase("a", "a", "a.snowflakecomputing.com")]
        [TestCase("ab", "ab", "ab.snowflakecomputing.com")]
        [TestCase("a.b", "a", "a.b.snowflakecomputing.com")]
        [TestCase("a-b", "a-b", "a-b.snowflakecomputing.com")]
        [TestCase("a_b", "a_b", "a-b.snowflakecomputing.com")]
        [TestCase("abc", "abc", "abc.snowflakecomputing.com")]
        [TestCase("xy12345.us-east-2.aws", "xy12345", "xy12345.us-east-2.aws.snowflakecomputing.com")]
        public void TestValidateCorrectAccountNames(string accountName, string expectedAccountName, string expectedHost)
        {
            // arrange
            var connectionString = $"ACCOUNT={accountName};USER=test;PASSWORD=test;";

            // act
            var properties = SFSessionProperties.ParseConnectionString(connectionString, new SessionPropertiesContext());

            // assert
            Assert.AreEqual(expectedAccountName, properties[SFSessionProperty.ACCOUNT]);
            Assert.AreEqual(expectedHost, properties[SFSessionProperty.HOST]);
        }

        [Test]
        [TestCase("ACCOUNT=testaccount;USER=testuser;PASSWORD=testpassword;FILE_TRANSFER_MEMORY_THRESHOLD=0;", "Error: Invalid parameter value 0 for FILE_TRANSFER_MEMORY_THRESHOLD")]
        [TestCase("ACCOUNT=testaccount;USER=testuser;PASSWORD=testpassword;FILE_TRANSFER_MEMORY_THRESHOLD=xyz;", "Error: Invalid parameter value xyz for FILE_TRANSFER_MEMORY_THRESHOLD")]
        [TestCase("ACCOUNT=testaccount?;USER=testuser;PASSWORD=testpassword", "Error: Invalid parameter value testaccount? for ACCOUNT")]
        [TestCase("ACCOUNT=complicated.long.testaccount?;USER=testuser;PASSWORD=testpassword", "Error: Invalid parameter value complicated.long.testaccount? for ACCOUNT")]
        [TestCase("ACCOUNT=?testaccount;USER=testuser;PASSWORD=testpassword", "Error: Invalid parameter value ?testaccount for ACCOUNT")]
        [TestCase("ACCOUNT=.testaccount;USER=testuser;PASSWORD=testpassword", "Error: Invalid parameter value .testaccount for ACCOUNT")]
        [TestCase("ACCOUNT=testaccount.;USER=testuser;PASSWORD=testpassword", "Error: Invalid parameter value testaccount. for ACCOUNT")]
        [TestCase("ACCOUNT=test%account;USER=testuser;PASSWORD=testpassword", "Error: Invalid parameter value test%account for ACCOUNT")]
        public void TestThatItFailsForWrongConnectionParameter(string connectionString, string expectedErrorMessagePart)
        {
            // act
            var exception = Assert.Throws<SnowflakeDbException>(
                () => SFSessionProperties.ParseConnectionString(connectionString, new SessionPropertiesContext())
            );

            // assert
            Assert.AreEqual(SFError.INVALID_CONNECTION_PARAMETER_VALUE.GetAttribute<SFErrorAttr>().errorCode, exception.ErrorCode);
            Assert.IsTrue(exception.Message.Contains(expectedErrorMessagePart));
        }

        [Test]
        [TestCase("ACCOUNT=;USER=testuser;PASSWORD=testpassword")]
        [TestCase("USER=testuser;PASSWORD=testpassword")]
        public void TestThatItFailsIfNoAccountSpecified(string connectionString)
        {
            // act
            var exception = Assert.Throws<SnowflakeDbException>(
                () => SFSessionProperties.ParseConnectionString(connectionString, new SessionPropertiesContext())
            );

            // assert
            Assert.AreEqual(SFError.MISSING_CONNECTION_PROPERTY.GetAttribute<SFErrorAttr>().errorCode, exception.ErrorCode);
        }

        [Test]
        [TestCase("ACCOUNT=testaccount;USER=testuser;PASSWORD=", null)]
        [TestCase("ACCOUNT=testaccount;USER=testuser;", "")]
        [TestCase("authenticator=https://okta.com;ACCOUNT=testaccount;USER=testuser;PASSWORD=", null)]
        [TestCase("authenticator=https://okta.com;ACCOUNT=testaccount;USER=testuser;", "")]
        public void TestFailWhenNoPasswordProvided(string connectionString, string password)
        {
            // arrange
            var securePassword = password == null ? null : SecureStringHelper.Encode(password);
            var propertiesContext = new SessionPropertiesContext { Password = securePassword };

            // act
            var exception = Assert.Throws<SnowflakeDbException>(
                () => SFSessionProperties.ParseConnectionString(connectionString, propertiesContext)
            );

            // assert
            Assert.AreEqual(SFError.MISSING_CONNECTION_PROPERTY.GetAttribute<SFErrorAttr>().errorCode, exception.ErrorCode);
            Assert.That(exception.Message, Does.Contain("Required property PASSWORD is not provided"));
        }

        [Test]
        public void TestParsePasscode()
        {
            // arrange
            var expectedPasscode = "abc";
            var connectionString = $"ACCOUNT=testaccount;USER=testuser;PASSWORD=testpassword;PASSCODE={expectedPasscode}";

            // act
            var properties = SFSessionProperties.ParseConnectionString(connectionString, new SessionPropertiesContext());

            // assert
            Assert.AreEqual(expectedPasscode, properties[SFSessionProperty.PASSCODE]);
        }

        [Test]
        public void TestUsePasscodeFromSecureString()
        {
            // arrange
            var expectedPasscode = "abc";
            var connectionString = $"ACCOUNT=testaccount;USER=testuser;PASSWORD=testpassword";
            var securePasscode = SecureStringHelper.Encode(expectedPasscode);
            var propertiesContext = new SessionPropertiesContext { Passcode = securePasscode };

            // act
            var properties = SFSessionProperties.ParseConnectionString(connectionString, propertiesContext);

            // assert
            Assert.AreEqual(expectedPasscode, properties[SFSessionProperty.PASSCODE]);
        }

        [Test]
        [TestCase("ACCOUNT=testaccount;USER=testuser;PASSWORD=testpassword;")]
        [TestCase("ACCOUNT=testaccount;USER=testuser;PASSWORD=testpassword;PASSCODE=")]
        public void TestDoNotParsePasscodeWhenNotProvided(string connectionString)
        {
            // act
            var properties = SFSessionProperties.ParseConnectionString(connectionString, new SessionPropertiesContext());

            // assert
            Assert.False(properties.TryGetValue(SFSessionProperty.PASSCODE, out _));
        }

        [Test]
        [TestCase("ACCOUNT=testaccount;USER=testuser;PASSWORD=testpassword;", "false")]
        [TestCase("ACCOUNT=testaccount;USER=testuser;PASSWORD=testpassword;passcodeInPassword=", "false")]
        [TestCase("ACCOUNT=testaccount;USER=testuser;PASSWORD=testpassword;passcodeInPassword=true", "true")]
        [TestCase("ACCOUNT=testaccount;USER=testuser;PASSWORD=testpassword;passcodeInPassword=TRUE", "TRUE")]
        [TestCase("ACCOUNT=testaccount;USER=testuser;PASSWORD=testpassword;passcodeInPassword=false", "false")]
        [TestCase("ACCOUNT=testaccount;USER=testuser;PASSWORD=testpassword;passcodeInPassword=FALSE", "FALSE")]
        public void TestParsePasscodeInPassword(string connectionString, string expectedPasscodeInPassword)
        {
            // act
            var properties = SFSessionProperties.ParseConnectionString(connectionString, new SessionPropertiesContext());

            // assert
            Assert.IsTrue(properties.TryGetValue(SFSessionProperty.PASSCODEINPASSWORD, out var passcodeInPassword));
            Assert.AreEqual(expectedPasscodeInPassword, passcodeInPassword);
        }

        [Test]
        public void TestFailWhenInvalidPasscodeInPassword()
        {
            // arrange
            var invalidConnectionString = "ACCOUNT=testaccount;USER=testuser;PASSWORD=testpassword;passcodeInPassword=abc";

            // act
            var thrown = Assert.Throws<SnowflakeDbException>(() => SFSessionProperties.ParseConnectionString(invalidConnectionString, new SessionPropertiesContext()));

            Assert.That(thrown.Message, Does.Contain("Invalid parameter value  for PASSCODEINPASSWORD"));
        }

        [Test]
        [TestCase("DB", SFSessionProperty.DB, "\"testdb\"")]
        [TestCase("SCHEMA", SFSessionProperty.SCHEMA, "\"quotedSchema\"")]
        [TestCase("ROLE", SFSessionProperty.ROLE, "\"userrole\"")]
        [TestCase("WAREHOUSE", SFSessionProperty.WAREHOUSE, "\"warehouse  test\"")]
        public void TestValidateSupportEscapedQuotesValuesForObjectProperties(string propertyName, SFSessionProperty sessionProperty, string value)
        {
            // arrange
            var connectionString = $"ACCOUNT=test;{propertyName}={value};USER=test;PASSWORD=test;";

            // act
            var properties = SFSessionProperties.ParseConnectionString(connectionString, new SessionPropertiesContext());

            // assert
            Assert.AreEqual(value, properties[sessionProperty]);
        }

        [Test]
        [TestCase("DB", SFSessionProperty.DB, "testdb", "testdb")]
        [TestCase("DB", SFSessionProperty.DB, "\"testdb\"", "\"testdb\"")]
        [TestCase("DB", SFSessionProperty.DB, "\"\"\"testDB\"\"\"", "\"\"testDB\"\"")]
        [TestCase("DB", SFSessionProperty.DB, "\"\"\"test\"\"DB\"\"\"", "\"\"test\"DB\"\"")]
        [TestCase("SCHEMA", SFSessionProperty.SCHEMA, "\"quoted\"\"Schema\"", "\"quoted\"Schema\"")]
        public void TestValidateSupportEscapedQuotesInsideValuesForObjectProperties(string propertyName, SFSessionProperty sessionProperty, string value, string expectedValue)
        {
            // arrange
            var connectionString = $"ACCOUNT=test;{propertyName}={value};USER=test;PASSWORD=test;";

            // act
            var properties = SFSessionProperties.ParseConnectionString(connectionString, new SessionPropertiesContext());

            // assert
            Assert.AreEqual(expectedValue, properties[sessionProperty]);
        }

        [Test]
        [TestCase("true")]
        [TestCase("false")]
        public void TestValidateDisableSamlUrlCheckProperty(string expectedDisableSamlUrlCheck)
        {
            // arrange
            var connectionString = $"ACCOUNT=account;USER=test;PASSWORD=test;DISABLE_SAML_URL_CHECK={expectedDisableSamlUrlCheck}";

            // act
            var properties = SFSessionProperties.ParseConnectionString(connectionString, new SessionPropertiesContext());

            // assert
            Assert.AreEqual(expectedDisableSamlUrlCheck, properties[SFSessionProperty.DISABLE_SAML_URL_CHECK]);
        }

        [Test]
        [TestCase("account.snowflakecomputing.cn", "Connecting to CHINA Snowflake domain")]
        [TestCase("account.snowflakecomputing.com", "Connecting to GLOBAL Snowflake domain")]
        public void TestResolveConnectionArea(string host, string expectedMessage)
        {
            // act
            var message = SFSessionProperties.ResolveConnectionAreaMessage(host);

            // assert
            Assert.AreEqual(expectedMessage, message);
        }

        [Test]
<<<<<<< HEAD
        [TestCase("ACCOUNT=test;USER=test;PASSWORD=test;")]
        [TestCase("ACCOUNT=test;USER=test;PASSWORD=test;OAUTHCLIENTSECRET=ignored_value;")]
        public void TestParseOAuthClientSecretProvidedExternally(string connectionString)
        {
            // arrange
            var oauthClientSecret = "abc";
            var secureOAuthClientSecret = SecureStringHelper.Encode(oauthClientSecret);

            // act
            var properties = SFSessionProperties.ParseConnectionString(connectionString, new SessionPropertiesContext { OAuthClientSecret = secureOAuthClientSecret });

            // assert
            Assert.AreEqual(oauthClientSecret, properties[SFSessionProperty.OAUTHCLIENTSECRET]);
        }

        [Test]
        public void TestNoOAuthPropertiesFound()
        {
            // arrange
            var connectionString = "ACCOUNT=test;USER=test;PASSWORD=test";

            // act
            var properties = SFSessionProperties.ParseConnectionString(connectionString, new SessionPropertiesContext());

            // assert
            Assert.IsFalse(properties.TryGetValue(SFSessionProperty.OAUTHCLIENTID, out var _));
            Assert.IsFalse(properties.TryGetValue(SFSessionProperty.OAUTHCLIENTSECRET, out var _));
            Assert.IsFalse(properties.TryGetValue(SFSessionProperty.OAUTHSCOPE, out var _));
            Assert.IsFalse(properties.TryGetValue(SFSessionProperty.OAUTHREDIRECTURI, out var _));
            Assert.IsFalse(properties.TryGetValue(SFSessionProperty.OAUTHAUTHORIZATIONURL, out var _));
            Assert.IsFalse(properties.TryGetValue(SFSessionProperty.OAUTHTOKENREQUESTURL, out var _));
        }

        [Test]
        public void TestOAuthAuthorizationCodeAllParameters()
        {
            // arrange
            var clientId = "abc";
            var clientSecret = "def";
            var scope = "ghi";
            var redirectUri = "http://localhost";
            var authorizationUrl = "https://okta.com/authorize";
            var tokenUrl = "https://okta.com/token-request";
            var connectionString = $"AUTHENTICATOR=oauth_authorization_code;ACCOUNT=test;oauthClientId={clientId};oauthClientSecret={clientSecret};oauthScope={scope};oauthRedirectUri={redirectUri};oauthAuthorizationUrl={authorizationUrl};oauthTokenRequestUrl={tokenUrl};";

            // act
            var properties = SFSessionProperties.ParseConnectionString(connectionString, new SessionPropertiesContext());

            // assert
            Assert.AreEqual(clientId, properties[SFSessionProperty.OAUTHCLIENTID]);
            Assert.AreEqual(clientSecret, properties[SFSessionProperty.OAUTHCLIENTSECRET]);
            Assert.AreEqual(scope, properties[SFSessionProperty.OAUTHSCOPE]);
            Assert.AreEqual(redirectUri, properties[SFSessionProperty.OAUTHREDIRECTURI]);
            Assert.AreEqual(authorizationUrl, properties[SFSessionProperty.OAUTHAUTHORIZATIONURL]);
            Assert.AreEqual(tokenUrl, properties[SFSessionProperty.OAUTHTOKENREQUESTURL]);
        }

        [Test]
        public void TestOAuthClientCredentialsAllParameters()
        {
            // arrange
            var clientId = "abc";
            var clientSecret = "def";
            var scope = "ghi";
            var tokenUrl = "https://okta.com/token-request";
            var connectionString = $"AUTHENTICATOR=oauth_client_credentials;ACCOUNT=test;oauthClientId={clientId};oauthClientSecret={clientSecret};oauthScope={scope};oauthTokenRequestUrl={tokenUrl};";

            // act
            var properties = SFSessionProperties.ParseConnectionString(connectionString, new SessionPropertiesContext());

            // assert
            Assert.AreEqual(clientId, properties[SFSessionProperty.OAUTHCLIENTID]);
            Assert.AreEqual(clientSecret, properties[SFSessionProperty.OAUTHCLIENTSECRET]);
            Assert.AreEqual(scope, properties[SFSessionProperty.OAUTHSCOPE]);
            Assert.AreEqual(tokenUrl, properties[SFSessionProperty.OAUTHTOKENREQUESTURL]);
        }

        [Test]
        public void TestOAuthAuthorizationCodeFlowWithMinimalParameters()
        {
            // arrange
            var clientId = "abc";
            var clientSecret = "def";
            var connectionString = $"AUTHENTICATOR=oauth_authorization_code;ACCOUNT=test;ROLE=ANALYST;oauthClientId={clientId};oauthClientSecret={clientSecret};";

            // act
            var properties = SFSessionProperties.ParseConnectionString(connectionString, new SessionPropertiesContext());

            // assert
            Assert.AreEqual(clientId, properties[SFSessionProperty.OAUTHCLIENTID]);
            Assert.AreEqual(clientSecret, properties[SFSessionProperty.OAUTHCLIENTSECRET]);
        }

        [Test]
        public void TestOAuthClientCredentialsWithMinimalParameters()
        {
            // arrange
            var clientId = "abc";
            var clientSecret = "def";
            var tokenUrl = "https://okta.com/token_request";
            var connectionString = $"AUTHENTICATOR=oauth_client_credentials;ACCOUNT=test;ROLE=ANALYST;oauthClientId={clientId};oauthClientSecret={clientSecret};oauthTokenRequestUrl={tokenUrl}";

            // act
            var properties = SFSessionProperties.ParseConnectionString(connectionString, new SessionPropertiesContext());

            // assert
            Assert.AreEqual(clientId, properties[SFSessionProperty.OAUTHCLIENTID]);
            Assert.AreEqual(clientSecret, properties[SFSessionProperty.OAUTHCLIENTSECRET]);
            Assert.AreEqual(tokenUrl, properties[SFSessionProperty.OAUTHTOKENREQUESTURL]);
        }


        [Test]
        [TestCase("AUTHENTICATOR=oauth_authorization_code;ACCOUNT=test;ROLE=ANALYST;oauthClientSecret=def;", "Required property OAUTHCLIENTID is not provided")]
        [TestCase("AUTHENTICATOR=oauth_authorization_code;ACCOUNT=test;ROLE=ANALYST;oauthClientId=abc;", "Required property OAUTHCLIENTSECRET is not provided")]
        [TestCase("AUTHENTICATOR=oauth_authorization_code;ACCOUNT=test;oauthClientId=abc;oauthClientSecret=def;", "Required property OAUTHSCOPE or ROLE is not provided")]
        [TestCase("AUTHENTICATOR=oauth_authorization_code;ACCOUNT=test;oauthClientId=abc;oauthClientSecret=def;oauthScope=ghi;oauthAuthorizationUrl=https://okta.com/authorize", "Required property OAUTHTOKENREQUESTURL is not provided")]
        [TestCase("AUTHENTICATOR=oauth_authorization_code;ACCOUNT=test;oauthClientId=abc;oauthClientSecret=def;oauthScope=ghi;oauthTokenRequestUrl=https://okta.com/token-request", "Required property OAUTHAUTHORIZATIONURL is not provided")]
        [TestCase("AUTHENTICATOR=oauth_authorization_code;ACCOUNT=test;oauthClientId=abc;oauthClientSecret=def;oauthScope=ghi;oauthAuthorizationUrl=http://okta.com/authorize;oauthTokenRequestUrl=https://okta.com/token-request", "Invalid parameter value  for OAUTHAUTHORIZATIONURL")]
        [TestCase("AUTHENTICATOR=oauth_authorization_code;ACCOUNT=test;oauthClientId=abc;oauthClientSecret=def;oauthScope=ghi;oauthAuthorizationUrl=https://okta.com/authorize;oauthTokenRequestUrl=http://okta.com/token-request", "Invalid parameter value  for OAUTHTOKENREQUESTURL")]
        [TestCase("AUTHENTICATOR=oauth_authorization_code;ACCOUNT=test;ROLE=ANALYST;oauthClientId=abc;oauthClientSecret=def;poolingEnabled=true;", "You cannot enable pooling for oauth authorization code authentication without specifying a user in the connection string.")]
        public void TestOAuthAuthorizationCodeMissingOrInvalidParameters(string connectionString, string errorMessage)
        {
            // act
            var thrown = Assert.Throws<SnowflakeDbException>(() => SFSessionProperties.ParseConnectionString(connectionString, new SessionPropertiesContext()));

            // assert
            Assert.That(thrown.Message, Does.Contain(errorMessage));
        }

        [Test]
        [TestCase("AUTHENTICATOR=oauth_client_credentials;ACCOUNT=test;ROLE=ANALYST;oauthClientSecret=def;oauthTokenRequestUrl=http://okta.com/token-request;", "Required property OAUTHCLIENTID is not provided")]
        [TestCase("AUTHENTICATOR=oauth_client_credentials;ACCOUNT=test;ROLE=ANALYST;oauthClientId=abc;oauthTokenRequestUrl=http://okta.com/token-request;", "Required property OAUTHCLIENTSECRET is not provided")]
        [TestCase("AUTHENTICATOR=oauth_client_credentials;ACCOUNT=test;oauthClientId=abc;oauthClientSecret=def;oauthTokenRequestUrl=http://okta.com/token-request;", "Required property OAUTHSCOPE or ROLE is not provided")]
        [TestCase("AUTHENTICATOR=oauth_client_credentials;ACCOUNT=test;oauthClientId=abc;oauthClientSecret=def;oauthScope=ghi;", "Required property OAUTHTOKENREQUESTURL is not provided")]
        [TestCase("AUTHENTICATOR=oauth_client_credentials;ACCOUNT=test;oauthClientId=abc;oauthClientSecret=def;oauthScope=ghi;oauthTokenRequestUrl=http://okta.com/token-request;", "Invalid parameter value  for OAUTHTOKENREQUESTURL")]
        public void TestOAuthClientCredentialsMissingOrInvalidParameters(string connectionString, string errorMessage)
        {
            // act
            var thrown = Assert.Throws<SnowflakeDbException>(() => SFSessionProperties.ParseConnectionString(connectionString, new SessionPropertiesContext()));

            // assert
            Assert.That(thrown.Message, Does.Contain(errorMessage));
        }

        [Test, NonParallelizable]
        [TestCase("https://okta.com/authorize", "https://other.okta.com/token-request")]
        public void TestWarningOnDifferentOAuthHosts(string authorizationUrl, string tokenUrl)
        {
            // arrange
            var logger = new Mock<SFLogger>();
            var oldLogger = SFSessionProperties.ReplaceLogger(logger.Object);
            try
            {
                var connectionString = $"AUTHENTICATOR=oauth_authorization_code;ACCOUNT=test;oauthClientId=abc;oauthClientSecret=def;oauthScope=ghi;oauthAuthorizationUrl={authorizationUrl};oauthTokenRequestUrl={tokenUrl};";

                // act
                SFSessionProperties.ParseConnectionString(connectionString, new SessionPropertiesContext());

                // assert
                logger.Verify(l => l.Warn(It.Is<string>(s => s.Contains(DifferentHostsWarning)), null), Times.Once);
            }
            finally
            {
                SFSessionProperties.ReplaceLogger(oldLogger);
            }
        }

        [Test, NonParallelizable]
        [TestCase("https://okta.com/authorize", "https://okta.com/token-request")]
        public void TestNoWarningOnTheSameOAuthHosts(string authorizationUrl, string tokenUrl)
        {
            // arrange
            var logger = new Mock<SFLogger>();
            var oldLogger = SFSessionProperties.ReplaceLogger(logger.Object);
            try
            {
                var connectionString = $"AUTHENTICATOR=oauth_authorization_code;ACCOUNT=test;oauthClientId=abc;oauthClientSecret=def;oauthScope=ghi;oauthAuthorizationUrl={authorizationUrl};oauthTokenRequestUrl={tokenUrl};";

                // act
                SFSessionProperties.ParseConnectionString(connectionString, new SessionPropertiesContext());

                // assert
                logger.Verify(l => l.Warn(It.Is<string>(s => s.Contains(DifferentHostsWarning)), null), Times.Never);
            }
            finally
            {
                SFSessionProperties.ReplaceLogger(oldLogger);
            }
        }

        [Test]
=======
>>>>>>> 780b5397
        [TestCase("true")]
        [TestCase("false")]
        public void TestValidateClientStoreTemporaryCredentialProperty(string expectedClientStoreTemporaryCredential)
        {
            // arrange
            var connectionString = $"ACCOUNT=account;USER=test;PASSWORD=test;CLIENT_STORE_TEMPORARY_CREDENTIAL={expectedClientStoreTemporaryCredential}";

            // act
<<<<<<< HEAD
            var properties = SFSessionProperties.ParseConnectionString(connectionString, new SessionPropertiesContext());
=======
            var properties = SFSessionProperties.ParseConnectionString(connectionString, null);
>>>>>>> 780b5397

            // assert
            Assert.AreEqual(expectedClientStoreTemporaryCredential, properties[SFSessionProperty.CLIENT_STORE_TEMPORARY_CREDENTIAL]);
        }

        [Test]
        public void TestFailWhenClientStoreTemporaryCredentialContainsInvalidValue()
        {
            // arrange
            var invalidValue = "invalidValue";
            var invalidConnectionString = $"ACCOUNT=testaccount;USER=testuser;PASSWORD=testpassword;CLIENT_STORE_TEMPORARY_CREDENTIAL={invalidValue}";

            // act
<<<<<<< HEAD
            var thrown = Assert.Throws<SnowflakeDbException>(() => SFSessionProperties.ParseConnectionString(invalidConnectionString, new SessionPropertiesContext()));
=======
            var thrown = Assert.Throws<SnowflakeDbException>(() => SFSessionProperties.ParseConnectionString(invalidConnectionString, null));
>>>>>>> 780b5397

            Assert.That(thrown.Message, Does.Contain($"Invalid parameter value  for CLIENT_STORE_TEMPORARY_CREDENTIAL"));
        }

<<<<<<< HEAD
        [Test]
        public void TestProgrammaticAccessTokenParameters()
        {
            // arrange
            var token = "testToken";
            var connectionString = $"AUTHENTICATOR=programmatic_access_token;ACCOUNT=test;TOKEN={token};";

            // act
            var properties = SFSessionProperties.ParseConnectionString(connectionString, new SessionPropertiesContext());

            // assert
            Assert.AreEqual(token, properties[SFSessionProperty.TOKEN]);
        }

        [Test]
        public void TestProgrammaticAccessTokenProvidedExternally()
        {
            // arrange
            var token = "testToken";
            var connectionString = $"AUTHENTICATOR=programmatic_access_token;ACCOUNT=test;";
            var secureToken = SecureStringHelper.Encode(token);

            // act
            var properties = SFSessionProperties.ParseConnectionString(connectionString, new SessionPropertiesContext { Token = secureToken });

            // assert
            Assert.AreEqual(token, properties[SFSessionProperty.TOKEN]);
        }

        [Test]
        [TestCase("AUTHENTICATOR=programmatic_access_token;ACCOUNT=test;USER=testUser;", "Required property TOKEN is not provided.")]
        public void TestInvalidProgrammaticAccessTokenParameters(string connectionString, string expectedErrorMessage)
        {
            // act
            var thrown = Assert.Throws<SnowflakeDbException>(() => SFSessionProperties.ParseConnectionString(connectionString, new SessionPropertiesContext()));

            // assert
            Assert.That(thrown.Message, Does.Contain(expectedErrorMessage));
        }

=======
>>>>>>> 780b5397
        public static IEnumerable<TestCase> ConnectionStringTestCases()
        {
            string defAccount = "testaccount";
            string defUser = "testuser";
            string defHost = "testaccount.snowflakecomputing.com";
            string defAuthenticator = "snowflake";
            string defScheme = "https";
            string defConnectionTimeout = "300";
            string defBrowserResponseTime = "120";
            string defPassword = "123";
            string defPort = "443";

            string defProxyHost = "proxy.com";
            string defProxyPort = "1234";
            string defNonProxyHosts = "localhost";

            string defRetryTimeout = "300";
            string defMaxHttpRetries = "7";
            string defIncludeRetryReason = "true";
            string defDisableQueryContextCache = "false";
            string defDisableConsoleLogin = "true";
            string defAllowUnderscoresInHost = "false";

            var simpleTestCase = new TestCase()
            {
                ConnectionString = $"ACCOUNT={defAccount};USER={defUser};PASSWORD={defPassword};",
                ExpectedProperties = new SFSessionProperties()
                {
                    { SFSessionProperty.ACCOUNT, defAccount },
                    { SFSessionProperty.USER, defUser },
                    { SFSessionProperty.HOST, defHost },
                    { SFSessionProperty.AUTHENTICATOR, defAuthenticator },
                    { SFSessionProperty.SCHEME, defScheme },
                    { SFSessionProperty.CONNECTION_TIMEOUT, defConnectionTimeout },
                    { SFSessionProperty.PASSWORD, defPassword },
                    { SFSessionProperty.PORT, defPort },
                    { SFSessionProperty.VALIDATE_DEFAULT_PARAMETERS, "true" },
                    { SFSessionProperty.USEPROXY, "false" },
                    { SFSessionProperty.INSECUREMODE, "false" },
                    { SFSessionProperty.DISABLERETRY, "false" },
                    { SFSessionProperty.FORCERETRYON404, "false" },
                    { SFSessionProperty.CLIENT_SESSION_KEEP_ALIVE, "false" },
                    { SFSessionProperty.FORCEPARSEERROR, "false" },
                    { SFSessionProperty.BROWSER_RESPONSE_TIMEOUT, defBrowserResponseTime },
                    { SFSessionProperty.RETRY_TIMEOUT, defRetryTimeout },
                    { SFSessionProperty.MAXHTTPRETRIES, defMaxHttpRetries },
                    { SFSessionProperty.INCLUDERETRYREASON, defIncludeRetryReason },
                    { SFSessionProperty.DISABLEQUERYCONTEXTCACHE, defDisableQueryContextCache },
                    { SFSessionProperty.DISABLE_CONSOLE_LOGIN, defDisableConsoleLogin },
                    { SFSessionProperty.ALLOWUNDERSCORESINHOST, defAllowUnderscoresInHost },
                    { SFSessionProperty.MAXPOOLSIZE, DefaultValue(SFSessionProperty.MAXPOOLSIZE) },
                    { SFSessionProperty.MINPOOLSIZE, DefaultValue(SFSessionProperty.MINPOOLSIZE) },
                    { SFSessionProperty.CHANGEDSESSION, DefaultValue(SFSessionProperty.CHANGEDSESSION) },
                    { SFSessionProperty.WAITINGFORIDLESESSIONTIMEOUT, DefaultValue(SFSessionProperty.WAITINGFORIDLESESSIONTIMEOUT) },
                    { SFSessionProperty.EXPIRATIONTIMEOUT, DefaultValue(SFSessionProperty.EXPIRATIONTIMEOUT) },
                    { SFSessionProperty.POOLINGENABLED, DefaultValue(SFSessionProperty.POOLINGENABLED) },
                    { SFSessionProperty.DISABLE_SAML_URL_CHECK, DefaultValue(SFSessionProperty.DISABLE_SAML_URL_CHECK) },
<<<<<<< HEAD
                    { SFSessionProperty.PASSCODEINPASSWORD, DefaultValue(SFSessionProperty.PASSCODEINPASSWORD) },
                    { SFSessionProperty.CLIENT_STORE_TEMPORARY_CREDENTIAL, DefaultValue(SFSessionProperty.CLIENT_STORE_TEMPORARY_CREDENTIAL) }
=======
                    { SFSessionProperty.CLIENT_STORE_TEMPORARY_CREDENTIAL, DefaultValue(SFSessionProperty.CLIENT_STORE_TEMPORARY_CREDENTIAL) },
                    { SFSessionProperty.PASSCODEINPASSWORD, DefaultValue(SFSessionProperty.PASSCODEINPASSWORD) }
>>>>>>> 780b5397
                }
            };

            var testCaseWithBrowserResponseTimeout = new TestCase()
            {
                ConnectionString = $"ACCOUNT={defAccount};BROWSER_RESPONSE_TIMEOUT=180;authenticator=externalbrowser",
                ExpectedProperties = new SFSessionProperties()
                {
                    { SFSessionProperty.ACCOUNT, defAccount },
                    { SFSessionProperty.USER, "" },
                    { SFSessionProperty.HOST, defHost },
                    { SFSessionProperty.AUTHENTICATOR, ExternalBrowserAuthenticator.AUTH_NAME },
                    { SFSessionProperty.SCHEME, defScheme },
                    { SFSessionProperty.CONNECTION_TIMEOUT, defConnectionTimeout },
                    { SFSessionProperty.PORT, defPort },
                    { SFSessionProperty.VALIDATE_DEFAULT_PARAMETERS, "true" },
                    { SFSessionProperty.USEPROXY, "false" },
                    { SFSessionProperty.INSECUREMODE, "false" },
                    { SFSessionProperty.DISABLERETRY, "false" },
                    { SFSessionProperty.FORCERETRYON404, "false" },
                    { SFSessionProperty.CLIENT_SESSION_KEEP_ALIVE, "false" },
                    { SFSessionProperty.FORCEPARSEERROR, "false" },
                    { SFSessionProperty.BROWSER_RESPONSE_TIMEOUT, "180" },
                    { SFSessionProperty.RETRY_TIMEOUT, defRetryTimeout },
                    { SFSessionProperty.MAXHTTPRETRIES, defMaxHttpRetries },
                    { SFSessionProperty.INCLUDERETRYREASON, defIncludeRetryReason },
                    { SFSessionProperty.DISABLEQUERYCONTEXTCACHE, defDisableQueryContextCache },
                    { SFSessionProperty.DISABLE_CONSOLE_LOGIN, defDisableConsoleLogin },
                    { SFSessionProperty.ALLOWUNDERSCORESINHOST, defAllowUnderscoresInHost },
                    { SFSessionProperty.MAXPOOLSIZE, DefaultValue(SFSessionProperty.MAXPOOLSIZE) },
                    { SFSessionProperty.MINPOOLSIZE, DefaultValue(SFSessionProperty.MINPOOLSIZE) },
                    { SFSessionProperty.CHANGEDSESSION, DefaultValue(SFSessionProperty.CHANGEDSESSION) },
                    { SFSessionProperty.WAITINGFORIDLESESSIONTIMEOUT, DefaultValue(SFSessionProperty.WAITINGFORIDLESESSIONTIMEOUT) },
                    { SFSessionProperty.EXPIRATIONTIMEOUT, DefaultValue(SFSessionProperty.EXPIRATIONTIMEOUT) },
                    { SFSessionProperty.POOLINGENABLED, DefaultValue(SFSessionProperty.POOLINGENABLED) },
                    { SFSessionProperty.DISABLE_SAML_URL_CHECK, DefaultValue(SFSessionProperty.DISABLE_SAML_URL_CHECK) },
<<<<<<< HEAD
                    { SFSessionProperty.PASSCODEINPASSWORD, DefaultValue(SFSessionProperty.PASSCODEINPASSWORD) },
                    { SFSessionProperty.CLIENT_STORE_TEMPORARY_CREDENTIAL, DefaultValue(SFSessionProperty.CLIENT_STORE_TEMPORARY_CREDENTIAL) }
=======
                    { SFSessionProperty.CLIENT_STORE_TEMPORARY_CREDENTIAL, DefaultValue(SFSessionProperty.CLIENT_STORE_TEMPORARY_CREDENTIAL) },
                    { SFSessionProperty.PASSCODEINPASSWORD, DefaultValue(SFSessionProperty.PASSCODEINPASSWORD) }
>>>>>>> 780b5397
                }
            };
            var testCaseWithProxySettings = new TestCase()
            {
                ExpectedProperties = new SFSessionProperties()
                {
                    { SFSessionProperty.ACCOUNT, defAccount },
                    { SFSessionProperty.USER, defUser },
                    { SFSessionProperty.HOST, defHost },
                    { SFSessionProperty.AUTHENTICATOR, defAuthenticator },
                    { SFSessionProperty.SCHEME, defScheme },
                    { SFSessionProperty.CONNECTION_TIMEOUT, defConnectionTimeout },
                    { SFSessionProperty.PASSWORD, defPassword },
                    { SFSessionProperty.PORT, defPort },
                    { SFSessionProperty.VALIDATE_DEFAULT_PARAMETERS, "true" },
                    { SFSessionProperty.INSECUREMODE, "false" },
                    { SFSessionProperty.DISABLERETRY, "false" },
                    { SFSessionProperty.FORCERETRYON404, "false" },
                    { SFSessionProperty.CLIENT_SESSION_KEEP_ALIVE, "false" },
                    { SFSessionProperty.FORCEPARSEERROR, "false" },
                    { SFSessionProperty.USEPROXY, "true" },
                    { SFSessionProperty.PROXYHOST, defProxyHost },
                    { SFSessionProperty.PROXYPORT, defProxyPort },
                    { SFSessionProperty.NONPROXYHOSTS, defNonProxyHosts },
                    { SFSessionProperty.BROWSER_RESPONSE_TIMEOUT, defBrowserResponseTime },
                    { SFSessionProperty.RETRY_TIMEOUT, defRetryTimeout },
                    { SFSessionProperty.MAXHTTPRETRIES, defMaxHttpRetries },
                    { SFSessionProperty.INCLUDERETRYREASON, defIncludeRetryReason },
                    { SFSessionProperty.DISABLEQUERYCONTEXTCACHE, defDisableQueryContextCache },
                    { SFSessionProperty.DISABLE_CONSOLE_LOGIN, defDisableConsoleLogin },
                    { SFSessionProperty.ALLOWUNDERSCORESINHOST, defAllowUnderscoresInHost },
                    { SFSessionProperty.MAXPOOLSIZE, DefaultValue(SFSessionProperty.MAXPOOLSIZE) },
                    { SFSessionProperty.MINPOOLSIZE, DefaultValue(SFSessionProperty.MINPOOLSIZE) },
                    { SFSessionProperty.CHANGEDSESSION, DefaultValue(SFSessionProperty.CHANGEDSESSION) },
                    { SFSessionProperty.WAITINGFORIDLESESSIONTIMEOUT, DefaultValue(SFSessionProperty.WAITINGFORIDLESESSIONTIMEOUT) },
                    { SFSessionProperty.EXPIRATIONTIMEOUT, DefaultValue(SFSessionProperty.EXPIRATIONTIMEOUT) },
                    { SFSessionProperty.POOLINGENABLED, DefaultValue(SFSessionProperty.POOLINGENABLED) },
                    { SFSessionProperty.DISABLE_SAML_URL_CHECK, DefaultValue(SFSessionProperty.DISABLE_SAML_URL_CHECK) },
<<<<<<< HEAD
                    { SFSessionProperty.PASSCODEINPASSWORD, DefaultValue(SFSessionProperty.PASSCODEINPASSWORD) },
                    { SFSessionProperty.CLIENT_STORE_TEMPORARY_CREDENTIAL, DefaultValue(SFSessionProperty.CLIENT_STORE_TEMPORARY_CREDENTIAL) }
=======
                    { SFSessionProperty.CLIENT_STORE_TEMPORARY_CREDENTIAL, DefaultValue(SFSessionProperty.CLIENT_STORE_TEMPORARY_CREDENTIAL) },
                    { SFSessionProperty.PASSCODEINPASSWORD, DefaultValue(SFSessionProperty.PASSCODEINPASSWORD) }
>>>>>>> 780b5397
                },
                ConnectionString =
                    $"ACCOUNT={defAccount};USER={defUser};PASSWORD={defPassword};useProxy=true;proxyHost=proxy.com;proxyPort=1234;nonProxyHosts=localhost"
            };
            var testCaseThatDefaultForUseProxyIsFalse = new TestCase()
            {
                ExpectedProperties = new SFSessionProperties()
                {
                    { SFSessionProperty.ACCOUNT, defAccount },
                    { SFSessionProperty.USER, defUser },
                    { SFSessionProperty.HOST, defHost },
                    { SFSessionProperty.AUTHENTICATOR, defAuthenticator },
                    { SFSessionProperty.SCHEME, defScheme },
                    { SFSessionProperty.CONNECTION_TIMEOUT, defConnectionTimeout },
                    { SFSessionProperty.PASSWORD, defPassword },
                    { SFSessionProperty.PORT, defPort },
                    { SFSessionProperty.VALIDATE_DEFAULT_PARAMETERS, "true" },
                    { SFSessionProperty.INSECUREMODE, "false" },
                    { SFSessionProperty.DISABLERETRY, "false" },
                    { SFSessionProperty.FORCERETRYON404, "false" },
                    { SFSessionProperty.CLIENT_SESSION_KEEP_ALIVE, "false" },
                    { SFSessionProperty.FORCEPARSEERROR, "false" },
                    { SFSessionProperty.USEPROXY, "false" },
                    { SFSessionProperty.PROXYHOST, defProxyHost },
                    { SFSessionProperty.PROXYPORT, defProxyPort },
                    { SFSessionProperty.NONPROXYHOSTS, defNonProxyHosts },
                    { SFSessionProperty.BROWSER_RESPONSE_TIMEOUT, defBrowserResponseTime },
                    { SFSessionProperty.RETRY_TIMEOUT, defRetryTimeout },
                    { SFSessionProperty.MAXHTTPRETRIES, defMaxHttpRetries },
                    { SFSessionProperty.INCLUDERETRYREASON, defIncludeRetryReason },
                    { SFSessionProperty.DISABLEQUERYCONTEXTCACHE, defDisableQueryContextCache },
                    { SFSessionProperty.DISABLE_CONSOLE_LOGIN, defDisableConsoleLogin },
                    { SFSessionProperty.ALLOWUNDERSCORESINHOST, defAllowUnderscoresInHost },
                    { SFSessionProperty.MAXPOOLSIZE, DefaultValue(SFSessionProperty.MAXPOOLSIZE) },
                    { SFSessionProperty.MINPOOLSIZE, DefaultValue(SFSessionProperty.MINPOOLSIZE) },
                    { SFSessionProperty.CHANGEDSESSION, DefaultValue(SFSessionProperty.CHANGEDSESSION) },
                    { SFSessionProperty.WAITINGFORIDLESESSIONTIMEOUT, DefaultValue(SFSessionProperty.WAITINGFORIDLESESSIONTIMEOUT) },
                    { SFSessionProperty.EXPIRATIONTIMEOUT, DefaultValue(SFSessionProperty.EXPIRATIONTIMEOUT) },
                    { SFSessionProperty.POOLINGENABLED, DefaultValue(SFSessionProperty.POOLINGENABLED) },
                    { SFSessionProperty.DISABLE_SAML_URL_CHECK, DefaultValue(SFSessionProperty.DISABLE_SAML_URL_CHECK) },
<<<<<<< HEAD
                    { SFSessionProperty.PASSCODEINPASSWORD, DefaultValue(SFSessionProperty.PASSCODEINPASSWORD) },
                    { SFSessionProperty.CLIENT_STORE_TEMPORARY_CREDENTIAL, DefaultValue(SFSessionProperty.CLIENT_STORE_TEMPORARY_CREDENTIAL) }
=======
                    { SFSessionProperty.CLIENT_STORE_TEMPORARY_CREDENTIAL, DefaultValue(SFSessionProperty.CLIENT_STORE_TEMPORARY_CREDENTIAL) },
                    { SFSessionProperty.PASSCODEINPASSWORD, DefaultValue(SFSessionProperty.PASSCODEINPASSWORD) }
>>>>>>> 780b5397
                },
                ConnectionString =
                    $"ACCOUNT={defAccount};USER={defUser};PASSWORD={defPassword};proxyHost=proxy.com;proxyPort=1234;nonProxyHosts=localhost"
            };
            var testCaseWithFileTransferMaxBytesInMemory = new TestCase()
            {
                ConnectionString = $"ACCOUNT={defAccount};USER={defUser};PASSWORD={defPassword};FILE_TRANSFER_MEMORY_THRESHOLD=25;",
                ExpectedProperties = new SFSessionProperties()
                {
                    { SFSessionProperty.ACCOUNT, defAccount },
                    { SFSessionProperty.USER, defUser },
                    { SFSessionProperty.HOST, defHost },
                    { SFSessionProperty.AUTHENTICATOR, defAuthenticator },
                    { SFSessionProperty.SCHEME, defScheme },
                    { SFSessionProperty.CONNECTION_TIMEOUT, defConnectionTimeout },
                    { SFSessionProperty.PASSWORD, defPassword },
                    { SFSessionProperty.PORT, defPort },
                    { SFSessionProperty.VALIDATE_DEFAULT_PARAMETERS, "true" },
                    { SFSessionProperty.USEPROXY, "false" },
                    { SFSessionProperty.INSECUREMODE, "false" },
                    { SFSessionProperty.DISABLERETRY, "false" },
                    { SFSessionProperty.FORCERETRYON404, "false" },
                    { SFSessionProperty.CLIENT_SESSION_KEEP_ALIVE, "false" },
                    { SFSessionProperty.FORCEPARSEERROR, "false" },
                    { SFSessionProperty.BROWSER_RESPONSE_TIMEOUT, defBrowserResponseTime },
                    { SFSessionProperty.RETRY_TIMEOUT, defRetryTimeout },
                    { SFSessionProperty.MAXHTTPRETRIES, defMaxHttpRetries },
                    { SFSessionProperty.FILE_TRANSFER_MEMORY_THRESHOLD, "25" },
                    { SFSessionProperty.INCLUDERETRYREASON, defIncludeRetryReason },
                    { SFSessionProperty.DISABLEQUERYCONTEXTCACHE, defDisableQueryContextCache },
                    { SFSessionProperty.DISABLE_CONSOLE_LOGIN, defDisableConsoleLogin },
                    { SFSessionProperty.ALLOWUNDERSCORESINHOST, defAllowUnderscoresInHost },
                    { SFSessionProperty.MAXPOOLSIZE, DefaultValue(SFSessionProperty.MAXPOOLSIZE) },
                    { SFSessionProperty.MINPOOLSIZE, DefaultValue(SFSessionProperty.MINPOOLSIZE) },
                    { SFSessionProperty.CHANGEDSESSION, DefaultValue(SFSessionProperty.CHANGEDSESSION) },
                    { SFSessionProperty.WAITINGFORIDLESESSIONTIMEOUT, DefaultValue(SFSessionProperty.WAITINGFORIDLESESSIONTIMEOUT) },
                    { SFSessionProperty.EXPIRATIONTIMEOUT, DefaultValue(SFSessionProperty.EXPIRATIONTIMEOUT) },
                    { SFSessionProperty.POOLINGENABLED, DefaultValue(SFSessionProperty.POOLINGENABLED) },
                    { SFSessionProperty.DISABLE_SAML_URL_CHECK, DefaultValue(SFSessionProperty.DISABLE_SAML_URL_CHECK) },
<<<<<<< HEAD
                    { SFSessionProperty.PASSCODEINPASSWORD, DefaultValue(SFSessionProperty.PASSCODEINPASSWORD) },
                    { SFSessionProperty.CLIENT_STORE_TEMPORARY_CREDENTIAL, DefaultValue(SFSessionProperty.CLIENT_STORE_TEMPORARY_CREDENTIAL) }
=======
                    { SFSessionProperty.CLIENT_STORE_TEMPORARY_CREDENTIAL, DefaultValue(SFSessionProperty.CLIENT_STORE_TEMPORARY_CREDENTIAL) },
                    { SFSessionProperty.PASSCODEINPASSWORD, DefaultValue(SFSessionProperty.PASSCODEINPASSWORD) }
>>>>>>> 780b5397
                }
            };
            var testCaseWithIncludeRetryReason = new TestCase()
            {
                ConnectionString = $"ACCOUNT={defAccount};USER={defUser};PASSWORD={defPassword};IncludeRetryReason=false",
                ExpectedProperties = new SFSessionProperties()
                {
                    { SFSessionProperty.ACCOUNT, defAccount },
                    { SFSessionProperty.USER, defUser },
                    { SFSessionProperty.HOST, defHost },
                    { SFSessionProperty.AUTHENTICATOR, defAuthenticator },
                    { SFSessionProperty.SCHEME, defScheme },
                    { SFSessionProperty.CONNECTION_TIMEOUT, defConnectionTimeout },
                    { SFSessionProperty.PASSWORD, defPassword },
                    { SFSessionProperty.PORT, defPort },
                    { SFSessionProperty.VALIDATE_DEFAULT_PARAMETERS, "true" },
                    { SFSessionProperty.USEPROXY, "false" },
                    { SFSessionProperty.INSECUREMODE, "false" },
                    { SFSessionProperty.DISABLERETRY, "false" },
                    { SFSessionProperty.FORCERETRYON404, "false" },
                    { SFSessionProperty.CLIENT_SESSION_KEEP_ALIVE, "false" },
                    { SFSessionProperty.FORCEPARSEERROR, "false" },
                    { SFSessionProperty.BROWSER_RESPONSE_TIMEOUT, defBrowserResponseTime },
                    { SFSessionProperty.RETRY_TIMEOUT, defRetryTimeout },
                    { SFSessionProperty.MAXHTTPRETRIES, defMaxHttpRetries },
                    { SFSessionProperty.INCLUDERETRYREASON, "false" },
                    { SFSessionProperty.DISABLEQUERYCONTEXTCACHE, defDisableQueryContextCache },
                    { SFSessionProperty.DISABLE_CONSOLE_LOGIN, defDisableConsoleLogin },
                    { SFSessionProperty.ALLOWUNDERSCORESINHOST, defAllowUnderscoresInHost },
                    { SFSessionProperty.MAXPOOLSIZE, DefaultValue(SFSessionProperty.MAXPOOLSIZE) },
                    { SFSessionProperty.MINPOOLSIZE, DefaultValue(SFSessionProperty.MINPOOLSIZE) },
                    { SFSessionProperty.CHANGEDSESSION, DefaultValue(SFSessionProperty.CHANGEDSESSION) },
                    { SFSessionProperty.WAITINGFORIDLESESSIONTIMEOUT, DefaultValue(SFSessionProperty.WAITINGFORIDLESESSIONTIMEOUT) },
                    { SFSessionProperty.EXPIRATIONTIMEOUT, DefaultValue(SFSessionProperty.EXPIRATIONTIMEOUT) },
                    { SFSessionProperty.POOLINGENABLED, DefaultValue(SFSessionProperty.POOLINGENABLED) },
                    { SFSessionProperty.DISABLE_SAML_URL_CHECK, DefaultValue(SFSessionProperty.DISABLE_SAML_URL_CHECK) },
<<<<<<< HEAD
                    { SFSessionProperty.PASSCODEINPASSWORD, DefaultValue(SFSessionProperty.PASSCODEINPASSWORD) },
                    { SFSessionProperty.CLIENT_STORE_TEMPORARY_CREDENTIAL, DefaultValue(SFSessionProperty.CLIENT_STORE_TEMPORARY_CREDENTIAL) }
=======
                    { SFSessionProperty.CLIENT_STORE_TEMPORARY_CREDENTIAL, DefaultValue(SFSessionProperty.CLIENT_STORE_TEMPORARY_CREDENTIAL) },
                    { SFSessionProperty.PASSCODEINPASSWORD, DefaultValue(SFSessionProperty.PASSCODEINPASSWORD) }
>>>>>>> 780b5397
                }
            };
            var testCaseWithDisableQueryContextCache = new TestCase()
            {
                ExpectedProperties = new SFSessionProperties()
                {
                    { SFSessionProperty.ACCOUNT, defAccount },
                    { SFSessionProperty.USER, defUser },
                    { SFSessionProperty.HOST, defHost },
                    { SFSessionProperty.AUTHENTICATOR, defAuthenticator },
                    { SFSessionProperty.SCHEME, defScheme },
                    { SFSessionProperty.CONNECTION_TIMEOUT, defConnectionTimeout },
                    { SFSessionProperty.PASSWORD, defPassword },
                    { SFSessionProperty.PORT, defPort },
                    { SFSessionProperty.VALIDATE_DEFAULT_PARAMETERS, "true" },
                    { SFSessionProperty.USEPROXY, "false" },
                    { SFSessionProperty.INSECUREMODE, "false" },
                    { SFSessionProperty.DISABLERETRY, "false" },
                    { SFSessionProperty.FORCERETRYON404, "false" },
                    { SFSessionProperty.CLIENT_SESSION_KEEP_ALIVE, "false" },
                    { SFSessionProperty.FORCEPARSEERROR, "false" },
                    { SFSessionProperty.BROWSER_RESPONSE_TIMEOUT, defBrowserResponseTime },
                    { SFSessionProperty.RETRY_TIMEOUT, defRetryTimeout },
                    { SFSessionProperty.MAXHTTPRETRIES, defMaxHttpRetries },
                    { SFSessionProperty.INCLUDERETRYREASON, defIncludeRetryReason },
                    { SFSessionProperty.DISABLEQUERYCONTEXTCACHE, "true" },
                    { SFSessionProperty.DISABLE_CONSOLE_LOGIN, defDisableConsoleLogin },
                    { SFSessionProperty.ALLOWUNDERSCORESINHOST, defAllowUnderscoresInHost },
                    { SFSessionProperty.MAXPOOLSIZE, DefaultValue(SFSessionProperty.MAXPOOLSIZE) },
                    { SFSessionProperty.MINPOOLSIZE, DefaultValue(SFSessionProperty.MINPOOLSIZE) },
                    { SFSessionProperty.CHANGEDSESSION, DefaultValue(SFSessionProperty.CHANGEDSESSION) },
                    { SFSessionProperty.WAITINGFORIDLESESSIONTIMEOUT, DefaultValue(SFSessionProperty.WAITINGFORIDLESESSIONTIMEOUT) },
                    { SFSessionProperty.EXPIRATIONTIMEOUT, DefaultValue(SFSessionProperty.EXPIRATIONTIMEOUT) },
                    { SFSessionProperty.POOLINGENABLED, DefaultValue(SFSessionProperty.POOLINGENABLED) },
                    { SFSessionProperty.DISABLE_SAML_URL_CHECK, DefaultValue(SFSessionProperty.DISABLE_SAML_URL_CHECK) },
<<<<<<< HEAD
                    { SFSessionProperty.PASSCODEINPASSWORD, DefaultValue(SFSessionProperty.PASSCODEINPASSWORD) },
                    { SFSessionProperty.CLIENT_STORE_TEMPORARY_CREDENTIAL, DefaultValue(SFSessionProperty.CLIENT_STORE_TEMPORARY_CREDENTIAL) }
=======
                    { SFSessionProperty.CLIENT_STORE_TEMPORARY_CREDENTIAL, DefaultValue(SFSessionProperty.CLIENT_STORE_TEMPORARY_CREDENTIAL) },
                    { SFSessionProperty.PASSCODEINPASSWORD, DefaultValue(SFSessionProperty.PASSCODEINPASSWORD) }
>>>>>>> 780b5397
                },
                ConnectionString =
                    $"ACCOUNT={defAccount};USER={defUser};PASSWORD={defPassword};DISABLEQUERYCONTEXTCACHE=true"
            };
            var testCaseWithDisableConsoleLogin = new TestCase()
            {
                ExpectedProperties = new SFSessionProperties()
                {
                    { SFSessionProperty.ACCOUNT, defAccount },
                    { SFSessionProperty.USER, defUser },
                    { SFSessionProperty.HOST, defHost },
                    { SFSessionProperty.AUTHENTICATOR, defAuthenticator },
                    { SFSessionProperty.SCHEME, defScheme },
                    { SFSessionProperty.CONNECTION_TIMEOUT, defConnectionTimeout },
                    { SFSessionProperty.PASSWORD, defPassword },
                    { SFSessionProperty.PORT, defPort },
                    { SFSessionProperty.VALIDATE_DEFAULT_PARAMETERS, "true" },
                    { SFSessionProperty.USEPROXY, "false" },
                    { SFSessionProperty.INSECUREMODE, "false" },
                    { SFSessionProperty.DISABLERETRY, "false" },
                    { SFSessionProperty.FORCERETRYON404, "false" },
                    { SFSessionProperty.CLIENT_SESSION_KEEP_ALIVE, "false" },
                    { SFSessionProperty.FORCEPARSEERROR, "false" },
                    { SFSessionProperty.BROWSER_RESPONSE_TIMEOUT, defBrowserResponseTime },
                    { SFSessionProperty.RETRY_TIMEOUT, defRetryTimeout },
                    { SFSessionProperty.MAXHTTPRETRIES, defMaxHttpRetries },
                    { SFSessionProperty.INCLUDERETRYREASON, defIncludeRetryReason },
                    { SFSessionProperty.DISABLEQUERYCONTEXTCACHE, defDisableQueryContextCache },
                    { SFSessionProperty.DISABLE_CONSOLE_LOGIN, "false" },
                    { SFSessionProperty.ALLOWUNDERSCORESINHOST, defAllowUnderscoresInHost },
                    { SFSessionProperty.MAXPOOLSIZE, DefaultValue(SFSessionProperty.MAXPOOLSIZE) },
                    { SFSessionProperty.MINPOOLSIZE, DefaultValue(SFSessionProperty.MINPOOLSIZE) },
                    { SFSessionProperty.CHANGEDSESSION, DefaultValue(SFSessionProperty.CHANGEDSESSION) },
                    { SFSessionProperty.WAITINGFORIDLESESSIONTIMEOUT, DefaultValue(SFSessionProperty.WAITINGFORIDLESESSIONTIMEOUT) },
                    { SFSessionProperty.EXPIRATIONTIMEOUT, DefaultValue(SFSessionProperty.EXPIRATIONTIMEOUT) },
                    { SFSessionProperty.POOLINGENABLED, DefaultValue(SFSessionProperty.POOLINGENABLED) },
                    { SFSessionProperty.DISABLE_SAML_URL_CHECK, DefaultValue(SFSessionProperty.DISABLE_SAML_URL_CHECK) },
<<<<<<< HEAD
                    { SFSessionProperty.PASSCODEINPASSWORD, DefaultValue(SFSessionProperty.PASSCODEINPASSWORD) },
                    { SFSessionProperty.CLIENT_STORE_TEMPORARY_CREDENTIAL, DefaultValue(SFSessionProperty.CLIENT_STORE_TEMPORARY_CREDENTIAL) }
=======
                    { SFSessionProperty.CLIENT_STORE_TEMPORARY_CREDENTIAL, DefaultValue(SFSessionProperty.CLIENT_STORE_TEMPORARY_CREDENTIAL) },
                    { SFSessionProperty.PASSCODEINPASSWORD, DefaultValue(SFSessionProperty.PASSCODEINPASSWORD) }
>>>>>>> 780b5397
                },
                ConnectionString =
                    $"ACCOUNT={defAccount};USER={defUser};PASSWORD={defPassword};DISABLE_CONSOLE_LOGIN=false"
            };
            var complicatedAccount = $"{defAccount}.region-name.host-name";
            var testCaseComplicatedAccountName = new TestCase()
            {
                ConnectionString = $"ACCOUNT={complicatedAccount};USER={defUser};PASSWORD={defPassword};",
                ExpectedProperties = new SFSessionProperties()
                {
                    { SFSessionProperty.ACCOUNT, defAccount },
                    { SFSessionProperty.USER, defUser },
                    { SFSessionProperty.HOST, $"{complicatedAccount}.snowflakecomputing.com" },
                    { SFSessionProperty.AUTHENTICATOR, defAuthenticator },
                    { SFSessionProperty.SCHEME, defScheme },
                    { SFSessionProperty.CONNECTION_TIMEOUT, defConnectionTimeout },
                    { SFSessionProperty.PASSWORD, defPassword },
                    { SFSessionProperty.PORT, defPort },
                    { SFSessionProperty.VALIDATE_DEFAULT_PARAMETERS, "true" },
                    { SFSessionProperty.USEPROXY, "false" },
                    { SFSessionProperty.INSECUREMODE, "false" },
                    { SFSessionProperty.DISABLERETRY, "false" },
                    { SFSessionProperty.FORCERETRYON404, "false" },
                    { SFSessionProperty.CLIENT_SESSION_KEEP_ALIVE, "false" },
                    { SFSessionProperty.FORCEPARSEERROR, "false" },
                    { SFSessionProperty.BROWSER_RESPONSE_TIMEOUT, defBrowserResponseTime },
                    { SFSessionProperty.RETRY_TIMEOUT, defRetryTimeout },
                    { SFSessionProperty.MAXHTTPRETRIES, defMaxHttpRetries },
                    { SFSessionProperty.INCLUDERETRYREASON, defIncludeRetryReason },
                    { SFSessionProperty.DISABLEQUERYCONTEXTCACHE, defDisableQueryContextCache },
                    { SFSessionProperty.DISABLE_CONSOLE_LOGIN, defDisableConsoleLogin },
                    { SFSessionProperty.ALLOWUNDERSCORESINHOST, defAllowUnderscoresInHost },
                    { SFSessionProperty.MAXPOOLSIZE, DefaultValue(SFSessionProperty.MAXPOOLSIZE) },
                    { SFSessionProperty.MINPOOLSIZE, DefaultValue(SFSessionProperty.MINPOOLSIZE) },
                    { SFSessionProperty.CHANGEDSESSION, DefaultValue(SFSessionProperty.CHANGEDSESSION) },
                    { SFSessionProperty.WAITINGFORIDLESESSIONTIMEOUT, DefaultValue(SFSessionProperty.WAITINGFORIDLESESSIONTIMEOUT) },
                    { SFSessionProperty.EXPIRATIONTIMEOUT, DefaultValue(SFSessionProperty.EXPIRATIONTIMEOUT) },
                    { SFSessionProperty.POOLINGENABLED, DefaultValue(SFSessionProperty.POOLINGENABLED) },
                    { SFSessionProperty.DISABLE_SAML_URL_CHECK, DefaultValue(SFSessionProperty.DISABLE_SAML_URL_CHECK) },
<<<<<<< HEAD
                    { SFSessionProperty.PASSCODEINPASSWORD, DefaultValue(SFSessionProperty.PASSCODEINPASSWORD) },
                    { SFSessionProperty.CLIENT_STORE_TEMPORARY_CREDENTIAL, DefaultValue(SFSessionProperty.CLIENT_STORE_TEMPORARY_CREDENTIAL) }
=======
                    { SFSessionProperty.CLIENT_STORE_TEMPORARY_CREDENTIAL, DefaultValue(SFSessionProperty.CLIENT_STORE_TEMPORARY_CREDENTIAL) },
                    { SFSessionProperty.PASSCODEINPASSWORD, DefaultValue(SFSessionProperty.PASSCODEINPASSWORD) }
>>>>>>> 780b5397
                }
            };
            var testCaseUnderscoredAccountName = new TestCase()
            {
                ConnectionString = $"ACCOUNT=prefix_{defAccount};USER={defUser};PASSWORD={defPassword};",
                ExpectedProperties = new SFSessionProperties()
                {
                    { SFSessionProperty.ACCOUNT, $"prefix_{defAccount}" },
                    { SFSessionProperty.USER, defUser },
                    { SFSessionProperty.HOST, $"prefix-{defAccount}.snowflakecomputing.com" },
                    { SFSessionProperty.AUTHENTICATOR, defAuthenticator },
                    { SFSessionProperty.SCHEME, defScheme },
                    { SFSessionProperty.CONNECTION_TIMEOUT, defConnectionTimeout },
                    { SFSessionProperty.PASSWORD, defPassword },
                    { SFSessionProperty.PORT, defPort },
                    { SFSessionProperty.VALIDATE_DEFAULT_PARAMETERS, "true" },
                    { SFSessionProperty.USEPROXY, "false" },
                    { SFSessionProperty.INSECUREMODE, "false" },
                    { SFSessionProperty.DISABLERETRY, "false" },
                    { SFSessionProperty.FORCERETRYON404, "false" },
                    { SFSessionProperty.CLIENT_SESSION_KEEP_ALIVE, "false" },
                    { SFSessionProperty.FORCEPARSEERROR, "false" },
                    { SFSessionProperty.BROWSER_RESPONSE_TIMEOUT, defBrowserResponseTime },
                    { SFSessionProperty.RETRY_TIMEOUT, defRetryTimeout },
                    { SFSessionProperty.MAXHTTPRETRIES, defMaxHttpRetries },
                    { SFSessionProperty.INCLUDERETRYREASON, defIncludeRetryReason },
                    { SFSessionProperty.DISABLEQUERYCONTEXTCACHE, defDisableQueryContextCache },
                    { SFSessionProperty.DISABLE_CONSOLE_LOGIN, defDisableConsoleLogin },
                    { SFSessionProperty.ALLOWUNDERSCORESINHOST, defAllowUnderscoresInHost },
                    { SFSessionProperty.MAXPOOLSIZE, DefaultValue(SFSessionProperty.MAXPOOLSIZE) },
                    { SFSessionProperty.MINPOOLSIZE, DefaultValue(SFSessionProperty.MINPOOLSIZE) },
                    { SFSessionProperty.CHANGEDSESSION, DefaultValue(SFSessionProperty.CHANGEDSESSION) },
                    { SFSessionProperty.WAITINGFORIDLESESSIONTIMEOUT, DefaultValue(SFSessionProperty.WAITINGFORIDLESESSIONTIMEOUT) },
                    { SFSessionProperty.EXPIRATIONTIMEOUT, DefaultValue(SFSessionProperty.EXPIRATIONTIMEOUT) },
                    { SFSessionProperty.POOLINGENABLED, DefaultValue(SFSessionProperty.POOLINGENABLED) },
                    { SFSessionProperty.DISABLE_SAML_URL_CHECK, DefaultValue(SFSessionProperty.DISABLE_SAML_URL_CHECK) },
<<<<<<< HEAD
                    { SFSessionProperty.PASSCODEINPASSWORD, DefaultValue(SFSessionProperty.PASSCODEINPASSWORD) },
                    { SFSessionProperty.CLIENT_STORE_TEMPORARY_CREDENTIAL, DefaultValue(SFSessionProperty.CLIENT_STORE_TEMPORARY_CREDENTIAL) }
=======
                    { SFSessionProperty.CLIENT_STORE_TEMPORARY_CREDENTIAL, DefaultValue(SFSessionProperty.CLIENT_STORE_TEMPORARY_CREDENTIAL) },
                    { SFSessionProperty.PASSCODEINPASSWORD, DefaultValue(SFSessionProperty.PASSCODEINPASSWORD) }
>>>>>>> 780b5397
                }
            };
            var testCaseUnderscoredAccountNameWithEnabledAllowUnderscores = new TestCase()
            {
                ConnectionString = $"ACCOUNT=prefix_{defAccount};USER={defUser};PASSWORD={defPassword};allowUnderscoresInHost=true;",
                ExpectedProperties = new SFSessionProperties()
                {
                    { SFSessionProperty.ACCOUNT, $"prefix_{defAccount}" },
                    { SFSessionProperty.USER, defUser },
                    { SFSessionProperty.HOST, $"prefix_{defAccount}.snowflakecomputing.com" },
                    { SFSessionProperty.AUTHENTICATOR, defAuthenticator },
                    { SFSessionProperty.SCHEME, defScheme },
                    { SFSessionProperty.CONNECTION_TIMEOUT, defConnectionTimeout },
                    { SFSessionProperty.PASSWORD, defPassword },
                    { SFSessionProperty.PORT, defPort },
                    { SFSessionProperty.VALIDATE_DEFAULT_PARAMETERS, "true" },
                    { SFSessionProperty.USEPROXY, "false" },
                    { SFSessionProperty.INSECUREMODE, "false" },
                    { SFSessionProperty.DISABLERETRY, "false" },
                    { SFSessionProperty.FORCERETRYON404, "false" },
                    { SFSessionProperty.CLIENT_SESSION_KEEP_ALIVE, "false" },
                    { SFSessionProperty.FORCEPARSEERROR, "false" },
                    { SFSessionProperty.BROWSER_RESPONSE_TIMEOUT, defBrowserResponseTime },
                    { SFSessionProperty.RETRY_TIMEOUT, defRetryTimeout },
                    { SFSessionProperty.MAXHTTPRETRIES, defMaxHttpRetries },
                    { SFSessionProperty.INCLUDERETRYREASON, defIncludeRetryReason },
                    { SFSessionProperty.DISABLEQUERYCONTEXTCACHE, defDisableQueryContextCache },
                    { SFSessionProperty.DISABLE_CONSOLE_LOGIN, defDisableConsoleLogin },
                    { SFSessionProperty.ALLOWUNDERSCORESINHOST, "true" },
                    { SFSessionProperty.MAXPOOLSIZE, DefaultValue(SFSessionProperty.MAXPOOLSIZE) },
                    { SFSessionProperty.MINPOOLSIZE, DefaultValue(SFSessionProperty.MINPOOLSIZE) },
                    { SFSessionProperty.CHANGEDSESSION, DefaultValue(SFSessionProperty.CHANGEDSESSION) },
                    { SFSessionProperty.WAITINGFORIDLESESSIONTIMEOUT, DefaultValue(SFSessionProperty.WAITINGFORIDLESESSIONTIMEOUT) },
                    { SFSessionProperty.EXPIRATIONTIMEOUT, DefaultValue(SFSessionProperty.EXPIRATIONTIMEOUT) },
                    { SFSessionProperty.POOLINGENABLED, DefaultValue(SFSessionProperty.POOLINGENABLED) },
                    { SFSessionProperty.DISABLE_SAML_URL_CHECK, DefaultValue(SFSessionProperty.DISABLE_SAML_URL_CHECK) },
<<<<<<< HEAD
                    { SFSessionProperty.PASSCODEINPASSWORD, DefaultValue(SFSessionProperty.PASSCODEINPASSWORD) },
                    { SFSessionProperty.CLIENT_STORE_TEMPORARY_CREDENTIAL, DefaultValue(SFSessionProperty.CLIENT_STORE_TEMPORARY_CREDENTIAL) }
=======
                    { SFSessionProperty.CLIENT_STORE_TEMPORARY_CREDENTIAL, DefaultValue(SFSessionProperty.CLIENT_STORE_TEMPORARY_CREDENTIAL) },
                    { SFSessionProperty.PASSCODEINPASSWORD, DefaultValue(SFSessionProperty.PASSCODEINPASSWORD) }
>>>>>>> 780b5397
                }
            };

            var testQueryTag = "Test QUERY_TAG 12345";
            var testCaseQueryTag = new TestCase()
            {
                ConnectionString = $"ACCOUNT={defAccount};USER={defUser};PASSWORD={defPassword};QUERY_TAG={testQueryTag}",
                ExpectedProperties = new SFSessionProperties()
                {
                    { SFSessionProperty.ACCOUNT, $"{defAccount}" },
                    { SFSessionProperty.USER, defUser },
                    { SFSessionProperty.HOST, $"{defAccount}.snowflakecomputing.com" },
                    { SFSessionProperty.AUTHENTICATOR, defAuthenticator },
                    { SFSessionProperty.SCHEME, defScheme },
                    { SFSessionProperty.CONNECTION_TIMEOUT, defConnectionTimeout },
                    { SFSessionProperty.PASSWORD, defPassword },
                    { SFSessionProperty.PORT, defPort },
                    { SFSessionProperty.VALIDATE_DEFAULT_PARAMETERS, "true" },
                    { SFSessionProperty.USEPROXY, "false" },
                    { SFSessionProperty.INSECUREMODE, "false" },
                    { SFSessionProperty.DISABLERETRY, "false" },
                    { SFSessionProperty.FORCERETRYON404, "false" },
                    { SFSessionProperty.CLIENT_SESSION_KEEP_ALIVE, "false" },
                    { SFSessionProperty.FORCEPARSEERROR, "false" },
                    { SFSessionProperty.BROWSER_RESPONSE_TIMEOUT, defBrowserResponseTime },
                    { SFSessionProperty.RETRY_TIMEOUT, defRetryTimeout },
                    { SFSessionProperty.MAXHTTPRETRIES, defMaxHttpRetries },
                    { SFSessionProperty.INCLUDERETRYREASON, defIncludeRetryReason },
                    { SFSessionProperty.DISABLEQUERYCONTEXTCACHE, defDisableQueryContextCache },
                    { SFSessionProperty.DISABLE_CONSOLE_LOGIN, defDisableConsoleLogin },
                    { SFSessionProperty.ALLOWUNDERSCORESINHOST, "false" },
                    { SFSessionProperty.QUERY_TAG, testQueryTag },
                    { SFSessionProperty.MAXPOOLSIZE, DefaultValue(SFSessionProperty.MAXPOOLSIZE) },
                    { SFSessionProperty.MINPOOLSIZE, DefaultValue(SFSessionProperty.MINPOOLSIZE) },
                    { SFSessionProperty.CHANGEDSESSION, DefaultValue(SFSessionProperty.CHANGEDSESSION) },
                    { SFSessionProperty.WAITINGFORIDLESESSIONTIMEOUT, DefaultValue(SFSessionProperty.WAITINGFORIDLESESSIONTIMEOUT) },
                    { SFSessionProperty.EXPIRATIONTIMEOUT, DefaultValue(SFSessionProperty.EXPIRATIONTIMEOUT) },
                    { SFSessionProperty.POOLINGENABLED, DefaultValue(SFSessionProperty.POOLINGENABLED) },
                    { SFSessionProperty.DISABLE_SAML_URL_CHECK, DefaultValue(SFSessionProperty.DISABLE_SAML_URL_CHECK) },
<<<<<<< HEAD
                    { SFSessionProperty.PASSCODEINPASSWORD, DefaultValue(SFSessionProperty.PASSCODEINPASSWORD) },
                    { SFSessionProperty.CLIENT_STORE_TEMPORARY_CREDENTIAL, DefaultValue(SFSessionProperty.CLIENT_STORE_TEMPORARY_CREDENTIAL) }
=======
                    { SFSessionProperty.CLIENT_STORE_TEMPORARY_CREDENTIAL, DefaultValue(SFSessionProperty.CLIENT_STORE_TEMPORARY_CREDENTIAL) },
                    { SFSessionProperty.PASSCODEINPASSWORD, DefaultValue(SFSessionProperty.PASSCODEINPASSWORD) }
>>>>>>> 780b5397
                }
            };

            return new TestCase[]
            {
                simpleTestCase,
                testCaseWithBrowserResponseTimeout,
                testCaseWithProxySettings,
                testCaseThatDefaultForUseProxyIsFalse,
                testCaseWithFileTransferMaxBytesInMemory,
                testCaseWithIncludeRetryReason,
                testCaseWithDisableQueryContextCache,
                testCaseWithDisableConsoleLogin,
                testCaseComplicatedAccountName,
                testCaseUnderscoredAccountName,
                testCaseUnderscoredAccountNameWithEnabledAllowUnderscores,
                testCaseQueryTag
            };
        }

        private static string DefaultValue(SFSessionProperty property)
        {
            var defaultValue = property.GetAttribute<SFSessionPropertyAttr>().defaultValue;
            var defaultNonWindowsValue = property.GetAttribute<SFSessionPropertyAttr>().defaultNonWindowsValue;
            if (RuntimeInformation.IsOSPlatform(OSPlatform.Windows))
                return defaultValue;
            return defaultNonWindowsValue ?? defaultValue;
        }

        internal class TestCase
        {
            public string ConnectionString { get; set; }
            public SecureString SecurePassword { get; set; }
            public SFSessionProperties ExpectedProperties { get; set; }
        }
    }
}<|MERGE_RESOLUTION|>--- conflicted
+++ resolved
@@ -8,11 +8,7 @@
 using Snowflake.Data.Core.Authenticator;
 using Snowflake.Data.Core.Session;
 using Snowflake.Data.Core.Tools;
-<<<<<<< HEAD
 using Snowflake.Data.Log;
-=======
-using System.Runtime.InteropServices;
->>>>>>> 780b5397
 
 namespace Snowflake.Data.Tests.UnitTests
 {
@@ -245,7 +241,34 @@
         }
 
         [Test]
-<<<<<<< HEAD
+        [TestCase("true")]
+        [TestCase("false")]
+        public void TestValidateClientStoreTemporaryCredentialProperty(string expectedClientStoreTemporaryCredential)
+        {
+            // arrange
+            var connectionString = $"ACCOUNT=account;USER=test;PASSWORD=test;CLIENT_STORE_TEMPORARY_CREDENTIAL={expectedClientStoreTemporaryCredential}";
+
+            // act
+            var properties = SFSessionProperties.ParseConnectionString(connectionString, new SessionPropertiesContext());
+
+            // assert
+            Assert.AreEqual(expectedClientStoreTemporaryCredential, properties[SFSessionProperty.CLIENT_STORE_TEMPORARY_CREDENTIAL]);
+        }
+
+        [Test]
+        public void TestFailWhenClientStoreTemporaryCredentialContainsInvalidValue()
+        {
+            // arrange
+            var invalidValue = "invalidValue";
+            var invalidConnectionString = $"ACCOUNT=testaccount;USER=testuser;PASSWORD=testpassword;CLIENT_STORE_TEMPORARY_CREDENTIAL={invalidValue}";
+
+            // act
+            var thrown = Assert.Throws<SnowflakeDbException>(() => SFSessionProperties.ParseConnectionString(invalidConnectionString, new SessionPropertiesContext()));
+
+            Assert.That(thrown.Message, Does.Contain($"Invalid parameter value  for CLIENT_STORE_TEMPORARY_CREDENTIAL"));
+        }
+
+        [Test]
         [TestCase("ACCOUNT=test;USER=test;PASSWORD=test;")]
         [TestCase("ACCOUNT=test;USER=test;PASSWORD=test;OAUTHCLIENTSECRET=ignored_value;")]
         public void TestParseOAuthClientSecretProvidedExternally(string connectionString)
@@ -438,45 +461,6 @@
         }
 
         [Test]
-=======
->>>>>>> 780b5397
-        [TestCase("true")]
-        [TestCase("false")]
-        public void TestValidateClientStoreTemporaryCredentialProperty(string expectedClientStoreTemporaryCredential)
-        {
-            // arrange
-            var connectionString = $"ACCOUNT=account;USER=test;PASSWORD=test;CLIENT_STORE_TEMPORARY_CREDENTIAL={expectedClientStoreTemporaryCredential}";
-
-            // act
-<<<<<<< HEAD
-            var properties = SFSessionProperties.ParseConnectionString(connectionString, new SessionPropertiesContext());
-=======
-            var properties = SFSessionProperties.ParseConnectionString(connectionString, null);
->>>>>>> 780b5397
-
-            // assert
-            Assert.AreEqual(expectedClientStoreTemporaryCredential, properties[SFSessionProperty.CLIENT_STORE_TEMPORARY_CREDENTIAL]);
-        }
-
-        [Test]
-        public void TestFailWhenClientStoreTemporaryCredentialContainsInvalidValue()
-        {
-            // arrange
-            var invalidValue = "invalidValue";
-            var invalidConnectionString = $"ACCOUNT=testaccount;USER=testuser;PASSWORD=testpassword;CLIENT_STORE_TEMPORARY_CREDENTIAL={invalidValue}";
-
-            // act
-<<<<<<< HEAD
-            var thrown = Assert.Throws<SnowflakeDbException>(() => SFSessionProperties.ParseConnectionString(invalidConnectionString, new SessionPropertiesContext()));
-=======
-            var thrown = Assert.Throws<SnowflakeDbException>(() => SFSessionProperties.ParseConnectionString(invalidConnectionString, null));
->>>>>>> 780b5397
-
-            Assert.That(thrown.Message, Does.Contain($"Invalid parameter value  for CLIENT_STORE_TEMPORARY_CREDENTIAL"));
-        }
-
-<<<<<<< HEAD
-        [Test]
         public void TestProgrammaticAccessTokenParameters()
         {
             // arrange
@@ -516,8 +500,6 @@
             Assert.That(thrown.Message, Does.Contain(expectedErrorMessage));
         }
 
-=======
->>>>>>> 780b5397
         public static IEnumerable<TestCase> ConnectionStringTestCases()
         {
             string defAccount = "testaccount";
@@ -575,13 +557,8 @@
                     { SFSessionProperty.EXPIRATIONTIMEOUT, DefaultValue(SFSessionProperty.EXPIRATIONTIMEOUT) },
                     { SFSessionProperty.POOLINGENABLED, DefaultValue(SFSessionProperty.POOLINGENABLED) },
                     { SFSessionProperty.DISABLE_SAML_URL_CHECK, DefaultValue(SFSessionProperty.DISABLE_SAML_URL_CHECK) },
-<<<<<<< HEAD
-                    { SFSessionProperty.PASSCODEINPASSWORD, DefaultValue(SFSessionProperty.PASSCODEINPASSWORD) },
-                    { SFSessionProperty.CLIENT_STORE_TEMPORARY_CREDENTIAL, DefaultValue(SFSessionProperty.CLIENT_STORE_TEMPORARY_CREDENTIAL) }
-=======
-                    { SFSessionProperty.CLIENT_STORE_TEMPORARY_CREDENTIAL, DefaultValue(SFSessionProperty.CLIENT_STORE_TEMPORARY_CREDENTIAL) },
-                    { SFSessionProperty.PASSCODEINPASSWORD, DefaultValue(SFSessionProperty.PASSCODEINPASSWORD) }
->>>>>>> 780b5397
+                    { SFSessionProperty.PASSCODEINPASSWORD, DefaultValue(SFSessionProperty.PASSCODEINPASSWORD) },
+                    { SFSessionProperty.CLIENT_STORE_TEMPORARY_CREDENTIAL, DefaultValue(SFSessionProperty.CLIENT_STORE_TEMPORARY_CREDENTIAL) }
                 }
             };
 
@@ -618,13 +595,8 @@
                     { SFSessionProperty.EXPIRATIONTIMEOUT, DefaultValue(SFSessionProperty.EXPIRATIONTIMEOUT) },
                     { SFSessionProperty.POOLINGENABLED, DefaultValue(SFSessionProperty.POOLINGENABLED) },
                     { SFSessionProperty.DISABLE_SAML_URL_CHECK, DefaultValue(SFSessionProperty.DISABLE_SAML_URL_CHECK) },
-<<<<<<< HEAD
-                    { SFSessionProperty.PASSCODEINPASSWORD, DefaultValue(SFSessionProperty.PASSCODEINPASSWORD) },
-                    { SFSessionProperty.CLIENT_STORE_TEMPORARY_CREDENTIAL, DefaultValue(SFSessionProperty.CLIENT_STORE_TEMPORARY_CREDENTIAL) }
-=======
-                    { SFSessionProperty.CLIENT_STORE_TEMPORARY_CREDENTIAL, DefaultValue(SFSessionProperty.CLIENT_STORE_TEMPORARY_CREDENTIAL) },
-                    { SFSessionProperty.PASSCODEINPASSWORD, DefaultValue(SFSessionProperty.PASSCODEINPASSWORD) }
->>>>>>> 780b5397
+                    { SFSessionProperty.PASSCODEINPASSWORD, DefaultValue(SFSessionProperty.PASSCODEINPASSWORD) },
+                    { SFSessionProperty.CLIENT_STORE_TEMPORARY_CREDENTIAL, DefaultValue(SFSessionProperty.CLIENT_STORE_TEMPORARY_CREDENTIAL) }
                 }
             };
             var testCaseWithProxySettings = new TestCase()
@@ -663,13 +635,8 @@
                     { SFSessionProperty.EXPIRATIONTIMEOUT, DefaultValue(SFSessionProperty.EXPIRATIONTIMEOUT) },
                     { SFSessionProperty.POOLINGENABLED, DefaultValue(SFSessionProperty.POOLINGENABLED) },
                     { SFSessionProperty.DISABLE_SAML_URL_CHECK, DefaultValue(SFSessionProperty.DISABLE_SAML_URL_CHECK) },
-<<<<<<< HEAD
-                    { SFSessionProperty.PASSCODEINPASSWORD, DefaultValue(SFSessionProperty.PASSCODEINPASSWORD) },
-                    { SFSessionProperty.CLIENT_STORE_TEMPORARY_CREDENTIAL, DefaultValue(SFSessionProperty.CLIENT_STORE_TEMPORARY_CREDENTIAL) }
-=======
-                    { SFSessionProperty.CLIENT_STORE_TEMPORARY_CREDENTIAL, DefaultValue(SFSessionProperty.CLIENT_STORE_TEMPORARY_CREDENTIAL) },
-                    { SFSessionProperty.PASSCODEINPASSWORD, DefaultValue(SFSessionProperty.PASSCODEINPASSWORD) }
->>>>>>> 780b5397
+                    { SFSessionProperty.PASSCODEINPASSWORD, DefaultValue(SFSessionProperty.PASSCODEINPASSWORD) },
+                    { SFSessionProperty.CLIENT_STORE_TEMPORARY_CREDENTIAL, DefaultValue(SFSessionProperty.CLIENT_STORE_TEMPORARY_CREDENTIAL) }
                 },
                 ConnectionString =
                     $"ACCOUNT={defAccount};USER={defUser};PASSWORD={defPassword};useProxy=true;proxyHost=proxy.com;proxyPort=1234;nonProxyHosts=localhost"
@@ -710,13 +677,8 @@
                     { SFSessionProperty.EXPIRATIONTIMEOUT, DefaultValue(SFSessionProperty.EXPIRATIONTIMEOUT) },
                     { SFSessionProperty.POOLINGENABLED, DefaultValue(SFSessionProperty.POOLINGENABLED) },
                     { SFSessionProperty.DISABLE_SAML_URL_CHECK, DefaultValue(SFSessionProperty.DISABLE_SAML_URL_CHECK) },
-<<<<<<< HEAD
-                    { SFSessionProperty.PASSCODEINPASSWORD, DefaultValue(SFSessionProperty.PASSCODEINPASSWORD) },
-                    { SFSessionProperty.CLIENT_STORE_TEMPORARY_CREDENTIAL, DefaultValue(SFSessionProperty.CLIENT_STORE_TEMPORARY_CREDENTIAL) }
-=======
-                    { SFSessionProperty.CLIENT_STORE_TEMPORARY_CREDENTIAL, DefaultValue(SFSessionProperty.CLIENT_STORE_TEMPORARY_CREDENTIAL) },
-                    { SFSessionProperty.PASSCODEINPASSWORD, DefaultValue(SFSessionProperty.PASSCODEINPASSWORD) }
->>>>>>> 780b5397
+                    { SFSessionProperty.PASSCODEINPASSWORD, DefaultValue(SFSessionProperty.PASSCODEINPASSWORD) },
+                    { SFSessionProperty.CLIENT_STORE_TEMPORARY_CREDENTIAL, DefaultValue(SFSessionProperty.CLIENT_STORE_TEMPORARY_CREDENTIAL) }
                 },
                 ConnectionString =
                     $"ACCOUNT={defAccount};USER={defUser};PASSWORD={defPassword};proxyHost=proxy.com;proxyPort=1234;nonProxyHosts=localhost"
@@ -756,13 +718,8 @@
                     { SFSessionProperty.EXPIRATIONTIMEOUT, DefaultValue(SFSessionProperty.EXPIRATIONTIMEOUT) },
                     { SFSessionProperty.POOLINGENABLED, DefaultValue(SFSessionProperty.POOLINGENABLED) },
                     { SFSessionProperty.DISABLE_SAML_URL_CHECK, DefaultValue(SFSessionProperty.DISABLE_SAML_URL_CHECK) },
-<<<<<<< HEAD
-                    { SFSessionProperty.PASSCODEINPASSWORD, DefaultValue(SFSessionProperty.PASSCODEINPASSWORD) },
-                    { SFSessionProperty.CLIENT_STORE_TEMPORARY_CREDENTIAL, DefaultValue(SFSessionProperty.CLIENT_STORE_TEMPORARY_CREDENTIAL) }
-=======
-                    { SFSessionProperty.CLIENT_STORE_TEMPORARY_CREDENTIAL, DefaultValue(SFSessionProperty.CLIENT_STORE_TEMPORARY_CREDENTIAL) },
-                    { SFSessionProperty.PASSCODEINPASSWORD, DefaultValue(SFSessionProperty.PASSCODEINPASSWORD) }
->>>>>>> 780b5397
+                    { SFSessionProperty.PASSCODEINPASSWORD, DefaultValue(SFSessionProperty.PASSCODEINPASSWORD) },
+                    { SFSessionProperty.CLIENT_STORE_TEMPORARY_CREDENTIAL, DefaultValue(SFSessionProperty.CLIENT_STORE_TEMPORARY_CREDENTIAL) }
                 }
             };
             var testCaseWithIncludeRetryReason = new TestCase()
@@ -799,13 +756,8 @@
                     { SFSessionProperty.EXPIRATIONTIMEOUT, DefaultValue(SFSessionProperty.EXPIRATIONTIMEOUT) },
                     { SFSessionProperty.POOLINGENABLED, DefaultValue(SFSessionProperty.POOLINGENABLED) },
                     { SFSessionProperty.DISABLE_SAML_URL_CHECK, DefaultValue(SFSessionProperty.DISABLE_SAML_URL_CHECK) },
-<<<<<<< HEAD
-                    { SFSessionProperty.PASSCODEINPASSWORD, DefaultValue(SFSessionProperty.PASSCODEINPASSWORD) },
-                    { SFSessionProperty.CLIENT_STORE_TEMPORARY_CREDENTIAL, DefaultValue(SFSessionProperty.CLIENT_STORE_TEMPORARY_CREDENTIAL) }
-=======
-                    { SFSessionProperty.CLIENT_STORE_TEMPORARY_CREDENTIAL, DefaultValue(SFSessionProperty.CLIENT_STORE_TEMPORARY_CREDENTIAL) },
-                    { SFSessionProperty.PASSCODEINPASSWORD, DefaultValue(SFSessionProperty.PASSCODEINPASSWORD) }
->>>>>>> 780b5397
+                    { SFSessionProperty.PASSCODEINPASSWORD, DefaultValue(SFSessionProperty.PASSCODEINPASSWORD) },
+                    { SFSessionProperty.CLIENT_STORE_TEMPORARY_CREDENTIAL, DefaultValue(SFSessionProperty.CLIENT_STORE_TEMPORARY_CREDENTIAL) }
                 }
             };
             var testCaseWithDisableQueryContextCache = new TestCase()
@@ -841,13 +793,8 @@
                     { SFSessionProperty.EXPIRATIONTIMEOUT, DefaultValue(SFSessionProperty.EXPIRATIONTIMEOUT) },
                     { SFSessionProperty.POOLINGENABLED, DefaultValue(SFSessionProperty.POOLINGENABLED) },
                     { SFSessionProperty.DISABLE_SAML_URL_CHECK, DefaultValue(SFSessionProperty.DISABLE_SAML_URL_CHECK) },
-<<<<<<< HEAD
-                    { SFSessionProperty.PASSCODEINPASSWORD, DefaultValue(SFSessionProperty.PASSCODEINPASSWORD) },
-                    { SFSessionProperty.CLIENT_STORE_TEMPORARY_CREDENTIAL, DefaultValue(SFSessionProperty.CLIENT_STORE_TEMPORARY_CREDENTIAL) }
-=======
-                    { SFSessionProperty.CLIENT_STORE_TEMPORARY_CREDENTIAL, DefaultValue(SFSessionProperty.CLIENT_STORE_TEMPORARY_CREDENTIAL) },
-                    { SFSessionProperty.PASSCODEINPASSWORD, DefaultValue(SFSessionProperty.PASSCODEINPASSWORD) }
->>>>>>> 780b5397
+                    { SFSessionProperty.PASSCODEINPASSWORD, DefaultValue(SFSessionProperty.PASSCODEINPASSWORD) },
+                    { SFSessionProperty.CLIENT_STORE_TEMPORARY_CREDENTIAL, DefaultValue(SFSessionProperty.CLIENT_STORE_TEMPORARY_CREDENTIAL) }
                 },
                 ConnectionString =
                     $"ACCOUNT={defAccount};USER={defUser};PASSWORD={defPassword};DISABLEQUERYCONTEXTCACHE=true"
@@ -885,13 +832,8 @@
                     { SFSessionProperty.EXPIRATIONTIMEOUT, DefaultValue(SFSessionProperty.EXPIRATIONTIMEOUT) },
                     { SFSessionProperty.POOLINGENABLED, DefaultValue(SFSessionProperty.POOLINGENABLED) },
                     { SFSessionProperty.DISABLE_SAML_URL_CHECK, DefaultValue(SFSessionProperty.DISABLE_SAML_URL_CHECK) },
-<<<<<<< HEAD
-                    { SFSessionProperty.PASSCODEINPASSWORD, DefaultValue(SFSessionProperty.PASSCODEINPASSWORD) },
-                    { SFSessionProperty.CLIENT_STORE_TEMPORARY_CREDENTIAL, DefaultValue(SFSessionProperty.CLIENT_STORE_TEMPORARY_CREDENTIAL) }
-=======
-                    { SFSessionProperty.CLIENT_STORE_TEMPORARY_CREDENTIAL, DefaultValue(SFSessionProperty.CLIENT_STORE_TEMPORARY_CREDENTIAL) },
-                    { SFSessionProperty.PASSCODEINPASSWORD, DefaultValue(SFSessionProperty.PASSCODEINPASSWORD) }
->>>>>>> 780b5397
+                    { SFSessionProperty.PASSCODEINPASSWORD, DefaultValue(SFSessionProperty.PASSCODEINPASSWORD) },
+                    { SFSessionProperty.CLIENT_STORE_TEMPORARY_CREDENTIAL, DefaultValue(SFSessionProperty.CLIENT_STORE_TEMPORARY_CREDENTIAL) }
                 },
                 ConnectionString =
                     $"ACCOUNT={defAccount};USER={defUser};PASSWORD={defPassword};DISABLE_CONSOLE_LOGIN=false"
@@ -931,13 +873,8 @@
                     { SFSessionProperty.EXPIRATIONTIMEOUT, DefaultValue(SFSessionProperty.EXPIRATIONTIMEOUT) },
                     { SFSessionProperty.POOLINGENABLED, DefaultValue(SFSessionProperty.POOLINGENABLED) },
                     { SFSessionProperty.DISABLE_SAML_URL_CHECK, DefaultValue(SFSessionProperty.DISABLE_SAML_URL_CHECK) },
-<<<<<<< HEAD
-                    { SFSessionProperty.PASSCODEINPASSWORD, DefaultValue(SFSessionProperty.PASSCODEINPASSWORD) },
-                    { SFSessionProperty.CLIENT_STORE_TEMPORARY_CREDENTIAL, DefaultValue(SFSessionProperty.CLIENT_STORE_TEMPORARY_CREDENTIAL) }
-=======
-                    { SFSessionProperty.CLIENT_STORE_TEMPORARY_CREDENTIAL, DefaultValue(SFSessionProperty.CLIENT_STORE_TEMPORARY_CREDENTIAL) },
-                    { SFSessionProperty.PASSCODEINPASSWORD, DefaultValue(SFSessionProperty.PASSCODEINPASSWORD) }
->>>>>>> 780b5397
+                    { SFSessionProperty.PASSCODEINPASSWORD, DefaultValue(SFSessionProperty.PASSCODEINPASSWORD) },
+                    { SFSessionProperty.CLIENT_STORE_TEMPORARY_CREDENTIAL, DefaultValue(SFSessionProperty.CLIENT_STORE_TEMPORARY_CREDENTIAL) }
                 }
             };
             var testCaseUnderscoredAccountName = new TestCase()
@@ -974,13 +911,8 @@
                     { SFSessionProperty.EXPIRATIONTIMEOUT, DefaultValue(SFSessionProperty.EXPIRATIONTIMEOUT) },
                     { SFSessionProperty.POOLINGENABLED, DefaultValue(SFSessionProperty.POOLINGENABLED) },
                     { SFSessionProperty.DISABLE_SAML_URL_CHECK, DefaultValue(SFSessionProperty.DISABLE_SAML_URL_CHECK) },
-<<<<<<< HEAD
-                    { SFSessionProperty.PASSCODEINPASSWORD, DefaultValue(SFSessionProperty.PASSCODEINPASSWORD) },
-                    { SFSessionProperty.CLIENT_STORE_TEMPORARY_CREDENTIAL, DefaultValue(SFSessionProperty.CLIENT_STORE_TEMPORARY_CREDENTIAL) }
-=======
-                    { SFSessionProperty.CLIENT_STORE_TEMPORARY_CREDENTIAL, DefaultValue(SFSessionProperty.CLIENT_STORE_TEMPORARY_CREDENTIAL) },
-                    { SFSessionProperty.PASSCODEINPASSWORD, DefaultValue(SFSessionProperty.PASSCODEINPASSWORD) }
->>>>>>> 780b5397
+                    { SFSessionProperty.PASSCODEINPASSWORD, DefaultValue(SFSessionProperty.PASSCODEINPASSWORD) },
+                    { SFSessionProperty.CLIENT_STORE_TEMPORARY_CREDENTIAL, DefaultValue(SFSessionProperty.CLIENT_STORE_TEMPORARY_CREDENTIAL) }
                 }
             };
             var testCaseUnderscoredAccountNameWithEnabledAllowUnderscores = new TestCase()
@@ -1017,13 +949,8 @@
                     { SFSessionProperty.EXPIRATIONTIMEOUT, DefaultValue(SFSessionProperty.EXPIRATIONTIMEOUT) },
                     { SFSessionProperty.POOLINGENABLED, DefaultValue(SFSessionProperty.POOLINGENABLED) },
                     { SFSessionProperty.DISABLE_SAML_URL_CHECK, DefaultValue(SFSessionProperty.DISABLE_SAML_URL_CHECK) },
-<<<<<<< HEAD
-                    { SFSessionProperty.PASSCODEINPASSWORD, DefaultValue(SFSessionProperty.PASSCODEINPASSWORD) },
-                    { SFSessionProperty.CLIENT_STORE_TEMPORARY_CREDENTIAL, DefaultValue(SFSessionProperty.CLIENT_STORE_TEMPORARY_CREDENTIAL) }
-=======
-                    { SFSessionProperty.CLIENT_STORE_TEMPORARY_CREDENTIAL, DefaultValue(SFSessionProperty.CLIENT_STORE_TEMPORARY_CREDENTIAL) },
-                    { SFSessionProperty.PASSCODEINPASSWORD, DefaultValue(SFSessionProperty.PASSCODEINPASSWORD) }
->>>>>>> 780b5397
+                    { SFSessionProperty.PASSCODEINPASSWORD, DefaultValue(SFSessionProperty.PASSCODEINPASSWORD) },
+                    { SFSessionProperty.CLIENT_STORE_TEMPORARY_CREDENTIAL, DefaultValue(SFSessionProperty.CLIENT_STORE_TEMPORARY_CREDENTIAL) }
                 }
             };
 
@@ -1063,13 +990,8 @@
                     { SFSessionProperty.EXPIRATIONTIMEOUT, DefaultValue(SFSessionProperty.EXPIRATIONTIMEOUT) },
                     { SFSessionProperty.POOLINGENABLED, DefaultValue(SFSessionProperty.POOLINGENABLED) },
                     { SFSessionProperty.DISABLE_SAML_URL_CHECK, DefaultValue(SFSessionProperty.DISABLE_SAML_URL_CHECK) },
-<<<<<<< HEAD
-                    { SFSessionProperty.PASSCODEINPASSWORD, DefaultValue(SFSessionProperty.PASSCODEINPASSWORD) },
-                    { SFSessionProperty.CLIENT_STORE_TEMPORARY_CREDENTIAL, DefaultValue(SFSessionProperty.CLIENT_STORE_TEMPORARY_CREDENTIAL) }
-=======
-                    { SFSessionProperty.CLIENT_STORE_TEMPORARY_CREDENTIAL, DefaultValue(SFSessionProperty.CLIENT_STORE_TEMPORARY_CREDENTIAL) },
-                    { SFSessionProperty.PASSCODEINPASSWORD, DefaultValue(SFSessionProperty.PASSCODEINPASSWORD) }
->>>>>>> 780b5397
+                    { SFSessionProperty.PASSCODEINPASSWORD, DefaultValue(SFSessionProperty.PASSCODEINPASSWORD) },
+                    { SFSessionProperty.CLIENT_STORE_TEMPORARY_CREDENTIAL, DefaultValue(SFSessionProperty.CLIENT_STORE_TEMPORARY_CREDENTIAL) }
                 }
             };
 
