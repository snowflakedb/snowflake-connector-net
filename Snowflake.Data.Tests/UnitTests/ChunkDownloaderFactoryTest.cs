﻿/*
 * Copyright (c) 2023 Snowflake Computing Inc. All rights reserved.
 */

namespace Snowflake.Data.Tests.UnitTests
{
    using NUnit.Framework;
    using Snowflake.Data.Configuration;
    using Snowflake.Data.Core;
    using System;
    using System.Collections.Generic;
    using System.Threading;

    [TestFixture, NonParallelizable]
    class ChunkDownloaderFactoryTest
    {
<<<<<<< HEAD
        int ChunkDownloaderVersionDefault = SFConfiguration.Instance().GetChunkDownloaderVersion();
=======
        bool _useV2ChunkDownloaderDefault;
        int _chunkDownloaderVersionDefault;
>>>>>>> a1f1d6f7

        [SetUp]
        public void BeforeTest()
        {
<<<<<<< HEAD
            SFConfiguration.Instance().ChunkDownloaderVersion = ChunkDownloaderVersionDefault; // Return to default version
=======
            _useV2ChunkDownloaderDefault = SFConfiguration.Instance().UseV2ChunkDownloader;
            _chunkDownloaderVersionDefault = SFConfiguration.Instance().ChunkDownloaderVersion;
>>>>>>> a1f1d6f7
        }

        [TearDown]
        public void AfterTest()
        {
            SFConfiguration.Instance().UseV2ChunkDownloader = _useV2ChunkDownloaderDefault; // Return to default version
            SFConfiguration.Instance().ChunkDownloaderVersion = _chunkDownloaderVersionDefault; // Return to default version
        }

        private QueryExecResponseData mockQueryRequestData()
        {
            return new QueryExecResponseData
            {
                rowSet = new string[,] { { } },
                rowType = new List<ExecResponseRowType>(),
                parameters = new List<NameValueParameter>(),
                chunks = new List<ExecResponseChunk>{new ExecResponseChunk()
                {
                    url = "fake",
                    uncompressedSize = 100,
                    rowCount = 1
                }}
            };
        }

        private SFResultSet mockSFResultSet(QueryExecResponseData responseData, CancellationToken token)
        {
            string connectionString = "user=user;password=password;account=account;";
            SFSession session = new SFSession(connectionString, null);
            List<NameValueParameter> list = new List<NameValueParameter>
            {
                new NameValueParameter { name = "CLIENT_PREFETCH_THREADS", value = "3" }
            };
            session.UpdateSessionParameterMap(list);

            return new SFResultSet(responseData, new SFStatement(session), token);
        }

<<<<<<< HEAD
        [Test]
        public void TestGetDownloader([Values(1, 2, 3, 4)] int chunkDownloaderVersion)
=======
        [Test, NonParallelizable]
        public void TestGetDownloader([Values(false, true)] bool useV2ChunkDownloader, [Values(1, 2, 3, 4)] int chunkDownloaderVersion)
>>>>>>> a1f1d6f7
        {
            // Set configuration settings
            SFConfiguration.Instance().ChunkDownloaderVersion = chunkDownloaderVersion;

            CancellationToken token = new CancellationToken();

            if (chunkDownloaderVersion == 4)
            {
                Exception ex = Assert.Throws<Exception>(() => ChunkDownloaderFactory.GetDownloader(null, null, token));
                Assert.AreEqual("Unsupported Chunk Downloader version specified in the SFConfiguration", ex.Message);
            }
            else
            {
                QueryExecResponseData responseData = mockQueryRequestData();
                SFResultSet resultSet = mockSFResultSet(responseData, token);

                IChunkDownloader downloader = ChunkDownloaderFactory.GetDownloader(responseData, resultSet, token);

                Assert.IsTrue(downloader is SFBlockingChunkDownloaderV3);
            }
        }
    }
}<|MERGE_RESOLUTION|>--- conflicted
+++ resolved
@@ -14,29 +14,19 @@
     [TestFixture, NonParallelizable]
     class ChunkDownloaderFactoryTest
     {
-<<<<<<< HEAD
         int ChunkDownloaderVersionDefault = SFConfiguration.Instance().GetChunkDownloaderVersion();
-=======
-        bool _useV2ChunkDownloaderDefault;
-        int _chunkDownloaderVersionDefault;
->>>>>>> a1f1d6f7
-
-        [SetUp]
-        public void BeforeTest()
-        {
-<<<<<<< HEAD
-            SFConfiguration.Instance().ChunkDownloaderVersion = ChunkDownloaderVersionDefault; // Return to default version
-=======
-            _useV2ChunkDownloaderDefault = SFConfiguration.Instance().UseV2ChunkDownloader;
-            _chunkDownloaderVersionDefault = SFConfiguration.Instance().ChunkDownloaderVersion;
->>>>>>> a1f1d6f7
-        }
 
         [TearDown]
         public void AfterTest()
         {
-            SFConfiguration.Instance().UseV2ChunkDownloader = _useV2ChunkDownloaderDefault; // Return to default version
-            SFConfiguration.Instance().ChunkDownloaderVersion = _chunkDownloaderVersionDefault; // Return to default version
+            SFConfiguration.Instance().ChunkDownloaderVersion = ChunkDownloaderVersionDefault; // Return to default version
+        }
+
+        [Test]
+        [Ignore("ChunkDownloaderFactoryTest")]
+        public void ChunkDownloaderFactoryTestDone()
+        {
+            // Do nothing;
         }
 
         private QueryExecResponseData mockQueryRequestData()
@@ -68,13 +58,8 @@
             return new SFResultSet(responseData, new SFStatement(session), token);
         }
 
-<<<<<<< HEAD
-        [Test]
+        [Test, NonParallelizable]
         public void TestGetDownloader([Values(1, 2, 3, 4)] int chunkDownloaderVersion)
-=======
-        [Test, NonParallelizable]
-        public void TestGetDownloader([Values(false, true)] bool useV2ChunkDownloader, [Values(1, 2, 3, 4)] int chunkDownloaderVersion)
->>>>>>> a1f1d6f7
         {
             // Set configuration settings
             SFConfiguration.Instance().ChunkDownloaderVersion = chunkDownloaderVersion;
