<<<<<<< HEAD
/*
 * Copyright (c) 2012-2024 Snowflake Computing Inc. All rights reserved.
 */

=======
>>>>>>> bb4f8346
using Newtonsoft.Json;
using Snowflake.Data.Core;
using NUnit.Framework;
using Snowflake.Data.Core.Tools;
using Snowflake.Data.Tests.Mock;
using System;
using System.Net;
using Snowflake.Data.Client;

namespace Snowflake.Data.Tests.UnitTests
{
    [TestFixture]
    class SFSessionTest
    {
        // Mock test for session gone
        [Test]
        public void TestSessionGoneWhenClose()
        {
            var restRequester = new MockCloseSessionGone();
            SFSession sfSession = new SFSession("account=test;user=test;password=test", null, restRequester);
            sfSession.Open();
            Assert.DoesNotThrow(() => sfSession.close());
        }

        [Test]
        public void TestSessionGoneWhenCloseNonBlocking()
        {
            var restRequester = new MockCloseSessionGone();
            SFSession sfSession = new SFSession("account=test;user=test;password=test", null, restRequester);
            sfSession.Open();
            Assert.DoesNotThrow(() => sfSession.CloseNonBlocking());
        }

        [Test]
        public void TestUpdateSessionProperties()
        {
            // arrange
            string databaseName = "DB_TEST";
            string schemaName = "SC_TEST";
            string warehouseName = "WH_TEST";
            string roleName = "ROLE_TEST";
            QueryExecResponseData queryExecResponseData = new QueryExecResponseData
            {
                finalSchemaName = schemaName,
                finalDatabaseName = databaseName,
                finalRoleName = roleName,
                finalWarehouseName = warehouseName
            };

            // act
            SFSession sfSession = new SFSession("account=test;user=test;password=test", null);
            sfSession.UpdateSessionProperties(queryExecResponseData);

            // assert
            Assert.AreEqual(databaseName, sfSession.database);
            Assert.AreEqual(schemaName, sfSession.schema);
            Assert.AreEqual(warehouseName, sfSession.warehouse);
            Assert.AreEqual(roleName, sfSession.role);
        }

        [Test]
        public void TestSkipUpdateSessionPropertiesWhenPropertiesMissing()
        {
            // arrange
            string databaseName = "DB_TEST";
            string schemaName = "SC_TEST";
            string warehouseName = "WH_TEST";
            string roleName = "ROLE_TEST";
            SFSession sfSession = new SFSession("account=test;user=test;password=test", null);
            sfSession.database = databaseName;
            sfSession.warehouse = warehouseName;
            sfSession.role = roleName;
            sfSession.schema = schemaName;

            // act
            QueryExecResponseData queryExecResponseWithoutData = new QueryExecResponseData();
            sfSession.UpdateSessionProperties(queryExecResponseWithoutData);

            // assert
            // when database or schema name is missing in the response,
            // the cached value should keep unchanged
            Assert.AreEqual(databaseName, sfSession.database);
            Assert.AreEqual(schemaName, sfSession.schema);
            Assert.AreEqual(warehouseName, sfSession.warehouse);
            Assert.AreEqual(roleName, sfSession.role);
        }

        [Test]
        [TestCase(null)]
        [TestCase("/some-path/config.json")]
        [TestCase("C:\\some-path\\config.json")]
        public void TestThatConfiguresEasyLogging(string configPath)
        {
            // arrange
            var easyLoggingStarter = new Moq.Mock<EasyLoggingStarter>();
            var simpleConnectionString = "account=test;user=test;password=test;";
            var connectionString = configPath == null
                ? simpleConnectionString
                : $"{simpleConnectionString}client_config_file={configPath};";

            // act
            new SFSession(connectionString, null, null, easyLoggingStarter.Object);

            // assert
            easyLoggingStarter.Verify(starter => starter.Init(configPath));
        }

        [Test]
        public void TestThatIdTokenIsStoredWhenCachingIsEnabled()
        {
            // arrange
            var expectedIdToken = "mockIdToken";
            var connectionString = $"account=account;user=user;password=test;CLIENT_STORE_TEMPORARY_CREDENTIAL=true";
            var session = new SFSession(connectionString, null);
            LoginResponse authnResponse = new LoginResponse
            {
                data = new LoginResponseData()
                {
                    idToken = expectedIdToken,
                    authResponseSessionInfo = new SessionInfo(),
                },
                success = true
            };

            // act
            session.ProcessLoginResponse(authnResponse);

            // assert
            Assert.AreEqual(expectedIdToken, new NetworkCredential(string.Empty,
                SnowflakeCredentialManagerFactory.GetCredentialManager().GetCredentials(session._idTokenKey)).Password);
        }

        [Test]
        public void TestThatIdTokenIsNotStoredWhenThereIsNoUserInTheConnectionString()
        {
            // arrange
            var expectedIdToken = "";
            var mockIdToken = "mockIdToken";
            var connectionString = $"account=account;password=test;authenticator=externalbrowser;CLIENT_STORE_TEMPORARY_CREDENTIAL=true";
            var session = new SFSession(connectionString, null);
            LoginResponse authnResponse = new LoginResponse
            {
                data = new LoginResponseData()
                {
                    idToken = mockIdToken,
                    authResponseSessionInfo = new SessionInfo(),
                },
                success = true
            };

            // act
            session.ProcessLoginResponse(authnResponse);

            // assert
            Assert.AreEqual(expectedIdToken, new NetworkCredential(string.Empty,
                SnowflakeCredentialManagerFactory.GetCredentialManager().GetCredentials(session._idTokenKey)).Password);
        }

        [Test]
        public void TestThatRetriesAuthenticationForInvalidIdToken()
        {
            // arrange
            var connectionString = "account=test;user=test;password=test;CLIENT_STORE_TEMPORARY_CREDENTIAL=true";
            var session = new SFSession(connectionString, null);
            LoginResponse authnResponse = new LoginResponse
            {
                code = SFError.ID_TOKEN_INVALID.GetAttribute<SFErrorAttr>().errorCode,
                message = "",
                success = false
            };

            // assert
            Assert.Throws<NullReferenceException>(() => session.ProcessLoginResponse(authnResponse));
        }

        [Test]
        [TestCase(null, "accountDefault", "accountDefault", false)]
        [TestCase("initial", "initial", "initial", false)]
        [TestCase("initial", null, "initial", false)]
        [TestCase("initial", "IniTiaL", "initial", false)]
        [TestCase("initial", "final", "final", true)]
        [TestCase("initial", "\\\"final\\\"", "\"final\"", true)]
        [TestCase("initial", "\\\"Final\\\"", "\"Final\"", true)]
        [TestCase("\"Ini\\t\"ial\"", "\\\"Ini\\t\"ial\\\"", "\"Ini\\t\"ial\"", false)]
        [TestCase("\"initial\"", "initial", "initial", true)]
        [TestCase("\"initial\"", "\\\"initial\\\"", "\"initial\"", false)]
        [TestCase("init\"ial", "init\"ial", "init\"ial", false)]
        [TestCase("\"init\"ial\"", "\\\"init\"ial\\\"", "\"init\"ial\"", false)]
        [TestCase("\"init\"ial\"", "\\\"Init\"ial\\\"", "\"Init\"ial\"", true)]
        public void TestSessionPropertyQuotationSafeUpdateOnServerResponse(string sessionInitialValue, string serverResponseFinalSessionValue, string unquotedExpectedFinalValue, bool wasChanged)
        {
            // Arrange
            SFSession sfSession = new SFSession("account=test;user=test;password=test", null);
            var changedSessionValue = sessionInitialValue;

            // Act
            sfSession.UpdateSessionProperty(ref changedSessionValue, serverResponseFinalSessionValue);

            // Assert
            Assert.AreEqual(sfSession.SessionPropertiesChanged, wasChanged);
            if (wasChanged || sessionInitialValue is null)
                Assert.AreEqual(unquotedExpectedFinalValue, changedSessionValue);
            else
                Assert.AreEqual(sessionInitialValue, changedSessionValue);
        }

        [Test]
        public void TestHandlePasswordWithQuotations()
        {
            // arrange
            MockLoginStoringRestRequester restRequester = new MockLoginStoringRestRequester();
            SFSession sfSession = new SFSession("account=test;user=test;password=test\"with'quotations{}", null, restRequester);

            // act
            sfSession.Open();

            // assert
            Assert.AreEqual(1, restRequester.LoginRequests.Count);
            var loginRequest = restRequester.LoginRequests[0];
            Assert.AreEqual("test\"with'quotations{}", loginRequest.data.password);

            // act
            var json = JsonConvert.SerializeObject(loginRequest, JsonUtils.JsonSettings);
            var deserializedLoginRequest = (LoginRequest) JsonConvert.DeserializeObject(json, typeof(LoginRequest));

            // assert
            Assert.AreEqual(loginRequest.data.password, deserializedLoginRequest.data.password);
        }

        [Test]
        public void TestHandlePasscodeParameter()
        {
            // arrange
            var passcode = "123456";
            MockLoginStoringRestRequester restRequester = new MockLoginStoringRestRequester();
            SFSession sfSession = new SFSession($"account=test;user=test;password=test;passcode={passcode}", null, restRequester);

            // act
            sfSession.Open();

            // assert
            Assert.AreEqual(1, restRequester.LoginRequests.Count);
            var loginRequest = restRequester.LoginRequests[0];
            Assert.AreEqual(passcode, loginRequest.data.passcode);
            Assert.AreEqual("passcode", loginRequest.data.extAuthnDuoMethod);
        }

        [Test]
        public void TestHandlePasscodeAsSecureString()
        {
            // arrange
            var passcode = "123456";
            MockLoginStoringRestRequester restRequester = new MockLoginStoringRestRequester();
            SFSession sfSession = new SFSession($"account=test;user=test;password=test;", null, SecureStringHelper.Encode(passcode), EasyLoggingStarter.Instance, restRequester);

            // act
            sfSession.Open();

            // assert
            Assert.AreEqual(1, restRequester.LoginRequests.Count);
            var loginRequest = restRequester.LoginRequests[0];
            Assert.AreEqual(passcode, loginRequest.data.passcode);
            Assert.AreEqual("passcode", loginRequest.data.extAuthnDuoMethod);
        }

        [Test]
        public void TestHandlePasscodeInPasswordParameter()
        {
            // arrange
            var passcode = "123456";
            MockLoginStoringRestRequester restRequester = new MockLoginStoringRestRequester();
            SFSession sfSession = new SFSession($"account=test;user=test;password=test{passcode};passcodeInPassword=true;", null, restRequester);

            // act
            sfSession.Open();

            // assert
            Assert.AreEqual(1, restRequester.LoginRequests.Count);
            var loginRequest = restRequester.LoginRequests[0];
            Assert.IsNull(loginRequest.data.passcode);
            Assert.AreEqual("passcode", loginRequest.data.extAuthnDuoMethod);
        }

        [Test]
        public void TestPushWhenNoPasscodeAndPasscodeInPasswordIsFalse()
        {
            // arrange
            MockLoginStoringRestRequester restRequester = new MockLoginStoringRestRequester();
            SFSession sfSession = new SFSession($"account=test;user=test;password=test;passcodeInPassword=false;", null, restRequester);

            // act
            sfSession.Open();

            // assert
            Assert.AreEqual(1, restRequester.LoginRequests.Count);
            var loginRequest = restRequester.LoginRequests[0];
            Assert.IsNull(loginRequest.data.passcode);
            Assert.AreEqual("push", loginRequest.data.extAuthnDuoMethod);
        }

        [Test]
        public void TestPushAsDefaultSecondaryAuthentication()
        {
            // arrange
            MockLoginStoringRestRequester restRequester = new MockLoginStoringRestRequester();
            SFSession sfSession = new SFSession($"account=test;user=test;password=test", null, restRequester);

            // act
            sfSession.Open();

            // assert
            Assert.AreEqual(1, restRequester.LoginRequests.Count);
            var loginRequest = restRequester.LoginRequests[0];
            Assert.IsNull(loginRequest.data.passcode);
            Assert.AreEqual("push", loginRequest.data.extAuthnDuoMethod);
        }

        [Test]
        public void TestPushMFAWithAuthenticationCacheMFAToken()
        {
            // arrange
            var restRequester = new MockLoginMFATokenCacheRestRequester();
            var sfSession = new SFSession($"account=test;user=test;password=test;authenticator=username_password_mfa", null, restRequester);

            // act
            sfSession.Open();

            // assert
            Assert.AreEqual(1, restRequester.LoginRequests.Count);
            var loginRequest = restRequester.LoginRequests.Dequeue();
            Assert.IsNull(loginRequest.data.passcode);
            Assert.IsTrue(loginRequest.data.SessionParameters.TryGetValue(SFSessionParameter.CLIENT_REQUEST_MFA_TOKEN, out var value) && (bool)value);
            Assert.AreEqual("push", loginRequest.data.extAuthnDuoMethod);
        }

        [Test]
        public void TestMFATokenCacheReturnedToSession()
        {
            // arrange
            var testToken = "testToken1234";
            var restRequester = new MockLoginMFATokenCacheRestRequester();
            var sfSession = new SFSession($"account=test;user=test;password=test;authenticator=username_password_mfa", null, restRequester);
            restRequester.LoginResponses.Enqueue(new LoginResponseData()
            {
                mfaToken = testToken,
                authResponseSessionInfo = new SessionInfo()
            });
            // act
            sfSession.Open();

            // assert
            Assert.AreEqual(1, restRequester.LoginRequests.Count);
            var loginRequest = restRequester.LoginRequests.Dequeue();
            Assert.AreEqual(SecureStringHelper.Decode(sfSession._mfaToken), testToken);
            Assert.IsNull(loginRequest.data.passcode);
            Assert.IsTrue(loginRequest.data.SessionParameters.TryGetValue(SFSessionParameter.CLIENT_REQUEST_MFA_TOKEN, out var value) && (bool)value);
            Assert.AreEqual("push", loginRequest.data.extAuthnDuoMethod);
        }

        [Test]
        public void TestMFATokenCacheUsedInNewConnection()
        {
            // arrange
            var testToken = "testToken1234";
            var restRequester = new MockLoginMFATokenCacheRestRequester();
            var connectionString = $"account=test;user=test;password=test;authenticator=username_password_mfa";
            var sfSession = new SFSession(connectionString, null, restRequester);
            restRequester.LoginResponses.Enqueue(new LoginResponseData()
            {
                mfaToken = testToken,
                authResponseSessionInfo = new SessionInfo()
            });
            sfSession.Open();
            var sfSessionWithCachedToken = new SFSession(connectionString, null, restRequester);
            // act
            sfSessionWithCachedToken.Open();

            // assert
            Assert.AreEqual(2, restRequester.LoginRequests.Count);
            var firstLoginRequest = restRequester.LoginRequests.Dequeue();
            Assert.AreEqual(SecureStringHelper.Decode(sfSession._mfaToken), testToken);
            Assert.IsNull(firstLoginRequest.data.passcode);
            Assert.IsTrue(firstLoginRequest.data.SessionParameters.TryGetValue(SFSessionParameter.CLIENT_REQUEST_MFA_TOKEN, out var value) && (bool)value);
            Assert.AreEqual("push", firstLoginRequest.data.extAuthnDuoMethod);

            var secondLoginRequest = restRequester.LoginRequests.Dequeue();
            Assert.AreEqual(secondLoginRequest.data.Token, testToken);
        }
    }
}<|MERGE_RESOLUTION|>--- conflicted
+++ resolved
@@ -1,10 +1,3 @@
-<<<<<<< HEAD
-/*
- * Copyright (c) 2012-2024 Snowflake Computing Inc. All rights reserved.
- */
-
-=======
->>>>>>> bb4f8346
 using Newtonsoft.Json;
 using Snowflake.Data.Core;
 using NUnit.Framework;
