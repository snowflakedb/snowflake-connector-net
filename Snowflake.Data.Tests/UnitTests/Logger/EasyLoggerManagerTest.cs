using System;
using System.IO;
using System.Linq;
using System.Runtime.InteropServices;
using NUnit.Framework;
using Snowflake.Data.Configuration;
using Snowflake.Data.Core;
using Snowflake.Data.Log;

namespace Snowflake.Data.Tests.UnitTests.Logger
{
    [TestFixture, NonParallelizable]
    public class EasyLoggerManagerTest
    {

        private const string InfoMessage = "Easy logging Info message";
        private const string DebugMessage = "Easy logging Debug message";
        private const string WarnMessage = "Easy logging Warn message";
        private const string ErrorMessage = "Easy logging Error message";
        private static readonly string s_logsDirectory = Environment.GetFolderPath(Environment.SpecialFolder.UserProfile);

        [ThreadStatic]
        private static string t_directoryLogPath;

        [OneTimeTearDown]
        public static void CleanUp()
        {
            RemoveEasyLoggingLogFiles();
        }

        [SetUp]
        public void BeforeEach()
        {
            t_directoryLogPath = RandomLogsDirectoryPath();
        }

        [TearDown]
        public void AfterEach()
        {
            EasyLoggerManager.Instance.ReconfigureEasyLogging(EasyLoggingLogLevel.Warn, t_directoryLogPath);
        }

        [Test]
        public void TestThatChangesLogLevel()
        {
            // arrange
            var logger = SFLoggerFactory.GetSFLogger<SFBlockingChunkDownloaderV3>();

            // act
            EasyLoggerManager.Instance.ReconfigureEasyLogging(EasyLoggingLogLevel.Off, t_directoryLogPath);

            // assert
            Assert.IsFalse(logger.IsDebugEnabled());
            Assert.IsFalse(logger.IsInfoEnabled());
            Assert.IsFalse(logger.IsWarnEnabled());
            Assert.IsFalse(logger.IsErrorEnabled());

            // act
            EasyLoggerManager.Instance.ReconfigureEasyLogging(EasyLoggingLogLevel.Error, t_directoryLogPath);

            // assert
            Assert.IsFalse(logger.IsDebugEnabled());
            Assert.IsFalse(logger.IsInfoEnabled());
            Assert.IsFalse(logger.IsWarnEnabled());
            Assert.IsTrue(logger.IsErrorEnabled());

            // act
            EasyLoggerManager.Instance.ReconfigureEasyLogging(EasyLoggingLogLevel.Warn, t_directoryLogPath);

            // assert
            Assert.IsFalse(logger.IsDebugEnabled());
            Assert.IsFalse(logger.IsInfoEnabled());
            Assert.IsTrue(logger.IsWarnEnabled());
            Assert.IsTrue(logger.IsErrorEnabled());

            // act
            EasyLoggerManager.Instance.ReconfigureEasyLogging(EasyLoggingLogLevel.Debug, t_directoryLogPath);

            // assert
            Assert.IsTrue(logger.IsDebugEnabled());
            Assert.IsTrue(logger.IsInfoEnabled());
            Assert.IsTrue(logger.IsWarnEnabled());
            Assert.IsTrue(logger.IsErrorEnabled());
        }

        [Test]
        public void TestThatLogsToProperFileWithProperLogLevelOnly()
        {
            // arrange
            var logger = SFLoggerFactory.GetSFLogger<SFBlockingChunkDownloaderV3>();
            EasyLoggerManager.Instance.ReconfigureEasyLogging(EasyLoggingLogLevel.Info, t_directoryLogPath);

            // act
            logger.Debug(DebugMessage);
            logger.Info(InfoMessage);
            logger.Warn(WarnMessage);
            logger.Error(ErrorMessage);

            // assert
            var logLines = File.ReadLines(FindLogFilePath(t_directoryLogPath));
            Assert.That(logLines, Has.Exactly(0).Matches<string>(s => s.Contains(DebugMessage)));
            Assert.That(logLines, Has.Exactly(1).Matches<string>(s => s.Contains(InfoMessage)));
            Assert.That(logLines, Has.Exactly(1).Matches<string>(s => s.Contains(WarnMessage)));
            Assert.That(logLines, Has.Exactly(1).Matches<string>(s => s.Contains(ErrorMessage)));

            // arrange
            File.Delete(FindLogFilePath(t_directoryLogPath));
            EasyLoggerManager.Instance.ReconfigureEasyLogging(EasyLoggingLogLevel.Debug, t_directoryLogPath);

            // act
            logger.Debug(DebugMessage);

            // assert
            logLines = File.ReadLines(FindLogFilePath(t_directoryLogPath));
            Assert.That(logLines, Has.Exactly(1).Matches<string>(s => s.Contains(DebugMessage)));
        }

<<<<<<< HEAD
        [Test]
        public void TestThatRollsLogIfSizeIsTooBig()
        {
            // arrange
            const int expecetedBackupLogCount = 2;
            var logger = SFLoggerFactory.GetSFLogger<SFBlockingChunkDownloaderV3>();
            EasyLoggerManager.Instance.ReconfigureEasyLogging(EasyLoggingLogLevel.Trace, t_directoryLogPath);

            var appenders = SFLoggerImpl.s_appenders;
            appenders.Remove(appenders[0]);
            var randomFileName = $"snowflake_dotnet_{Path.GetRandomFileName()}";
            var logFileName = randomFileName.Substring(0, randomFileName.Length - 4) + ".log";
            var appender = new SFRollingFileAppender()
            {
                LogFilePath = Path.Combine(t_directoryLogPath, logFileName),
                MaximumFileSizeInBytes = 1,
                MaxSizeRollBackups = expecetedBackupLogCount,
                PatternLayout = EasyLoggerManager.PatternLayout()
            };
            appender.ActivateOptions();
            appenders.Add(appender);

            // act
            for (int i = 0; i < 5; i++)
            {
                logger.Debug(DebugMessage);
                System.Threading.Thread.Sleep(1000);
            }
            var backupLogs = Directory.GetFiles(t_directoryLogPath, $"{logFileName}.*.bak");

            // assert
            Assert.AreEqual(expecetedBackupLogCount, backupLogs.Length);
        }

=======
>>>>>>> 706adfec
        [Test]
        public void TestThatOnlyUnknownFieldsAreLogged()
        {
            // arrange
            string expectedFakeLogField = "fake_log_field";
            string ConfigWithUnknownFields = $@"{{
                    ""common"": {{
                        ""LOG_LEVEL"": ""warn"",
                        ""lOg_PaTh"": ""path"",
                        ""{expectedFakeLogField}_1"": ""abc"",
                        ""{expectedFakeLogField}_2"": ""123""
                    }}
                }}";
            var configFilePath = Guid.NewGuid().ToString() + ".json";
            using (var writer = File.CreateText(configFilePath))
            {
                writer.Write(ConfigWithUnknownFields);
            }
            EasyLoggerManager.Instance.ReconfigureEasyLogging(EasyLoggingLogLevel.Warn, t_directoryLogPath);
            var parser = new EasyLoggingConfigParser();

            // act
            parser.Parse(configFilePath);

            // assert
            var logLines = File.ReadLines(FindLogFilePath(t_directoryLogPath));
            Assert.That(logLines, Has.Exactly(2).Matches<string>(s => s.Contains($"Unknown field from config: {expectedFakeLogField}")));

            // cleanup
            File.Delete(configFilePath);
        }

        private static string RandomLogsDirectoryPath()
        {
            var randomName = Path.GetRandomFileName();
            return Path.Combine(s_logsDirectory, $"easy_logging_logs_{randomName}", "dotnet");
        }

        private static string FindLogFilePath(string directoryLogPath)
        {
            Assert.IsTrue(Directory.Exists(directoryLogPath));
            var files = Directory.GetFiles(directoryLogPath);
            Assert.AreEqual(1, files.Length);
            return files.First();
        }

        private static void RemoveEasyLoggingLogFiles()
        {
            Directory.GetFiles(s_logsDirectory)
                .Where(filePath => filePath.StartsWith(Path.Combine(s_logsDirectory, "easy_logging_logs")))
                .AsParallel()
                .ForAll(filePath => File.Delete(filePath));
        }
    }
}<|MERGE_RESOLUTION|>--- conflicted
+++ resolved
@@ -1,7 +1,6 @@
 using System;
 using System.IO;
 using System.Linq;
-using System.Runtime.InteropServices;
 using NUnit.Framework;
 using Snowflake.Data.Configuration;
 using Snowflake.Data.Core;
@@ -115,7 +114,6 @@
             Assert.That(logLines, Has.Exactly(1).Matches<string>(s => s.Contains(DebugMessage)));
         }
 
-<<<<<<< HEAD
         [Test]
         public void TestThatRollsLogIfSizeIsTooBig()
         {
@@ -150,8 +148,6 @@
             Assert.AreEqual(expecetedBackupLogCount, backupLogs.Length);
         }
 
-=======
->>>>>>> 706adfec
         [Test]
         public void TestThatOnlyUnknownFieldsAreLogged()
         {
