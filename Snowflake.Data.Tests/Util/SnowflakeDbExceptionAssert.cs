using System;
using System.Collections.Generic;
using System.Linq;
using System.Net;
using System.Net.Http;
using Snowflake.Data.Core;
using Snowflake.Data.Client;
using NUnit.Framework;

namespace Snowflake.Data.Tests.Util
{
    public static class SnowflakeDbExceptionAssert
    {
        public static void HasErrorCode(SnowflakeDbException exception, SFError sfError)
        {
            Assert.AreEqual(sfError.GetAttribute<SFErrorAttr>().errorCode, exception.ErrorCode);
        }

        public static void HasErrorCode(Exception exception, SFError sfError)
        {
            Assert.NotNull(exception);
            switch (exception)
            {
                case SnowflakeDbException snowflakeDbException:
                    Assert.AreEqual(sfError.GetAttribute<SFErrorAttr>().errorCode, snowflakeDbException.ErrorCode);
                    break;
                default:
                    Assert.Fail(exception.GetType() + " type is not " + typeof(SnowflakeDbException));
                    break;
            }
        }

        public static void HasHttpErrorCodeInExceptionChain(Exception exception, HttpStatusCode expected)
        {
            var exceptions = CollectExceptions(exception);
            Assert.AreEqual(true,
                exceptions.Any(e =>
                {
                    switch (e)
                    {
                        case SnowflakeDbException se:
                            return se.ErrorCode == (int)expected;
                        case HttpRequestException he:
                            return he.Message.Contains(((int)expected).ToString());
<<<<<<< HEAD
=======
#else
                            return he.StatusCode == expected;
#endif
>>>>>>> 1465bdac
                        default:
                            return false;
                    }
                }),
                $"Any of exceptions in the chain should have HTTP Status: {expected}");
        }

        public static void HasMessageInExceptionChain(Exception exception, string expected)
        {
            var exceptions = CollectExceptions(exception);
            Assert.AreEqual(true,
                exceptions.Any(e => e.Message.Contains(expected)),
                $"Any of exceptions in the chain should contain message: {expected}");
        }

        private static List<Exception> CollectExceptions(Exception exception)
        {
            var collected = new List<Exception>();
            if (exception is null)
                return collected;
            switch (exception)
            {
                case AggregateException aggregate:
                    var inner = aggregate.Flatten().InnerExceptions;
                    collected.AddRange(inner);
                    collected.AddRange(inner
                        .Where(e => e.InnerException != null)
                        .SelectMany(e => CollectExceptions(e.InnerException)));
                    break;
                case Exception general:
                    collected.AddRange(CollectExceptions(general.InnerException));
                    collected.Add(general);
                    break;
            }
            return collected;
        }
    }
}<|MERGE_RESOLUTION|>--- conflicted
+++ resolved
@@ -42,12 +42,6 @@
                             return se.ErrorCode == (int)expected;
                         case HttpRequestException he:
                             return he.Message.Contains(((int)expected).ToString());
-<<<<<<< HEAD
-=======
-#else
-                            return he.StatusCode == expected;
-#endif
->>>>>>> 1465bdac
                         default:
                             return false;
                     }
