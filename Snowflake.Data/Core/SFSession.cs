﻿/*
 * Copyright (c) 2012-2021 Snowflake Computing Inc. All rights reserved.
 */

using System;
using System.Collections.Generic;
using System.Linq;
using System.Security;
using System.Web;
using Snowflake.Data.Log;
using Snowflake.Data.Client;
using Snowflake.Data.Core.Authenticator;
using System.Threading;
using System.Threading.Tasks;
using System.Net.Http;
using System.Text.RegularExpressions;

namespace Snowflake.Data.Core
{
    class SFSession
    {
        private static readonly SFLogger logger = SFLoggerFactory.GetLogger<SFSession>();

        private static readonly Regex APPLICATION_REGEX = new Regex(@"^[A-Za-z]([A-Za-z0-9.\-_]){1,50}$");

        private const string SF_AUTHORIZATION_BASIC = "Basic";

        private const string SF_AUTHORIZATION_SNOWFLAKE_FMT = "Snowflake Token=\"{0}\"";

        internal string sessionToken;

        internal string masterToken;

        internal IRestRequester restRequester { get; private set; }

        private IAuthenticator authenticator;

        internal SFSessionProperties properties;

        internal string database;

        internal string schema;

        internal string serverVersion;

        internal TimeSpan connectionTimeout;

        internal bool InsecureMode;

        internal bool ForceStreamPut;

        private HttpClient _HttpClient;

        private string arrayBindStage = null;
        private int arrayBindStageThreshold = 0;

        internal void ProcessLoginResponse(LoginResponse authnResponse)
        {
            if (authnResponse.success)
            {
                sessionToken = authnResponse.data.token;
                masterToken = authnResponse.data.masterToken;
                database = authnResponse.data.authResponseSessionInfo.databaseName;
                schema = authnResponse.data.authResponseSessionInfo.schemaName;
                serverVersion = authnResponse.data.serverVersion;

                UpdateSessionParameterMap(authnResponse.data.nameValueParameter);
            }
            else
            {
                SnowflakeDbException e = new SnowflakeDbException
                    (SnowflakeDbException.CONNECTION_FAILURE_SSTATE,
                    authnResponse.code,
                    authnResponse.message,
                    "");

                logger.Error("Authentication failed", e);
                throw e;
            }
        }

        internal readonly Dictionary<SFSessionParameter, Object> ParameterMap;

        internal Uri BuildLoginUrl()
        {
            var queryParams = new Dictionary<string, string>();
            string warehouseValue;
            string dbValue;
            string schemaValue;
            string roleName;
            queryParams[RestParams.SF_QUERY_WAREHOUSE] = properties.TryGetValue(SFSessionProperty.WAREHOUSE, out warehouseValue) ? warehouseValue : "";
            queryParams[RestParams.SF_QUERY_DB] = properties.TryGetValue(SFSessionProperty.DB, out dbValue) ? dbValue : "";
            queryParams[RestParams.SF_QUERY_SCHEMA] = properties.TryGetValue(SFSessionProperty.SCHEMA, out schemaValue) ? schemaValue : "";
            queryParams[RestParams.SF_QUERY_ROLE] = properties.TryGetValue(SFSessionProperty.ROLE, out roleName) ? roleName : "";
            queryParams[RestParams.SF_QUERY_REQUEST_ID] = Guid.NewGuid().ToString();
            queryParams[RestParams.SF_QUERY_REQUEST_GUID] = Guid.NewGuid().ToString();

            var loginUrl = BuildUri(RestPath.SF_LOGIN_PATH, queryParams);
            return loginUrl;
        }

        /// <summary>
        ///     Constructor 
        /// </summary>
        /// <param name="connectionString">A string in the form of "key1=value1;key2=value2"</param>
        internal SFSession(String connectionString, SecureString password)
        {
            properties = SFSessionProperties.parseConnectionString(connectionString, password);

            // If there is an "application" setting, verify that it matches the expect pattern
            properties.TryGetValue(SFSessionProperty.APPLICATION, out string applicationNameSetting);
            if (!String.IsNullOrEmpty(applicationNameSetting) && !APPLICATION_REGEX.IsMatch(applicationNameSetting))
            {
                throw new SnowflakeDbException(
                    SnowflakeDbException.CONNECTION_FAILURE_SSTATE,
                    SFError.INVALID_CONNECTION_PARAMETER_VALUE,
                    applicationNameSetting,
                    SFSessionProperty.APPLICATION.ToString()
                    );
            }

            ParameterMap = new Dictionary<SFSessionParameter, object>();
            int recommendedMinTimeoutSec = BaseRestRequest.DEFAULT_REST_RETRY_SECONDS_TIMEOUT;
            int timeoutInSec = recommendedMinTimeoutSec;
            try
            {
                ParameterMap[SFSessionParameter.CLIENT_VALIDATE_DEFAULT_PARAMETERS] =
                    Boolean.Parse(properties[SFSessionProperty.VALIDATE_DEFAULT_PARAMETERS]);
                timeoutInSec = int.Parse(properties[SFSessionProperty.CONNECTION_TIMEOUT]);
                InsecureMode = Boolean.Parse(properties[SFSessionProperty.INSECUREMODE]);
<<<<<<< HEAD
                ForceStreamPut = Boolean.Parse(properties[SFSessionProperty.FORCESTREAMPUT]);
=======
                bool disableRetry = Boolean.Parse(properties[SFSessionProperty.DISABLERETRY]);
                bool forceRetryOn404 = Boolean.Parse(properties[SFSessionProperty.FORCERETRYON404]);
>>>>>>> 2a24fd7f
                string proxyHost = null;
                string proxyPort = null;
                string noProxyHosts = null;
                string proxyPwd = null;
                string proxyUser = null;
                if (Boolean.Parse(properties[SFSessionProperty.USEPROXY]))
                {
                    // Let's try to get the associated RestRequester
                    properties.TryGetValue(SFSessionProperty.PROXYHOST, out proxyHost);
                    properties.TryGetValue(SFSessionProperty.PROXYPORT, out proxyPort);
                    properties.TryGetValue(SFSessionProperty.NONPROXYHOSTS, out noProxyHosts);
                    properties.TryGetValue(SFSessionProperty.PROXYPASSWORD, out proxyPwd);
                    properties.TryGetValue(SFSessionProperty.PROXYUSER, out proxyUser);

                    if (!String.IsNullOrEmpty(noProxyHosts))
                    {
                        // The list is url-encoded
                        // Host names are separated with a URL-escaped pipe symbol (%7C). 
                        noProxyHosts = HttpUtility.UrlDecode(noProxyHosts);
                    }
                }

                // HttpClient config based on the setting in the connection string
                HttpClientConfig httpClientConfig =
                    new HttpClientConfig(
                        !InsecureMode,
                        proxyHost,
                        proxyPort,
                        proxyUser,
                        proxyPwd,
                        noProxyHosts,
                        disableRetry,
                        forceRetryOn404);

                // Get the http client for the config
                _HttpClient = HttpUtil.Instance.GetHttpClient(httpClientConfig);
                restRequester = new RestRequester(_HttpClient);
            }
            catch (Exception e)
            {
                logger.Error("Unable to connect", e);
                throw new SnowflakeDbException(e.InnerException,
                            SnowflakeDbException.CONNECTION_FAILURE_SSTATE,
                            SFError.INVALID_CONNECTION_STRING,
                            "Unable to connect");
            }

            if (timeoutInSec < recommendedMinTimeoutSec)
            {
                logger.Warn($"Connection timeout provided is less than recommended minimum value of" +
                    $" {recommendedMinTimeoutSec}");
            }
            if (timeoutInSec < 0)
            {
                logger.Warn($"Connection timeout provided is negative. Timeout will be infinite.");
            }

            connectionTimeout = timeoutInSec > 0 ? TimeSpan.FromSeconds(timeoutInSec) : Timeout.InfiniteTimeSpan;
        }

        internal SFSession(String connectionString, SecureString password, IMockRestRequester restRequester) : this(connectionString, password)
        {
            // Inject the HttpClient to use with the Mock requester
            restRequester.setHttpClient(_HttpClient);
            // Override the Rest requester with the mock for testing
            this.restRequester = restRequester;
        }

        internal Uri BuildUri(string path, Dictionary<string, string> queryParams = null)
        {
            UriBuilder uriBuilder = new UriBuilder();
            uriBuilder.Scheme = properties[SFSessionProperty.SCHEME];
            uriBuilder.Host = properties[SFSessionProperty.HOST];
            uriBuilder.Port = int.Parse(properties[SFSessionProperty.PORT]);
            uriBuilder.Path = path;

            if (queryParams != null && queryParams.Any())
            {
                var queryString = HttpUtility.ParseQueryString(string.Empty);
                foreach (var kvp in queryParams)
                    queryString[kvp.Key] = kvp.Value;

                uriBuilder.Query = queryString.ToString();
            }

            return uriBuilder.Uri;
        }

        internal void Open()
        {
            logger.Debug("Open Session");

            if (authenticator == null)
            {
                authenticator = AuthenticatorFactory.GetAuthenticator(this);
            }

            authenticator.Authenticate();
        }

        internal async Task OpenAsync(CancellationToken cancellationToken)
        {
            logger.Debug("Open Session");

            if (authenticator == null)
            {
                authenticator = AuthenticatorFactory.GetAuthenticator(this);
            }

            await authenticator.AuthenticateAsync(cancellationToken).ConfigureAwait(false);
        }

        internal void close()
        {
            // Nothing to do if the session is not open
            if (null == sessionToken) return;

            // Send a close session request
            var queryParams = new Dictionary<string, string>();
            queryParams[RestParams.SF_QUERY_SESSION_DELETE] = "true";
            queryParams[RestParams.SF_QUERY_REQUEST_ID] = Guid.NewGuid().ToString();
            queryParams[RestParams.SF_QUERY_REQUEST_GUID] = Guid.NewGuid().ToString();

            SFRestRequest closeSessionRequest = new SFRestRequest
            {
                Url = BuildUri(RestPath.SF_SESSION_PATH, queryParams),
                authorizationToken = string.Format(SF_AUTHORIZATION_SNOWFLAKE_FMT, sessionToken)
            };

            var response = restRequester.Post<CloseResponse>(closeSessionRequest);
            if (!response.success)
            {
                logger.Debug($"Failed to delete session, error ignored. Code: {response.code} Message: {response.message}");
            }
        }

        internal async Task CloseAsync(CancellationToken cancellationToken)
        {
            // Nothing to do if the session is not open
            if (null == sessionToken) return;

            // Send a close session request
            var queryParams = new Dictionary<string, string>();
            queryParams[RestParams.SF_QUERY_SESSION_DELETE] = "true";
            queryParams[RestParams.SF_QUERY_REQUEST_ID] = Guid.NewGuid().ToString();
            queryParams[RestParams.SF_QUERY_REQUEST_GUID] = Guid.NewGuid().ToString();

            SFRestRequest closeSessionRequest = new SFRestRequest()
            {
                Url = BuildUri(RestPath.SF_SESSION_PATH, queryParams),
                authorizationToken = string.Format(SF_AUTHORIZATION_SNOWFLAKE_FMT, sessionToken)
            };

            var response = await restRequester.PostAsync<CloseResponse>(closeSessionRequest, cancellationToken).ConfigureAwait(false);
            if (!response.success)
            {
                logger.Debug($"Failed to delete session, error ignored. Code: {response.code} Message: {response.message}");
            }
        }

        internal void renewSession()
        {
            RenewSessionRequest postBody = new RenewSessionRequest()
            {
                oldSessionToken = this.sessionToken,
                requestType = "RENEW"
            };

            var parameters = new Dictionary<string, string>
                {
                    { RestParams.SF_QUERY_REQUEST_ID, Guid.NewGuid().ToString() },
                    { RestParams.SF_QUERY_REQUEST_GUID, Guid.NewGuid().ToString() },
                };

            SFRestRequest renewSessionRequest = new SFRestRequest
            {
                jsonBody = postBody,
                Url = BuildUri(RestPath.SF_TOKEN_REQUEST_PATH, parameters),
                authorizationToken = string.Format(SF_AUTHORIZATION_SNOWFLAKE_FMT, masterToken),
                RestTimeout = Timeout.InfiniteTimeSpan
            };

            logger.Info("Renew the session.");
            var response = restRequester.Post<RenewSessionResponse>(renewSessionRequest);
            if (!response.success)
            {
                SnowflakeDbException e = new SnowflakeDbException("",
                    response.code, response.message, "");
                logger.Error("Renew session failed", e);
                throw e;
            }
            else
            {
                sessionToken = response.data.sessionToken;
                masterToken = response.data.masterToken;
            }
        }

        internal SFRestRequest BuildTimeoutRestRequest(Uri uri, Object body)
        {
            return new SFRestRequest()
            {
                jsonBody = body,
                Url = uri,
                authorizationToken = SF_AUTHORIZATION_BASIC,
                RestTimeout = connectionTimeout,
            };
        }

        internal void UpdateSessionParameterMap(List<NameValueParameter> parameterList)
        {
            logger.Debug("Update parameter map");
            foreach (NameValueParameter parameter in parameterList)
            {
                if (Enum.TryParse(parameter.name, out SFSessionParameter parameterName))
                {
                    ParameterMap[parameterName] = parameter.value;
                }
            }
            if (ParameterMap.ContainsKey(SFSessionParameter.CLIENT_STAGE_ARRAY_BINDING_THRESHOLD))
            {
                string val = (string)ParameterMap[SFSessionParameter.CLIENT_STAGE_ARRAY_BINDING_THRESHOLD];
                this.arrayBindStageThreshold = Int32.Parse(val);
            }
        }

        public string GetArrayBindStage()
        {
            return arrayBindStage;
        }

        public void SetArrayBindStage(string arrayBindStage)
        {
            this.arrayBindStage = string.Format("{0}.{1}.{2}", this.database, this.schema, arrayBindStage);
        }

        public int GetArrayBindStageThreshold()
        {
            return this.arrayBindStageThreshold;
        }

        public void SetArrayBindStageThreshold(int arrayBindStageThreshold)
        {
            this.arrayBindStageThreshold = arrayBindStageThreshold;
        }
    }
}

<|MERGE_RESOLUTION|>--- conflicted
+++ resolved
@@ -1,384 +1,381 @@
-﻿/*
- * Copyright (c) 2012-2021 Snowflake Computing Inc. All rights reserved.
- */
-
-using System;
-using System.Collections.Generic;
-using System.Linq;
-using System.Security;
-using System.Web;
-using Snowflake.Data.Log;
-using Snowflake.Data.Client;
-using Snowflake.Data.Core.Authenticator;
-using System.Threading;
-using System.Threading.Tasks;
-using System.Net.Http;
-using System.Text.RegularExpressions;
-
-namespace Snowflake.Data.Core
-{
-    class SFSession
-    {
-        private static readonly SFLogger logger = SFLoggerFactory.GetLogger<SFSession>();
-
-        private static readonly Regex APPLICATION_REGEX = new Regex(@"^[A-Za-z]([A-Za-z0-9.\-_]){1,50}$");
-
-        private const string SF_AUTHORIZATION_BASIC = "Basic";
-
-        private const string SF_AUTHORIZATION_SNOWFLAKE_FMT = "Snowflake Token=\"{0}\"";
-
-        internal string sessionToken;
-
-        internal string masterToken;
-
-        internal IRestRequester restRequester { get; private set; }
-
-        private IAuthenticator authenticator;
-
-        internal SFSessionProperties properties;
-
-        internal string database;
-
-        internal string schema;
-
-        internal string serverVersion;
-
-        internal TimeSpan connectionTimeout;
-
-        internal bool InsecureMode;
-
-        internal bool ForceStreamPut;
-
-        private HttpClient _HttpClient;
-
-        private string arrayBindStage = null;
-        private int arrayBindStageThreshold = 0;
-
-        internal void ProcessLoginResponse(LoginResponse authnResponse)
-        {
-            if (authnResponse.success)
-            {
-                sessionToken = authnResponse.data.token;
-                masterToken = authnResponse.data.masterToken;
-                database = authnResponse.data.authResponseSessionInfo.databaseName;
-                schema = authnResponse.data.authResponseSessionInfo.schemaName;
-                serverVersion = authnResponse.data.serverVersion;
-
-                UpdateSessionParameterMap(authnResponse.data.nameValueParameter);
-            }
-            else
-            {
-                SnowflakeDbException e = new SnowflakeDbException
-                    (SnowflakeDbException.CONNECTION_FAILURE_SSTATE,
-                    authnResponse.code,
-                    authnResponse.message,
-                    "");
-
-                logger.Error("Authentication failed", e);
-                throw e;
-            }
-        }
-
-        internal readonly Dictionary<SFSessionParameter, Object> ParameterMap;
-
-        internal Uri BuildLoginUrl()
-        {
-            var queryParams = new Dictionary<string, string>();
-            string warehouseValue;
-            string dbValue;
-            string schemaValue;
-            string roleName;
-            queryParams[RestParams.SF_QUERY_WAREHOUSE] = properties.TryGetValue(SFSessionProperty.WAREHOUSE, out warehouseValue) ? warehouseValue : "";
-            queryParams[RestParams.SF_QUERY_DB] = properties.TryGetValue(SFSessionProperty.DB, out dbValue) ? dbValue : "";
-            queryParams[RestParams.SF_QUERY_SCHEMA] = properties.TryGetValue(SFSessionProperty.SCHEMA, out schemaValue) ? schemaValue : "";
-            queryParams[RestParams.SF_QUERY_ROLE] = properties.TryGetValue(SFSessionProperty.ROLE, out roleName) ? roleName : "";
-            queryParams[RestParams.SF_QUERY_REQUEST_ID] = Guid.NewGuid().ToString();
-            queryParams[RestParams.SF_QUERY_REQUEST_GUID] = Guid.NewGuid().ToString();
-
-            var loginUrl = BuildUri(RestPath.SF_LOGIN_PATH, queryParams);
-            return loginUrl;
-        }
-
-        /// <summary>
-        ///     Constructor 
-        /// </summary>
-        /// <param name="connectionString">A string in the form of "key1=value1;key2=value2"</param>
-        internal SFSession(String connectionString, SecureString password)
-        {
-            properties = SFSessionProperties.parseConnectionString(connectionString, password);
-
-            // If there is an "application" setting, verify that it matches the expect pattern
-            properties.TryGetValue(SFSessionProperty.APPLICATION, out string applicationNameSetting);
-            if (!String.IsNullOrEmpty(applicationNameSetting) && !APPLICATION_REGEX.IsMatch(applicationNameSetting))
-            {
-                throw new SnowflakeDbException(
-                    SnowflakeDbException.CONNECTION_FAILURE_SSTATE,
-                    SFError.INVALID_CONNECTION_PARAMETER_VALUE,
-                    applicationNameSetting,
-                    SFSessionProperty.APPLICATION.ToString()
-                    );
-            }
-
-            ParameterMap = new Dictionary<SFSessionParameter, object>();
-            int recommendedMinTimeoutSec = BaseRestRequest.DEFAULT_REST_RETRY_SECONDS_TIMEOUT;
-            int timeoutInSec = recommendedMinTimeoutSec;
-            try
-            {
-                ParameterMap[SFSessionParameter.CLIENT_VALIDATE_DEFAULT_PARAMETERS] =
-                    Boolean.Parse(properties[SFSessionProperty.VALIDATE_DEFAULT_PARAMETERS]);
-                timeoutInSec = int.Parse(properties[SFSessionProperty.CONNECTION_TIMEOUT]);
-                InsecureMode = Boolean.Parse(properties[SFSessionProperty.INSECUREMODE]);
-<<<<<<< HEAD
-                ForceStreamPut = Boolean.Parse(properties[SFSessionProperty.FORCESTREAMPUT]);
-=======
-                bool disableRetry = Boolean.Parse(properties[SFSessionProperty.DISABLERETRY]);
-                bool forceRetryOn404 = Boolean.Parse(properties[SFSessionProperty.FORCERETRYON404]);
->>>>>>> 2a24fd7f
-                string proxyHost = null;
-                string proxyPort = null;
-                string noProxyHosts = null;
-                string proxyPwd = null;
-                string proxyUser = null;
-                if (Boolean.Parse(properties[SFSessionProperty.USEPROXY]))
-                {
-                    // Let's try to get the associated RestRequester
-                    properties.TryGetValue(SFSessionProperty.PROXYHOST, out proxyHost);
-                    properties.TryGetValue(SFSessionProperty.PROXYPORT, out proxyPort);
-                    properties.TryGetValue(SFSessionProperty.NONPROXYHOSTS, out noProxyHosts);
-                    properties.TryGetValue(SFSessionProperty.PROXYPASSWORD, out proxyPwd);
-                    properties.TryGetValue(SFSessionProperty.PROXYUSER, out proxyUser);
-
-                    if (!String.IsNullOrEmpty(noProxyHosts))
-                    {
-                        // The list is url-encoded
-                        // Host names are separated with a URL-escaped pipe symbol (%7C). 
-                        noProxyHosts = HttpUtility.UrlDecode(noProxyHosts);
-                    }
-                }
-
-                // HttpClient config based on the setting in the connection string
-                HttpClientConfig httpClientConfig =
-                    new HttpClientConfig(
-                        !InsecureMode,
-                        proxyHost,
-                        proxyPort,
-                        proxyUser,
-                        proxyPwd,
-                        noProxyHosts,
-                        disableRetry,
-                        forceRetryOn404);
-
-                // Get the http client for the config
-                _HttpClient = HttpUtil.Instance.GetHttpClient(httpClientConfig);
-                restRequester = new RestRequester(_HttpClient);
-            }
-            catch (Exception e)
-            {
-                logger.Error("Unable to connect", e);
-                throw new SnowflakeDbException(e.InnerException,
-                            SnowflakeDbException.CONNECTION_FAILURE_SSTATE,
-                            SFError.INVALID_CONNECTION_STRING,
-                            "Unable to connect");
-            }
-
-            if (timeoutInSec < recommendedMinTimeoutSec)
-            {
-                logger.Warn($"Connection timeout provided is less than recommended minimum value of" +
-                    $" {recommendedMinTimeoutSec}");
-            }
-            if (timeoutInSec < 0)
-            {
-                logger.Warn($"Connection timeout provided is negative. Timeout will be infinite.");
-            }
-
-            connectionTimeout = timeoutInSec > 0 ? TimeSpan.FromSeconds(timeoutInSec) : Timeout.InfiniteTimeSpan;
-        }
-
-        internal SFSession(String connectionString, SecureString password, IMockRestRequester restRequester) : this(connectionString, password)
-        {
-            // Inject the HttpClient to use with the Mock requester
-            restRequester.setHttpClient(_HttpClient);
-            // Override the Rest requester with the mock for testing
-            this.restRequester = restRequester;
-        }
-
-        internal Uri BuildUri(string path, Dictionary<string, string> queryParams = null)
-        {
-            UriBuilder uriBuilder = new UriBuilder();
-            uriBuilder.Scheme = properties[SFSessionProperty.SCHEME];
-            uriBuilder.Host = properties[SFSessionProperty.HOST];
-            uriBuilder.Port = int.Parse(properties[SFSessionProperty.PORT]);
-            uriBuilder.Path = path;
-
-            if (queryParams != null && queryParams.Any())
-            {
-                var queryString = HttpUtility.ParseQueryString(string.Empty);
-                foreach (var kvp in queryParams)
-                    queryString[kvp.Key] = kvp.Value;
-
-                uriBuilder.Query = queryString.ToString();
-            }
-
-            return uriBuilder.Uri;
-        }
-
-        internal void Open()
-        {
-            logger.Debug("Open Session");
-
-            if (authenticator == null)
-            {
-                authenticator = AuthenticatorFactory.GetAuthenticator(this);
-            }
-
-            authenticator.Authenticate();
-        }
-
-        internal async Task OpenAsync(CancellationToken cancellationToken)
-        {
-            logger.Debug("Open Session");
-
-            if (authenticator == null)
-            {
-                authenticator = AuthenticatorFactory.GetAuthenticator(this);
-            }
-
-            await authenticator.AuthenticateAsync(cancellationToken).ConfigureAwait(false);
-        }
-
-        internal void close()
-        {
-            // Nothing to do if the session is not open
-            if (null == sessionToken) return;
-
-            // Send a close session request
-            var queryParams = new Dictionary<string, string>();
-            queryParams[RestParams.SF_QUERY_SESSION_DELETE] = "true";
-            queryParams[RestParams.SF_QUERY_REQUEST_ID] = Guid.NewGuid().ToString();
-            queryParams[RestParams.SF_QUERY_REQUEST_GUID] = Guid.NewGuid().ToString();
-
-            SFRestRequest closeSessionRequest = new SFRestRequest
-            {
-                Url = BuildUri(RestPath.SF_SESSION_PATH, queryParams),
-                authorizationToken = string.Format(SF_AUTHORIZATION_SNOWFLAKE_FMT, sessionToken)
-            };
-
-            var response = restRequester.Post<CloseResponse>(closeSessionRequest);
-            if (!response.success)
-            {
-                logger.Debug($"Failed to delete session, error ignored. Code: {response.code} Message: {response.message}");
-            }
-        }
-
-        internal async Task CloseAsync(CancellationToken cancellationToken)
-        {
-            // Nothing to do if the session is not open
-            if (null == sessionToken) return;
-
-            // Send a close session request
-            var queryParams = new Dictionary<string, string>();
-            queryParams[RestParams.SF_QUERY_SESSION_DELETE] = "true";
-            queryParams[RestParams.SF_QUERY_REQUEST_ID] = Guid.NewGuid().ToString();
-            queryParams[RestParams.SF_QUERY_REQUEST_GUID] = Guid.NewGuid().ToString();
-
-            SFRestRequest closeSessionRequest = new SFRestRequest()
-            {
-                Url = BuildUri(RestPath.SF_SESSION_PATH, queryParams),
-                authorizationToken = string.Format(SF_AUTHORIZATION_SNOWFLAKE_FMT, sessionToken)
-            };
-
-            var response = await restRequester.PostAsync<CloseResponse>(closeSessionRequest, cancellationToken).ConfigureAwait(false);
-            if (!response.success)
-            {
-                logger.Debug($"Failed to delete session, error ignored. Code: {response.code} Message: {response.message}");
-            }
-        }
-
-        internal void renewSession()
-        {
-            RenewSessionRequest postBody = new RenewSessionRequest()
-            {
-                oldSessionToken = this.sessionToken,
-                requestType = "RENEW"
-            };
-
-            var parameters = new Dictionary<string, string>
-                {
-                    { RestParams.SF_QUERY_REQUEST_ID, Guid.NewGuid().ToString() },
-                    { RestParams.SF_QUERY_REQUEST_GUID, Guid.NewGuid().ToString() },
-                };
-
-            SFRestRequest renewSessionRequest = new SFRestRequest
-            {
-                jsonBody = postBody,
-                Url = BuildUri(RestPath.SF_TOKEN_REQUEST_PATH, parameters),
-                authorizationToken = string.Format(SF_AUTHORIZATION_SNOWFLAKE_FMT, masterToken),
-                RestTimeout = Timeout.InfiniteTimeSpan
-            };
-
-            logger.Info("Renew the session.");
-            var response = restRequester.Post<RenewSessionResponse>(renewSessionRequest);
-            if (!response.success)
-            {
-                SnowflakeDbException e = new SnowflakeDbException("",
-                    response.code, response.message, "");
-                logger.Error("Renew session failed", e);
-                throw e;
-            }
-            else
-            {
-                sessionToken = response.data.sessionToken;
-                masterToken = response.data.masterToken;
-            }
-        }
-
-        internal SFRestRequest BuildTimeoutRestRequest(Uri uri, Object body)
-        {
-            return new SFRestRequest()
-            {
-                jsonBody = body,
-                Url = uri,
-                authorizationToken = SF_AUTHORIZATION_BASIC,
-                RestTimeout = connectionTimeout,
-            };
-        }
-
-        internal void UpdateSessionParameterMap(List<NameValueParameter> parameterList)
-        {
-            logger.Debug("Update parameter map");
-            foreach (NameValueParameter parameter in parameterList)
-            {
-                if (Enum.TryParse(parameter.name, out SFSessionParameter parameterName))
-                {
-                    ParameterMap[parameterName] = parameter.value;
-                }
-            }
-            if (ParameterMap.ContainsKey(SFSessionParameter.CLIENT_STAGE_ARRAY_BINDING_THRESHOLD))
-            {
-                string val = (string)ParameterMap[SFSessionParameter.CLIENT_STAGE_ARRAY_BINDING_THRESHOLD];
-                this.arrayBindStageThreshold = Int32.Parse(val);
-            }
-        }
-
-        public string GetArrayBindStage()
-        {
-            return arrayBindStage;
-        }
-
-        public void SetArrayBindStage(string arrayBindStage)
-        {
-            this.arrayBindStage = string.Format("{0}.{1}.{2}", this.database, this.schema, arrayBindStage);
-        }
-
-        public int GetArrayBindStageThreshold()
-        {
-            return this.arrayBindStageThreshold;
-        }
-
-        public void SetArrayBindStageThreshold(int arrayBindStageThreshold)
-        {
-            this.arrayBindStageThreshold = arrayBindStageThreshold;
-        }
-    }
-}
-
+﻿/*
+ * Copyright (c) 2012-2021 Snowflake Computing Inc. All rights reserved.
+ */
+
+using System;
+using System.Collections.Generic;
+using System.Linq;
+using System.Security;
+using System.Web;
+using Snowflake.Data.Log;
+using Snowflake.Data.Client;
+using Snowflake.Data.Core.Authenticator;
+using System.Threading;
+using System.Threading.Tasks;
+using System.Net.Http;
+using System.Text.RegularExpressions;
+
+namespace Snowflake.Data.Core
+{
+    class SFSession
+    {
+        private static readonly SFLogger logger = SFLoggerFactory.GetLogger<SFSession>();
+
+        private static readonly Regex APPLICATION_REGEX = new Regex(@"^[A-Za-z]([A-Za-z0-9.\-_]){1,50}$");
+
+        private const string SF_AUTHORIZATION_BASIC = "Basic";
+
+        private const string SF_AUTHORIZATION_SNOWFLAKE_FMT = "Snowflake Token=\"{0}\"";
+
+        internal string sessionToken;
+
+        internal string masterToken;
+
+        internal IRestRequester restRequester { get; private set; }
+
+        private IAuthenticator authenticator;
+
+        internal SFSessionProperties properties;
+
+        internal string database;
+
+        internal string schema;
+
+        internal string serverVersion;
+
+        internal TimeSpan connectionTimeout;
+
+        internal bool InsecureMode;
+
+        internal bool ForceStreamPut;
+
+        private HttpClient _HttpClient;
+
+        private string arrayBindStage = null;
+        private int arrayBindStageThreshold = 0;
+
+        internal void ProcessLoginResponse(LoginResponse authnResponse)
+        {
+            if (authnResponse.success)
+            {
+                sessionToken = authnResponse.data.token;
+                masterToken = authnResponse.data.masterToken;
+                database = authnResponse.data.authResponseSessionInfo.databaseName;
+                schema = authnResponse.data.authResponseSessionInfo.schemaName;
+                serverVersion = authnResponse.data.serverVersion;
+
+                UpdateSessionParameterMap(authnResponse.data.nameValueParameter);
+            }
+            else
+            {
+                SnowflakeDbException e = new SnowflakeDbException
+                    (SnowflakeDbException.CONNECTION_FAILURE_SSTATE,
+                    authnResponse.code,
+                    authnResponse.message,
+                    "");
+
+                logger.Error("Authentication failed", e);
+                throw e;
+            }
+        }
+
+        internal readonly Dictionary<SFSessionParameter, Object> ParameterMap;
+
+        internal Uri BuildLoginUrl()
+        {
+            var queryParams = new Dictionary<string, string>();
+            string warehouseValue;
+            string dbValue;
+            string schemaValue;
+            string roleName;
+            queryParams[RestParams.SF_QUERY_WAREHOUSE] = properties.TryGetValue(SFSessionProperty.WAREHOUSE, out warehouseValue) ? warehouseValue : "";
+            queryParams[RestParams.SF_QUERY_DB] = properties.TryGetValue(SFSessionProperty.DB, out dbValue) ? dbValue : "";
+            queryParams[RestParams.SF_QUERY_SCHEMA] = properties.TryGetValue(SFSessionProperty.SCHEMA, out schemaValue) ? schemaValue : "";
+            queryParams[RestParams.SF_QUERY_ROLE] = properties.TryGetValue(SFSessionProperty.ROLE, out roleName) ? roleName : "";
+            queryParams[RestParams.SF_QUERY_REQUEST_ID] = Guid.NewGuid().ToString();
+            queryParams[RestParams.SF_QUERY_REQUEST_GUID] = Guid.NewGuid().ToString();
+
+            var loginUrl = BuildUri(RestPath.SF_LOGIN_PATH, queryParams);
+            return loginUrl;
+        }
+
+        /// <summary>
+        ///     Constructor 
+        /// </summary>
+        /// <param name="connectionString">A string in the form of "key1=value1;key2=value2"</param>
+        internal SFSession(String connectionString, SecureString password)
+        {
+            properties = SFSessionProperties.parseConnectionString(connectionString, password);
+
+            // If there is an "application" setting, verify that it matches the expect pattern
+            properties.TryGetValue(SFSessionProperty.APPLICATION, out string applicationNameSetting);
+            if (!String.IsNullOrEmpty(applicationNameSetting) && !APPLICATION_REGEX.IsMatch(applicationNameSetting))
+            {
+                throw new SnowflakeDbException(
+                    SnowflakeDbException.CONNECTION_FAILURE_SSTATE,
+                    SFError.INVALID_CONNECTION_PARAMETER_VALUE,
+                    applicationNameSetting,
+                    SFSessionProperty.APPLICATION.ToString()
+                    );
+            }
+
+            ParameterMap = new Dictionary<SFSessionParameter, object>();
+            int recommendedMinTimeoutSec = BaseRestRequest.DEFAULT_REST_RETRY_SECONDS_TIMEOUT;
+            int timeoutInSec = recommendedMinTimeoutSec;
+            try
+            {
+                ParameterMap[SFSessionParameter.CLIENT_VALIDATE_DEFAULT_PARAMETERS] =
+                    Boolean.Parse(properties[SFSessionProperty.VALIDATE_DEFAULT_PARAMETERS]);
+                timeoutInSec = int.Parse(properties[SFSessionProperty.CONNECTION_TIMEOUT]);
+                InsecureMode = Boolean.Parse(properties[SFSessionProperty.INSECUREMODE]);
+                ForceStreamPut = Boolean.Parse(properties[SFSessionProperty.FORCESTREAMPUT]);
+                bool disableRetry = Boolean.Parse(properties[SFSessionProperty.DISABLERETRY]);
+                bool forceRetryOn404 = Boolean.Parse(properties[SFSessionProperty.FORCERETRYON404]);
+                string proxyHost = null;
+                string proxyPort = null;
+                string noProxyHosts = null;
+                string proxyPwd = null;
+                string proxyUser = null;
+                if (Boolean.Parse(properties[SFSessionProperty.USEPROXY]))
+                {
+                    // Let's try to get the associated RestRequester
+                    properties.TryGetValue(SFSessionProperty.PROXYHOST, out proxyHost);
+                    properties.TryGetValue(SFSessionProperty.PROXYPORT, out proxyPort);
+                    properties.TryGetValue(SFSessionProperty.NONPROXYHOSTS, out noProxyHosts);
+                    properties.TryGetValue(SFSessionProperty.PROXYPASSWORD, out proxyPwd);
+                    properties.TryGetValue(SFSessionProperty.PROXYUSER, out proxyUser);
+
+                    if (!String.IsNullOrEmpty(noProxyHosts))
+                    {
+                        // The list is url-encoded
+                        // Host names are separated with a URL-escaped pipe symbol (%7C). 
+                        noProxyHosts = HttpUtility.UrlDecode(noProxyHosts);
+                    }
+                }
+
+                // HttpClient config based on the setting in the connection string
+                HttpClientConfig httpClientConfig =
+                    new HttpClientConfig(
+                        !InsecureMode,
+                        proxyHost,
+                        proxyPort,
+                        proxyUser,
+                        proxyPwd,
+                        noProxyHosts,
+                        disableRetry,
+                        forceRetryOn404);
+
+                // Get the http client for the config
+                _HttpClient = HttpUtil.Instance.GetHttpClient(httpClientConfig);
+                restRequester = new RestRequester(_HttpClient);
+            }
+            catch (Exception e)
+            {
+                logger.Error("Unable to connect", e);
+                throw new SnowflakeDbException(e.InnerException,
+                            SnowflakeDbException.CONNECTION_FAILURE_SSTATE,
+                            SFError.INVALID_CONNECTION_STRING,
+                            "Unable to connect");
+            }
+
+            if (timeoutInSec < recommendedMinTimeoutSec)
+            {
+                logger.Warn($"Connection timeout provided is less than recommended minimum value of" +
+                    $" {recommendedMinTimeoutSec}");
+            }
+            if (timeoutInSec < 0)
+            {
+                logger.Warn($"Connection timeout provided is negative. Timeout will be infinite.");
+            }
+
+            connectionTimeout = timeoutInSec > 0 ? TimeSpan.FromSeconds(timeoutInSec) : Timeout.InfiniteTimeSpan;
+        }
+
+        internal SFSession(String connectionString, SecureString password, IMockRestRequester restRequester) : this(connectionString, password)
+        {
+            // Inject the HttpClient to use with the Mock requester
+            restRequester.setHttpClient(_HttpClient);
+            // Override the Rest requester with the mock for testing
+            this.restRequester = restRequester;
+        }
+
+        internal Uri BuildUri(string path, Dictionary<string, string> queryParams = null)
+        {
+            UriBuilder uriBuilder = new UriBuilder();
+            uriBuilder.Scheme = properties[SFSessionProperty.SCHEME];
+            uriBuilder.Host = properties[SFSessionProperty.HOST];
+            uriBuilder.Port = int.Parse(properties[SFSessionProperty.PORT]);
+            uriBuilder.Path = path;
+
+            if (queryParams != null && queryParams.Any())
+            {
+                var queryString = HttpUtility.ParseQueryString(string.Empty);
+                foreach (var kvp in queryParams)
+                    queryString[kvp.Key] = kvp.Value;
+
+                uriBuilder.Query = queryString.ToString();
+            }
+
+            return uriBuilder.Uri;
+        }
+
+        internal void Open()
+        {
+            logger.Debug("Open Session");
+
+            if (authenticator == null)
+            {
+                authenticator = AuthenticatorFactory.GetAuthenticator(this);
+            }
+
+            authenticator.Authenticate();
+        }
+
+        internal async Task OpenAsync(CancellationToken cancellationToken)
+        {
+            logger.Debug("Open Session");
+
+            if (authenticator == null)
+            {
+                authenticator = AuthenticatorFactory.GetAuthenticator(this);
+            }
+
+            await authenticator.AuthenticateAsync(cancellationToken).ConfigureAwait(false);
+        }
+
+        internal void close()
+        {
+            // Nothing to do if the session is not open
+            if (null == sessionToken) return;
+
+            // Send a close session request
+            var queryParams = new Dictionary<string, string>();
+            queryParams[RestParams.SF_QUERY_SESSION_DELETE] = "true";
+            queryParams[RestParams.SF_QUERY_REQUEST_ID] = Guid.NewGuid().ToString();
+            queryParams[RestParams.SF_QUERY_REQUEST_GUID] = Guid.NewGuid().ToString();
+
+            SFRestRequest closeSessionRequest = new SFRestRequest
+            {
+                Url = BuildUri(RestPath.SF_SESSION_PATH, queryParams),
+                authorizationToken = string.Format(SF_AUTHORIZATION_SNOWFLAKE_FMT, sessionToken)
+            };
+
+            var response = restRequester.Post<CloseResponse>(closeSessionRequest);
+            if (!response.success)
+            {
+                logger.Debug($"Failed to delete session, error ignored. Code: {response.code} Message: {response.message}");
+            }
+        }
+
+        internal async Task CloseAsync(CancellationToken cancellationToken)
+        {
+            // Nothing to do if the session is not open
+            if (null == sessionToken) return;
+
+            // Send a close session request
+            var queryParams = new Dictionary<string, string>();
+            queryParams[RestParams.SF_QUERY_SESSION_DELETE] = "true";
+            queryParams[RestParams.SF_QUERY_REQUEST_ID] = Guid.NewGuid().ToString();
+            queryParams[RestParams.SF_QUERY_REQUEST_GUID] = Guid.NewGuid().ToString();
+
+            SFRestRequest closeSessionRequest = new SFRestRequest()
+            {
+                Url = BuildUri(RestPath.SF_SESSION_PATH, queryParams),
+                authorizationToken = string.Format(SF_AUTHORIZATION_SNOWFLAKE_FMT, sessionToken)
+            };
+
+            var response = await restRequester.PostAsync<CloseResponse>(closeSessionRequest, cancellationToken).ConfigureAwait(false);
+            if (!response.success)
+            {
+                logger.Debug($"Failed to delete session, error ignored. Code: {response.code} Message: {response.message}");
+            }
+        }
+
+        internal void renewSession()
+        {
+            RenewSessionRequest postBody = new RenewSessionRequest()
+            {
+                oldSessionToken = this.sessionToken,
+                requestType = "RENEW"
+            };
+
+            var parameters = new Dictionary<string, string>
+                {
+                    { RestParams.SF_QUERY_REQUEST_ID, Guid.NewGuid().ToString() },
+                    { RestParams.SF_QUERY_REQUEST_GUID, Guid.NewGuid().ToString() },
+                };
+
+            SFRestRequest renewSessionRequest = new SFRestRequest
+            {
+                jsonBody = postBody,
+                Url = BuildUri(RestPath.SF_TOKEN_REQUEST_PATH, parameters),
+                authorizationToken = string.Format(SF_AUTHORIZATION_SNOWFLAKE_FMT, masterToken),
+                RestTimeout = Timeout.InfiniteTimeSpan
+            };
+
+            logger.Info("Renew the session.");
+            var response = restRequester.Post<RenewSessionResponse>(renewSessionRequest);
+            if (!response.success)
+            {
+                SnowflakeDbException e = new SnowflakeDbException("",
+                    response.code, response.message, "");
+                logger.Error("Renew session failed", e);
+                throw e;
+            }
+            else
+            {
+                sessionToken = response.data.sessionToken;
+                masterToken = response.data.masterToken;
+            }
+        }
+
+        internal SFRestRequest BuildTimeoutRestRequest(Uri uri, Object body)
+        {
+            return new SFRestRequest()
+            {
+                jsonBody = body,
+                Url = uri,
+                authorizationToken = SF_AUTHORIZATION_BASIC,
+                RestTimeout = connectionTimeout,
+            };
+        }
+
+        internal void UpdateSessionParameterMap(List<NameValueParameter> parameterList)
+        {
+            logger.Debug("Update parameter map");
+            foreach (NameValueParameter parameter in parameterList)
+            {
+                if (Enum.TryParse(parameter.name, out SFSessionParameter parameterName))
+                {
+                    ParameterMap[parameterName] = parameter.value;
+                }
+            }
+            if (ParameterMap.ContainsKey(SFSessionParameter.CLIENT_STAGE_ARRAY_BINDING_THRESHOLD))
+            {
+                string val = (string)ParameterMap[SFSessionParameter.CLIENT_STAGE_ARRAY_BINDING_THRESHOLD];
+                this.arrayBindStageThreshold = Int32.Parse(val);
+            }
+        }
+
+        public string GetArrayBindStage()
+        {
+            return arrayBindStage;
+        }
+
+        public void SetArrayBindStage(string arrayBindStage)
+        {
+            this.arrayBindStage = string.Format("{0}.{1}.{2}", this.database, this.schema, arrayBindStage);
+        }
+
+        public int GetArrayBindStageThreshold()
+        {
+            return this.arrayBindStageThreshold;
+        }
+
+        public void SetArrayBindStageThreshold(int arrayBindStageThreshold)
+        {
+            this.arrayBindStageThreshold = arrayBindStageThreshold;
+        }
+    }
+}
+