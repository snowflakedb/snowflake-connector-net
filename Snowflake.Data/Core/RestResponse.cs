<<<<<<< HEAD
/*
 * Copyright (c) 2012-2023 Snowflake Computing Inc. All rights reserved.
 */

=======
>>>>>>> bb4f8346
using System;
using System.Collections.Generic;
using Newtonsoft.Json;
using Newtonsoft.Json.Converters;
using Newtonsoft.Json.Linq;
using Snowflake.Data.Client;
using Snowflake.Data.Core.FileTransfer;

namespace Snowflake.Data.Core
{
    abstract class BaseRestResponse
    {
        [JsonProperty(PropertyName = "message")]
        internal String message { get; set; }


        [JsonProperty(PropertyName = "code", NullValueHandling = NullValueHandling.Ignore)]
        internal int code { get; set; }


        [JsonProperty(PropertyName = "success")]
        internal bool success { get; set; }

        internal void FilterFailedResponse()
        {
            if (!success)
            {
                SnowflakeDbException e = new SnowflakeDbException("",code, message, "");
                throw e;
            }

        }
    }

    public interface IQueryExecResponseData
    {
        string queryId { get; }

        string sqlState { get; }
    }

    internal class BaseQueryExecResponse<T> : BaseRestResponse
    where T : IQueryExecResponseData
    {
        [JsonProperty(PropertyName = "data")]
        internal T data { get; set; }
    }

    class NullDataResponse : BaseRestResponse
    {
        [JsonProperty(PropertyName = "data")]
        internal object data { get; set; }
    }

    internal class AuthenticatorResponse : BaseRestResponse
    {
        [JsonProperty(PropertyName = "data")]
        internal AuthenticatorResponseData data { get; set; }
    }
    internal class LoginResponse : BaseRestResponse
    {
        [JsonProperty(PropertyName = "data")]
        internal LoginResponseData data { get; set; }
    }

    internal class RenewSessionResponse : BaseRestResponse {
		[JsonProperty(PropertyName = "data")]
		internal RenewSessionResponseData data { get; set; }
	}

    internal class LoginResponseData
    {
        [JsonProperty(PropertyName = "sessionId", NullValueHandling = NullValueHandling.Ignore)]
        internal string sessionId { get; set; }

        [JsonProperty(PropertyName = "token", NullValueHandling = NullValueHandling.Ignore)]
        internal string token { get; set; }

        [JsonProperty(PropertyName = "masterToken", NullValueHandling = NullValueHandling.Ignore)]
        internal string masterToken { get; set; }

        [JsonProperty(PropertyName = "serverVersion", NullValueHandling = NullValueHandling.Ignore)]
        internal string serverVersion { get; set; }

        [JsonProperty(PropertyName = "parameters", NullValueHandling = NullValueHandling.Ignore)]
        internal List<NameValueParameter> nameValueParameter { get; set; }

        [JsonProperty(PropertyName = "sessionInfo", NullValueHandling = NullValueHandling.Ignore)]
        internal SessionInfo authResponseSessionInfo { get; set; }

        [JsonProperty(PropertyName = "masterValidityInSeconds", NullValueHandling = NullValueHandling.Ignore)]
        internal int masterValidityInSeconds { get; set; }

        [JsonProperty(PropertyName = "idToken", NullValueHandling = NullValueHandling.Ignore)]
        internal string idToken { get; set; }

        [JsonProperty(PropertyName = "mfaToken", NullValueHandling = NullValueHandling.Ignore)]
        internal string mfaToken { get; set; }
    }

    internal class AuthenticatorResponseData
    {
        [JsonProperty(PropertyName = "tokenUrl", NullValueHandling = NullValueHandling.Ignore)]
        internal string tokenUrl { get; set; }

        [JsonProperty(PropertyName = "ssoUrl", NullValueHandling = NullValueHandling.Ignore)]
        internal string ssoUrl { get; set; }

        [JsonProperty(PropertyName = "proofKey", NullValueHandling = NullValueHandling.Ignore)]
        internal string proofKey { get; set; }
    }


	internal class RenewSessionResponseData {

		[JsonProperty(PropertyName = "sessionToken", NullValueHandling = NullValueHandling.Ignore)]
		internal string sessionToken { get; set; }

		[JsonProperty(PropertyName = "validityInSecondsST", NullValueHandling = NullValueHandling.Ignore)]
		internal Int16 sessionTokenValidityInSeconds { get; set; }

		[JsonProperty(PropertyName = "masterToken", NullValueHandling = NullValueHandling.Ignore)]
		internal string masterToken { get; set; }

		[JsonProperty(PropertyName = "validityInSecondsMT", NullValueHandling = NullValueHandling.Ignore)]
		internal Int16 masterTokenValidityInSeconds { get; set; }

		[JsonProperty(PropertyName = "sessionId", NullValueHandling = NullValueHandling.Ignore)]
		internal Int64 sessionId { get; set; }
	}

    internal class SessionInfo
    {
        [JsonProperty(PropertyName = "databaseName")]
        internal string databaseName { get; set; }

        [JsonProperty(PropertyName = "schemaName")]
        internal string schemaName { get; set; }

        [JsonProperty(PropertyName = "warehouseName")]
        internal string warehouseName { get; set; }

        [JsonProperty(PropertyName = "roleName")]
        internal string roleName { get; set; }
    }

    internal class NameValueParameter
    {
        [JsonProperty(PropertyName = "name")]
        internal string name { get; set; }

        [JsonProperty(PropertyName = "value")]
        internal string value { get; set; }
    }

    internal class QueryExecResponse : BaseQueryExecResponse<QueryExecResponseData>
    {
        // data property already defined in BaseQueryExecResponse
    }

    internal class QueryExecResponseData : IQueryExecResponseData
    {
        [JsonProperty(PropertyName = "parameters", NullValueHandling = NullValueHandling.Ignore)]
        internal List<NameValueParameter> parameters { get; set; }

        [JsonProperty(PropertyName = "rowtype", NullValueHandling = NullValueHandling.Ignore)]
        internal List<ExecResponseRowType> rowType { get; set; }

        [JsonProperty(PropertyName = "rowset", NullValueHandling = NullValueHandling.Ignore)]
        internal string[,] rowSet { get; set; }

        [JsonProperty(PropertyName = "total", NullValueHandling = NullValueHandling.Ignore)]
        internal Int64 total { get; set; }

        [JsonProperty(PropertyName = "returned", NullValueHandling = NullValueHandling.Ignore)]
        internal Int64 returned { get; set; }

        [JsonProperty(PropertyName = "queryId", NullValueHandling = NullValueHandling.Ignore)]
        public string queryId { get; set; }

        [JsonProperty(PropertyName = "sqlState", NullValueHandling = NullValueHandling.Ignore)]
        public string sqlState { get; set; }

        [JsonProperty(PropertyName = "databaseProvider", NullValueHandling = NullValueHandling.Ignore)]
        internal string databaseProvider { get; set; }

        [JsonProperty(PropertyName = "finalDatabaseName", NullValueHandling = NullValueHandling.Ignore)]
        internal string finalDatabaseName { get; set; }

        [JsonProperty(PropertyName = "finalSchemaName", NullValueHandling = NullValueHandling.Ignore)]
        internal string finalSchemaName { get; set; }

        [JsonProperty(PropertyName = "finalWarehouseName", NullValueHandling = NullValueHandling.Ignore)]
        internal string finalWarehouseName { get; set; }

        [JsonProperty(PropertyName = "finalRoleName", NullValueHandling = NullValueHandling.Ignore)]
        internal string finalRoleName { get; set; }

        [JsonProperty(PropertyName = "numberOfBinds", NullValueHandling = NullValueHandling.Ignore)]
        internal int numberOfBinds { get; set; }

        [JsonProperty(PropertyName = "statementTypeId", NullValueHandling = NullValueHandling.Ignore)]
        internal Int64 statementTypeId { get; set; }

        [JsonProperty(PropertyName = "version", NullValueHandling = NullValueHandling.Ignore)]
        internal int version { get; set; }

        [JsonProperty(PropertyName = "chunks", NullValueHandling = NullValueHandling.Ignore)]
        internal List<ExecResponseChunk> chunks { get; set; }

        [JsonProperty(PropertyName = "qrmk", NullValueHandling = NullValueHandling.Ignore)]
        internal string qrmk { get; set; }

        [JsonProperty(PropertyName = "chunkHeaders", NullValueHandling = NullValueHandling.Ignore)]
        internal Dictionary<string, string> chunkHeaders { get; set; }

        // ping pong response data
        [JsonProperty(PropertyName = "getResultUrl", NullValueHandling = NullValueHandling.Ignore)]
        internal string getResultUrl { get; set; }

        [JsonProperty(PropertyName = "progressDesc", NullValueHandling = NullValueHandling.Ignore)]
        internal string progressDesc { get; set; }

        [JsonProperty(PropertyName = "queryAbortAfterSecs", NullValueHandling = NullValueHandling.Ignore)]
        internal Int64 queryAbortAfterSecs { get; set; }

        // multiple statements response data
        [JsonProperty(PropertyName = "resultIds", NullValueHandling = NullValueHandling.Ignore)]
        internal string resultIds { get; set; }

        [JsonProperty(PropertyName = "queryResultFormat", NullValueHandling = NullValueHandling.Ignore)]
        [JsonConverter(typeof(StringEnumConverter))]
        internal ResultFormat queryResultFormat { get; set; }

        [JsonProperty(PropertyName = "rowsetBase64", NullValueHandling = NullValueHandling.Ignore)]
        internal string rowsetBase64 { get; set; }

        // query context
        [JsonProperty(PropertyName = "queryContext", NullValueHandling = NullValueHandling.Ignore)]
        internal ResponseQueryContext QueryContext { get; set; }
    }

    // The query context in query response
    internal class ResponseQueryContext
    {
        [JsonProperty(PropertyName = "entries")]
        internal List<ResponseQueryContextElement> Entries { get; set; }
    }

    // The query context in query response
    internal class ResponseQueryContextElement
    {
        // database id as key. (bigint)
        [JsonProperty(PropertyName = "id")]
        public long Id { get; set; }

        // When the query context read (bigint). Compare for same id.
        [JsonProperty(PropertyName = "timestamp")]
        public long ReadTimestamp { get; set; }

        // Priority of the query context (bigint). Compare for different ids.
        [JsonProperty(PropertyName = "priority")]
        public long Priority { get; set; }

        // Opaque information (object with a value of base64 encoded string).
        [JsonProperty(PropertyName = "context", NullValueHandling = NullValueHandling.Ignore)]
        public string Context { get; set; }

        // default constructor for JSON converter
        public ResponseQueryContextElement() { }

        public ResponseQueryContextElement(QueryContextElement elem)
        {
            Id = elem.Id;
            Priority = elem.Priority;
            ReadTimestamp = elem.ReadTimestamp;
            Context = elem.Context;
        }
    }

    internal class ExecResponseRowType
    {
        [JsonProperty(PropertyName = "name")]
        internal string name { get; set; }

        [JsonProperty(PropertyName = "byteLength", NullValueHandling = NullValueHandling.Ignore)]
        internal Int64 byteLength { get; set; }

        [JsonProperty(PropertyName = "length", NullValueHandling = NullValueHandling.Ignore)]
        internal Int64 length { get; set; }

        [JsonProperty(PropertyName = "type")]
        internal string type { get; set; }

        [JsonProperty(PropertyName = "scale", NullValueHandling = NullValueHandling.Ignore)]
        internal Int64 scale { get; set; }

        [JsonProperty(PropertyName = "precision", NullValueHandling = NullValueHandling.Ignore)]
        internal Int64 precision { get; set; }

        [JsonProperty(PropertyName = "nullable")]
        internal bool nullable { get; set; }

        [JsonProperty(PropertyName = "fields")]
        internal List<FieldMetadata> fields { get; set; }
    }

    internal class FieldMetadata
    {
        [JsonProperty(PropertyName = "name")]
        internal string name { get; set; }

        [JsonProperty(PropertyName = "byteLength", NullValueHandling = NullValueHandling.Ignore)]
        private Int64 byteLength { get; set; }

        [JsonProperty(PropertyName = "typeName")]
        internal string typeName { get; set; }

        [JsonProperty(PropertyName = "type")]
        internal string type { get; set; }

        [JsonProperty(PropertyName = "scale", NullValueHandling = NullValueHandling.Ignore)]
        internal Int64 scale { get; set; }

        [JsonProperty(PropertyName = "precision", NullValueHandling = NullValueHandling.Ignore)]
        internal Int64 precision { get; set; }

        [JsonProperty(PropertyName = "nullable")]
        internal bool nullable { get; set; }

        [JsonProperty(PropertyName = "fields")]
        internal List<FieldMetadata> fields { get; set; }
    }

    internal class ExecResponseChunk
    {
        [JsonProperty(PropertyName = "url")]
        internal string url { get; set; }

        [JsonProperty(PropertyName = "rowCount")]
        internal int rowCount { get; set; }

        [JsonProperty(PropertyName = "uncompressedSize")]
        internal int uncompressedSize { get; set; }

        [JsonProperty(PropertyName = "compressedSize")]
        internal int compressedSize { get; set; }
    }

    internal class CloseResponse : BaseRestResponse
    {
        [JsonProperty(PropertyName = "data")]
        internal object data { get; set; }
    }

    internal class PutGetExecResponse : BaseQueryExecResponse<PutGetResponseData>
    {
        // Defined for easy usage/access
    }

    internal class PutGetResponseData : IQueryExecResponseData
    {
        [JsonProperty(PropertyName = "command", NullValueHandling = NullValueHandling.Ignore)]
        internal string command { get; set; }

        [JsonProperty(PropertyName = "localLocation", NullValueHandling = NullValueHandling.Ignore)]
        internal string localLocation { get; set; }

        [JsonProperty(PropertyName = "src_locations", NullValueHandling = NullValueHandling.Ignore)]
        internal List<string> src_locations { get; set; }

        [JsonProperty(PropertyName = "parallel", NullValueHandling = NullValueHandling.Ignore)]
        internal int parallel { get; set; }

        [JsonProperty(PropertyName = "threshold", NullValueHandling = NullValueHandling.Ignore)]
        internal long threshold { get; set; }

        [JsonProperty(PropertyName = "autoCompress", NullValueHandling = NullValueHandling.Ignore)]
        internal bool autoCompress { get; set; }

        [JsonProperty(PropertyName = "overwrite", NullValueHandling = NullValueHandling.Ignore)]
        internal bool overwrite { get; set; }

        [JsonProperty(PropertyName = "sourceCompression", NullValueHandling = NullValueHandling.Ignore)]
        internal string sourceCompression { get; set; }

        [JsonProperty(PropertyName = "stageInfo", NullValueHandling = NullValueHandling.Ignore)]
        internal PutGetStageInfo stageInfo { get; set; }

        [JsonProperty(PropertyName = "encryptionMaterial", NullValueHandling = NullValueHandling.Ignore)]
        [JsonConverter(typeof(SingleOrArrayConverter<PutGetEncryptionMaterial>))]
        internal List<PutGetEncryptionMaterial> encryptionMaterial { get; set; }

        [JsonProperty(PropertyName = "queryId", NullValueHandling = NullValueHandling.Ignore)]
        public string queryId { get; set; }

        [JsonProperty(PropertyName = "sqlState", NullValueHandling = NullValueHandling.Ignore)]
        public string sqlState { get; set; }

        [JsonProperty(PropertyName = "presignedUrl", NullValueHandling = NullValueHandling.Ignore)]
        internal string presignedUrl { get; set; }

        [JsonProperty(PropertyName = "presignedUrls", NullValueHandling = NullValueHandling.Ignore)]
        internal List<string> presignedUrls { get; set; }

        [JsonProperty(PropertyName = "rowtype", NullValueHandling = NullValueHandling.Ignore)]
        internal List<ExecResponseRowType> rowType { get; set; }

        [JsonProperty(PropertyName = "rowset", NullValueHandling = NullValueHandling.Ignore)]
        internal string[,] rowSet { get; set; }

        [JsonProperty(PropertyName = "parameters", NullValueHandling = NullValueHandling.Ignore)]
        internal List<NameValueParameter> parameters { get; set; }

        [JsonProperty(PropertyName = "statementTypeId", NullValueHandling = NullValueHandling.Ignore)]
        internal Int64 statementTypeId { get; set; }
    }

    internal class PutGetStageInfo
    {
        [JsonProperty(PropertyName = "locationType", NullValueHandling = NullValueHandling.Ignore)]
        internal string locationType { get; set; }

        [JsonProperty(PropertyName = "location", NullValueHandling = NullValueHandling.Ignore)]
        internal string location { get; set; }

        [JsonProperty(PropertyName = "path", NullValueHandling = NullValueHandling.Ignore)]
        internal string path { get; set; }

        [JsonProperty(PropertyName = "region", NullValueHandling = NullValueHandling.Ignore)]
        internal string region { get; set; }

        [JsonProperty(PropertyName = "storageAccount", NullValueHandling = NullValueHandling.Ignore)]
        internal string storageAccount { get; set; }

        [JsonProperty(PropertyName = "isClientSideEncrypted", NullValueHandling = NullValueHandling.Ignore)]
        internal bool isClientSideEncrypted { get; set; }

        [JsonProperty(PropertyName = "creds", NullValueHandling = NullValueHandling.Ignore)]
        internal Dictionary<string, string> stageCredentials { get; set; }

        [JsonProperty(PropertyName = "presignedUrl", NullValueHandling = NullValueHandling.Ignore)]
        internal string presignedUrl { get; set; }

        [JsonProperty(PropertyName = "endPoint", NullValueHandling = NullValueHandling.Ignore)]
        internal string endPoint { get; set; }

        [JsonProperty(PropertyName = "useRegionalUrl", NullValueHandling = NullValueHandling.Ignore)]
        internal bool useRegionalUrl { get; set; }

        private const string GcsRegionMeCentral2 = "me-central2";

        internal string GcsCustomEndpoint()
        {
            if (!(locationType ?? string.Empty).Equals(SFRemoteStorageUtil.GCS_FS, StringComparison.OrdinalIgnoreCase))
                return null;
            if (!string.IsNullOrWhiteSpace(endPoint) && endPoint != "null")
                return endPoint;
            if (GcsRegionMeCentral2.Equals(region, StringComparison.OrdinalIgnoreCase) || useRegionalUrl)
                return $"storage.{region.ToLower()}.rep.googleapis.com";
            return null;
        }
    }

    internal class PutGetEncryptionMaterial
    {
        [JsonProperty(PropertyName = "queryStageMasterKey", NullValueHandling = NullValueHandling.Ignore)]
        internal string queryStageMasterKey { get; set; }

        [JsonProperty(PropertyName = "queryId", NullValueHandling = NullValueHandling.Ignore)]
        internal string queryId { get; set; }

        [JsonProperty(PropertyName = "smkId", NullValueHandling = NullValueHandling.Ignore)]
        internal long smkId { get; set; }
    }

    internal class QueryStatusResponse : BaseRestResponse
    {

        [JsonProperty(PropertyName = "data")]
        internal QueryStatusData data { get; set; }
    }

    internal class QueryStatusData
    {
        [JsonProperty(PropertyName = "queries", NullValueHandling = NullValueHandling.Ignore)]
        internal List<QueryStatusDataQueries> queries { get; set; }
    }

    internal class QueryStatusDataQueries
    {
        [JsonProperty(PropertyName = "id", NullValueHandling = NullValueHandling.Ignore)]
        internal string id { get; set; }

        [JsonProperty(PropertyName = "status", NullValueHandling = NullValueHandling.Ignore)]
        internal string status { get; set; }

        [JsonProperty(PropertyName = "state", NullValueHandling = NullValueHandling.Ignore)]
        internal string state { get; set; }

        [JsonProperty(PropertyName = "errorCode", NullValueHandling = NullValueHandling.Ignore)]
        internal string errorCode { get; set; }

        [JsonProperty(PropertyName = "errorMessage", NullValueHandling = NullValueHandling.Ignore)]
        internal string errorMessage { get; set; }
    }

    // Retrieved from: https://stackoverflow.com/a/18997172
    internal class SingleOrArrayConverter<T> : JsonConverter
    {
        public override bool CanConvert(Type objecType)
        {
            return (objecType == typeof(List<T>));
        }

        public override object ReadJson(JsonReader reader, Type objecType, object existingValue,
            JsonSerializer serializer)
        {
            JToken token = JToken.Load(reader);
            if (token.Type == JTokenType.Array)
            {
                return token.ToObject<List<T>>();
            }
            return new List<T> { token.ToObject<T>() };
        }

        public override bool CanWrite
        {
            get { return false; }
        }

        public override void WriteJson(JsonWriter writer, object value, JsonSerializer serializer)
        {
            throw new NotImplementedException();
        }
    }
}
<|MERGE_RESOLUTION|>--- conflicted
+++ resolved
@@ -1,544 +1,537 @@
-<<<<<<< HEAD
-/*
- * Copyright (c) 2012-2023 Snowflake Computing Inc. All rights reserved.
- */
-
-=======
->>>>>>> bb4f8346
-using System;
-using System.Collections.Generic;
-using Newtonsoft.Json;
-using Newtonsoft.Json.Converters;
-using Newtonsoft.Json.Linq;
-using Snowflake.Data.Client;
-using Snowflake.Data.Core.FileTransfer;
-
-namespace Snowflake.Data.Core
-{
-    abstract class BaseRestResponse
-    {
-        [JsonProperty(PropertyName = "message")]
-        internal String message { get; set; }
-
-
-        [JsonProperty(PropertyName = "code", NullValueHandling = NullValueHandling.Ignore)]
-        internal int code { get; set; }
-
-
-        [JsonProperty(PropertyName = "success")]
-        internal bool success { get; set; }
-
-        internal void FilterFailedResponse()
-        {
-            if (!success)
-            {
-                SnowflakeDbException e = new SnowflakeDbException("",code, message, "");
-                throw e;
-            }
-
-        }
-    }
-
-    public interface IQueryExecResponseData
-    {
-        string queryId { get; }
-
-        string sqlState { get; }
-    }
-
-    internal class BaseQueryExecResponse<T> : BaseRestResponse
-    where T : IQueryExecResponseData
-    {
-        [JsonProperty(PropertyName = "data")]
-        internal T data { get; set; }
-    }
-
-    class NullDataResponse : BaseRestResponse
-    {
-        [JsonProperty(PropertyName = "data")]
-        internal object data { get; set; }
-    }
-
-    internal class AuthenticatorResponse : BaseRestResponse
-    {
-        [JsonProperty(PropertyName = "data")]
-        internal AuthenticatorResponseData data { get; set; }
-    }
-    internal class LoginResponse : BaseRestResponse
-    {
-        [JsonProperty(PropertyName = "data")]
-        internal LoginResponseData data { get; set; }
-    }
-
-    internal class RenewSessionResponse : BaseRestResponse {
-		[JsonProperty(PropertyName = "data")]
-		internal RenewSessionResponseData data { get; set; }
-	}
-
-    internal class LoginResponseData
-    {
-        [JsonProperty(PropertyName = "sessionId", NullValueHandling = NullValueHandling.Ignore)]
-        internal string sessionId { get; set; }
-
-        [JsonProperty(PropertyName = "token", NullValueHandling = NullValueHandling.Ignore)]
-        internal string token { get; set; }
-
-        [JsonProperty(PropertyName = "masterToken", NullValueHandling = NullValueHandling.Ignore)]
-        internal string masterToken { get; set; }
-
-        [JsonProperty(PropertyName = "serverVersion", NullValueHandling = NullValueHandling.Ignore)]
-        internal string serverVersion { get; set; }
-
-        [JsonProperty(PropertyName = "parameters", NullValueHandling = NullValueHandling.Ignore)]
-        internal List<NameValueParameter> nameValueParameter { get; set; }
-
-        [JsonProperty(PropertyName = "sessionInfo", NullValueHandling = NullValueHandling.Ignore)]
-        internal SessionInfo authResponseSessionInfo { get; set; }
-
-        [JsonProperty(PropertyName = "masterValidityInSeconds", NullValueHandling = NullValueHandling.Ignore)]
-        internal int masterValidityInSeconds { get; set; }
-
-        [JsonProperty(PropertyName = "idToken", NullValueHandling = NullValueHandling.Ignore)]
-        internal string idToken { get; set; }
-
-        [JsonProperty(PropertyName = "mfaToken", NullValueHandling = NullValueHandling.Ignore)]
-        internal string mfaToken { get; set; }
-    }
-
-    internal class AuthenticatorResponseData
-    {
-        [JsonProperty(PropertyName = "tokenUrl", NullValueHandling = NullValueHandling.Ignore)]
-        internal string tokenUrl { get; set; }
-
-        [JsonProperty(PropertyName = "ssoUrl", NullValueHandling = NullValueHandling.Ignore)]
-        internal string ssoUrl { get; set; }
-
-        [JsonProperty(PropertyName = "proofKey", NullValueHandling = NullValueHandling.Ignore)]
-        internal string proofKey { get; set; }
-    }
-
-
-	internal class RenewSessionResponseData {
-
-		[JsonProperty(PropertyName = "sessionToken", NullValueHandling = NullValueHandling.Ignore)]
-		internal string sessionToken { get; set; }
-
-		[JsonProperty(PropertyName = "validityInSecondsST", NullValueHandling = NullValueHandling.Ignore)]
-		internal Int16 sessionTokenValidityInSeconds { get; set; }
-
-		[JsonProperty(PropertyName = "masterToken", NullValueHandling = NullValueHandling.Ignore)]
-		internal string masterToken { get; set; }
-
-		[JsonProperty(PropertyName = "validityInSecondsMT", NullValueHandling = NullValueHandling.Ignore)]
-		internal Int16 masterTokenValidityInSeconds { get; set; }
-
-		[JsonProperty(PropertyName = "sessionId", NullValueHandling = NullValueHandling.Ignore)]
-		internal Int64 sessionId { get; set; }
-	}
-
-    internal class SessionInfo
-    {
-        [JsonProperty(PropertyName = "databaseName")]
-        internal string databaseName { get; set; }
-
-        [JsonProperty(PropertyName = "schemaName")]
-        internal string schemaName { get; set; }
-
-        [JsonProperty(PropertyName = "warehouseName")]
-        internal string warehouseName { get; set; }
-
-        [JsonProperty(PropertyName = "roleName")]
-        internal string roleName { get; set; }
-    }
-
-    internal class NameValueParameter
-    {
-        [JsonProperty(PropertyName = "name")]
-        internal string name { get; set; }
-
-        [JsonProperty(PropertyName = "value")]
-        internal string value { get; set; }
-    }
-
-    internal class QueryExecResponse : BaseQueryExecResponse<QueryExecResponseData>
-    {
-        // data property already defined in BaseQueryExecResponse
-    }
-
-    internal class QueryExecResponseData : IQueryExecResponseData
-    {
-        [JsonProperty(PropertyName = "parameters", NullValueHandling = NullValueHandling.Ignore)]
-        internal List<NameValueParameter> parameters { get; set; }
-
-        [JsonProperty(PropertyName = "rowtype", NullValueHandling = NullValueHandling.Ignore)]
-        internal List<ExecResponseRowType> rowType { get; set; }
-
-        [JsonProperty(PropertyName = "rowset", NullValueHandling = NullValueHandling.Ignore)]
-        internal string[,] rowSet { get; set; }
-
-        [JsonProperty(PropertyName = "total", NullValueHandling = NullValueHandling.Ignore)]
-        internal Int64 total { get; set; }
-
-        [JsonProperty(PropertyName = "returned", NullValueHandling = NullValueHandling.Ignore)]
-        internal Int64 returned { get; set; }
-
-        [JsonProperty(PropertyName = "queryId", NullValueHandling = NullValueHandling.Ignore)]
-        public string queryId { get; set; }
-
-        [JsonProperty(PropertyName = "sqlState", NullValueHandling = NullValueHandling.Ignore)]
-        public string sqlState { get; set; }
-
-        [JsonProperty(PropertyName = "databaseProvider", NullValueHandling = NullValueHandling.Ignore)]
-        internal string databaseProvider { get; set; }
-
-        [JsonProperty(PropertyName = "finalDatabaseName", NullValueHandling = NullValueHandling.Ignore)]
-        internal string finalDatabaseName { get; set; }
-
-        [JsonProperty(PropertyName = "finalSchemaName", NullValueHandling = NullValueHandling.Ignore)]
-        internal string finalSchemaName { get; set; }
-
-        [JsonProperty(PropertyName = "finalWarehouseName", NullValueHandling = NullValueHandling.Ignore)]
-        internal string finalWarehouseName { get; set; }
-
-        [JsonProperty(PropertyName = "finalRoleName", NullValueHandling = NullValueHandling.Ignore)]
-        internal string finalRoleName { get; set; }
-
-        [JsonProperty(PropertyName = "numberOfBinds", NullValueHandling = NullValueHandling.Ignore)]
-        internal int numberOfBinds { get; set; }
-
-        [JsonProperty(PropertyName = "statementTypeId", NullValueHandling = NullValueHandling.Ignore)]
-        internal Int64 statementTypeId { get; set; }
-
-        [JsonProperty(PropertyName = "version", NullValueHandling = NullValueHandling.Ignore)]
-        internal int version { get; set; }
-
-        [JsonProperty(PropertyName = "chunks", NullValueHandling = NullValueHandling.Ignore)]
-        internal List<ExecResponseChunk> chunks { get; set; }
-
-        [JsonProperty(PropertyName = "qrmk", NullValueHandling = NullValueHandling.Ignore)]
-        internal string qrmk { get; set; }
-
-        [JsonProperty(PropertyName = "chunkHeaders", NullValueHandling = NullValueHandling.Ignore)]
-        internal Dictionary<string, string> chunkHeaders { get; set; }
-
-        // ping pong response data
-        [JsonProperty(PropertyName = "getResultUrl", NullValueHandling = NullValueHandling.Ignore)]
-        internal string getResultUrl { get; set; }
-
-        [JsonProperty(PropertyName = "progressDesc", NullValueHandling = NullValueHandling.Ignore)]
-        internal string progressDesc { get; set; }
-
-        [JsonProperty(PropertyName = "queryAbortAfterSecs", NullValueHandling = NullValueHandling.Ignore)]
-        internal Int64 queryAbortAfterSecs { get; set; }
-
-        // multiple statements response data
-        [JsonProperty(PropertyName = "resultIds", NullValueHandling = NullValueHandling.Ignore)]
-        internal string resultIds { get; set; }
-
-        [JsonProperty(PropertyName = "queryResultFormat", NullValueHandling = NullValueHandling.Ignore)]
-        [JsonConverter(typeof(StringEnumConverter))]
-        internal ResultFormat queryResultFormat { get; set; }
-
-        [JsonProperty(PropertyName = "rowsetBase64", NullValueHandling = NullValueHandling.Ignore)]
-        internal string rowsetBase64 { get; set; }
-
-        // query context
-        [JsonProperty(PropertyName = "queryContext", NullValueHandling = NullValueHandling.Ignore)]
-        internal ResponseQueryContext QueryContext { get; set; }
-    }
-
-    // The query context in query response
-    internal class ResponseQueryContext
-    {
-        [JsonProperty(PropertyName = "entries")]
-        internal List<ResponseQueryContextElement> Entries { get; set; }
-    }
-
-    // The query context in query response
-    internal class ResponseQueryContextElement
-    {
-        // database id as key. (bigint)
-        [JsonProperty(PropertyName = "id")]
-        public long Id { get; set; }
-
-        // When the query context read (bigint). Compare for same id.
-        [JsonProperty(PropertyName = "timestamp")]
-        public long ReadTimestamp { get; set; }
-
-        // Priority of the query context (bigint). Compare for different ids.
-        [JsonProperty(PropertyName = "priority")]
-        public long Priority { get; set; }
-
-        // Opaque information (object with a value of base64 encoded string).
-        [JsonProperty(PropertyName = "context", NullValueHandling = NullValueHandling.Ignore)]
-        public string Context { get; set; }
-
-        // default constructor for JSON converter
-        public ResponseQueryContextElement() { }
-
-        public ResponseQueryContextElement(QueryContextElement elem)
-        {
-            Id = elem.Id;
-            Priority = elem.Priority;
-            ReadTimestamp = elem.ReadTimestamp;
-            Context = elem.Context;
-        }
-    }
-
-    internal class ExecResponseRowType
-    {
-        [JsonProperty(PropertyName = "name")]
-        internal string name { get; set; }
-
-        [JsonProperty(PropertyName = "byteLength", NullValueHandling = NullValueHandling.Ignore)]
-        internal Int64 byteLength { get; set; }
-
-        [JsonProperty(PropertyName = "length", NullValueHandling = NullValueHandling.Ignore)]
-        internal Int64 length { get; set; }
-
-        [JsonProperty(PropertyName = "type")]
-        internal string type { get; set; }
-
-        [JsonProperty(PropertyName = "scale", NullValueHandling = NullValueHandling.Ignore)]
-        internal Int64 scale { get; set; }
-
-        [JsonProperty(PropertyName = "precision", NullValueHandling = NullValueHandling.Ignore)]
-        internal Int64 precision { get; set; }
-
-        [JsonProperty(PropertyName = "nullable")]
-        internal bool nullable { get; set; }
-
-        [JsonProperty(PropertyName = "fields")]
-        internal List<FieldMetadata> fields { get; set; }
-    }
-
-    internal class FieldMetadata
-    {
-        [JsonProperty(PropertyName = "name")]
-        internal string name { get; set; }
-
-        [JsonProperty(PropertyName = "byteLength", NullValueHandling = NullValueHandling.Ignore)]
-        private Int64 byteLength { get; set; }
-
-        [JsonProperty(PropertyName = "typeName")]
-        internal string typeName { get; set; }
-
-        [JsonProperty(PropertyName = "type")]
-        internal string type { get; set; }
-
-        [JsonProperty(PropertyName = "scale", NullValueHandling = NullValueHandling.Ignore)]
-        internal Int64 scale { get; set; }
-
-        [JsonProperty(PropertyName = "precision", NullValueHandling = NullValueHandling.Ignore)]
-        internal Int64 precision { get; set; }
-
-        [JsonProperty(PropertyName = "nullable")]
-        internal bool nullable { get; set; }
-
-        [JsonProperty(PropertyName = "fields")]
-        internal List<FieldMetadata> fields { get; set; }
-    }
-
-    internal class ExecResponseChunk
-    {
-        [JsonProperty(PropertyName = "url")]
-        internal string url { get; set; }
-
-        [JsonProperty(PropertyName = "rowCount")]
-        internal int rowCount { get; set; }
-
-        [JsonProperty(PropertyName = "uncompressedSize")]
-        internal int uncompressedSize { get; set; }
-
-        [JsonProperty(PropertyName = "compressedSize")]
-        internal int compressedSize { get; set; }
-    }
-
-    internal class CloseResponse : BaseRestResponse
-    {
-        [JsonProperty(PropertyName = "data")]
-        internal object data { get; set; }
-    }
-
-    internal class PutGetExecResponse : BaseQueryExecResponse<PutGetResponseData>
-    {
-        // Defined for easy usage/access
-    }
-
-    internal class PutGetResponseData : IQueryExecResponseData
-    {
-        [JsonProperty(PropertyName = "command", NullValueHandling = NullValueHandling.Ignore)]
-        internal string command { get; set; }
-
-        [JsonProperty(PropertyName = "localLocation", NullValueHandling = NullValueHandling.Ignore)]
-        internal string localLocation { get; set; }
-
-        [JsonProperty(PropertyName = "src_locations", NullValueHandling = NullValueHandling.Ignore)]
-        internal List<string> src_locations { get; set; }
-
-        [JsonProperty(PropertyName = "parallel", NullValueHandling = NullValueHandling.Ignore)]
-        internal int parallel { get; set; }
-
-        [JsonProperty(PropertyName = "threshold", NullValueHandling = NullValueHandling.Ignore)]
-        internal long threshold { get; set; }
-
-        [JsonProperty(PropertyName = "autoCompress", NullValueHandling = NullValueHandling.Ignore)]
-        internal bool autoCompress { get; set; }
-
-        [JsonProperty(PropertyName = "overwrite", NullValueHandling = NullValueHandling.Ignore)]
-        internal bool overwrite { get; set; }
-
-        [JsonProperty(PropertyName = "sourceCompression", NullValueHandling = NullValueHandling.Ignore)]
-        internal string sourceCompression { get; set; }
-
-        [JsonProperty(PropertyName = "stageInfo", NullValueHandling = NullValueHandling.Ignore)]
-        internal PutGetStageInfo stageInfo { get; set; }
-
-        [JsonProperty(PropertyName = "encryptionMaterial", NullValueHandling = NullValueHandling.Ignore)]
-        [JsonConverter(typeof(SingleOrArrayConverter<PutGetEncryptionMaterial>))]
-        internal List<PutGetEncryptionMaterial> encryptionMaterial { get; set; }
-
-        [JsonProperty(PropertyName = "queryId", NullValueHandling = NullValueHandling.Ignore)]
-        public string queryId { get; set; }
-
-        [JsonProperty(PropertyName = "sqlState", NullValueHandling = NullValueHandling.Ignore)]
-        public string sqlState { get; set; }
-
-        [JsonProperty(PropertyName = "presignedUrl", NullValueHandling = NullValueHandling.Ignore)]
-        internal string presignedUrl { get; set; }
-
-        [JsonProperty(PropertyName = "presignedUrls", NullValueHandling = NullValueHandling.Ignore)]
-        internal List<string> presignedUrls { get; set; }
-
-        [JsonProperty(PropertyName = "rowtype", NullValueHandling = NullValueHandling.Ignore)]
-        internal List<ExecResponseRowType> rowType { get; set; }
-
-        [JsonProperty(PropertyName = "rowset", NullValueHandling = NullValueHandling.Ignore)]
-        internal string[,] rowSet { get; set; }
-
-        [JsonProperty(PropertyName = "parameters", NullValueHandling = NullValueHandling.Ignore)]
-        internal List<NameValueParameter> parameters { get; set; }
-
-        [JsonProperty(PropertyName = "statementTypeId", NullValueHandling = NullValueHandling.Ignore)]
-        internal Int64 statementTypeId { get; set; }
-    }
-
-    internal class PutGetStageInfo
-    {
-        [JsonProperty(PropertyName = "locationType", NullValueHandling = NullValueHandling.Ignore)]
-        internal string locationType { get; set; }
-
-        [JsonProperty(PropertyName = "location", NullValueHandling = NullValueHandling.Ignore)]
-        internal string location { get; set; }
-
-        [JsonProperty(PropertyName = "path", NullValueHandling = NullValueHandling.Ignore)]
-        internal string path { get; set; }
-
-        [JsonProperty(PropertyName = "region", NullValueHandling = NullValueHandling.Ignore)]
-        internal string region { get; set; }
-
-        [JsonProperty(PropertyName = "storageAccount", NullValueHandling = NullValueHandling.Ignore)]
-        internal string storageAccount { get; set; }
-
-        [JsonProperty(PropertyName = "isClientSideEncrypted", NullValueHandling = NullValueHandling.Ignore)]
-        internal bool isClientSideEncrypted { get; set; }
-
-        [JsonProperty(PropertyName = "creds", NullValueHandling = NullValueHandling.Ignore)]
-        internal Dictionary<string, string> stageCredentials { get; set; }
-
-        [JsonProperty(PropertyName = "presignedUrl", NullValueHandling = NullValueHandling.Ignore)]
-        internal string presignedUrl { get; set; }
-
-        [JsonProperty(PropertyName = "endPoint", NullValueHandling = NullValueHandling.Ignore)]
-        internal string endPoint { get; set; }
-
-        [JsonProperty(PropertyName = "useRegionalUrl", NullValueHandling = NullValueHandling.Ignore)]
-        internal bool useRegionalUrl { get; set; }
-
-        private const string GcsRegionMeCentral2 = "me-central2";
-
-        internal string GcsCustomEndpoint()
-        {
-            if (!(locationType ?? string.Empty).Equals(SFRemoteStorageUtil.GCS_FS, StringComparison.OrdinalIgnoreCase))
-                return null;
-            if (!string.IsNullOrWhiteSpace(endPoint) && endPoint != "null")
-                return endPoint;
-            if (GcsRegionMeCentral2.Equals(region, StringComparison.OrdinalIgnoreCase) || useRegionalUrl)
-                return $"storage.{region.ToLower()}.rep.googleapis.com";
-            return null;
-        }
-    }
-
-    internal class PutGetEncryptionMaterial
-    {
-        [JsonProperty(PropertyName = "queryStageMasterKey", NullValueHandling = NullValueHandling.Ignore)]
-        internal string queryStageMasterKey { get; set; }
-
-        [JsonProperty(PropertyName = "queryId", NullValueHandling = NullValueHandling.Ignore)]
-        internal string queryId { get; set; }
-
-        [JsonProperty(PropertyName = "smkId", NullValueHandling = NullValueHandling.Ignore)]
-        internal long smkId { get; set; }
-    }
-
-    internal class QueryStatusResponse : BaseRestResponse
-    {
-
-        [JsonProperty(PropertyName = "data")]
-        internal QueryStatusData data { get; set; }
-    }
-
-    internal class QueryStatusData
-    {
-        [JsonProperty(PropertyName = "queries", NullValueHandling = NullValueHandling.Ignore)]
-        internal List<QueryStatusDataQueries> queries { get; set; }
-    }
-
-    internal class QueryStatusDataQueries
-    {
-        [JsonProperty(PropertyName = "id", NullValueHandling = NullValueHandling.Ignore)]
-        internal string id { get; set; }
-
-        [JsonProperty(PropertyName = "status", NullValueHandling = NullValueHandling.Ignore)]
-        internal string status { get; set; }
-
-        [JsonProperty(PropertyName = "state", NullValueHandling = NullValueHandling.Ignore)]
-        internal string state { get; set; }
-
-        [JsonProperty(PropertyName = "errorCode", NullValueHandling = NullValueHandling.Ignore)]
-        internal string errorCode { get; set; }
-
-        [JsonProperty(PropertyName = "errorMessage", NullValueHandling = NullValueHandling.Ignore)]
-        internal string errorMessage { get; set; }
-    }
-
-    // Retrieved from: https://stackoverflow.com/a/18997172
-    internal class SingleOrArrayConverter<T> : JsonConverter
-    {
-        public override bool CanConvert(Type objecType)
-        {
-            return (objecType == typeof(List<T>));
-        }
-
-        public override object ReadJson(JsonReader reader, Type objecType, object existingValue,
-            JsonSerializer serializer)
-        {
-            JToken token = JToken.Load(reader);
-            if (token.Type == JTokenType.Array)
-            {
-                return token.ToObject<List<T>>();
-            }
-            return new List<T> { token.ToObject<T>() };
-        }
-
-        public override bool CanWrite
-        {
-            get { return false; }
-        }
-
-        public override void WriteJson(JsonWriter writer, object value, JsonSerializer serializer)
-        {
-            throw new NotImplementedException();
-        }
-    }
-}
+using System;
+using System.Collections.Generic;
+using Newtonsoft.Json;
+using Newtonsoft.Json.Converters;
+using Newtonsoft.Json.Linq;
+using Snowflake.Data.Client;
+using Snowflake.Data.Core.FileTransfer;
+
+namespace Snowflake.Data.Core
+{
+    abstract class BaseRestResponse
+    {
+        [JsonProperty(PropertyName = "message")]
+        internal String message { get; set; }
+
+
+        [JsonProperty(PropertyName = "code", NullValueHandling = NullValueHandling.Ignore)]
+        internal int code { get; set; }
+
+
+        [JsonProperty(PropertyName = "success")]
+        internal bool success { get; set; }
+
+        internal void FilterFailedResponse()
+        {
+            if (!success)
+            {
+                SnowflakeDbException e = new SnowflakeDbException("",code, message, "");
+                throw e;
+            }
+
+        }
+    }
+
+    public interface IQueryExecResponseData
+    {
+        string queryId { get; }
+
+        string sqlState { get; }
+    }
+
+    internal class BaseQueryExecResponse<T> : BaseRestResponse
+    where T : IQueryExecResponseData
+    {
+        [JsonProperty(PropertyName = "data")]
+        internal T data { get; set; }
+    }
+
+    class NullDataResponse : BaseRestResponse
+    {
+        [JsonProperty(PropertyName = "data")]
+        internal object data { get; set; }
+    }
+
+    internal class AuthenticatorResponse : BaseRestResponse
+    {
+        [JsonProperty(PropertyName = "data")]
+        internal AuthenticatorResponseData data { get; set; }
+    }
+    internal class LoginResponse : BaseRestResponse
+    {
+        [JsonProperty(PropertyName = "data")]
+        internal LoginResponseData data { get; set; }
+    }
+
+    internal class RenewSessionResponse : BaseRestResponse {
+		[JsonProperty(PropertyName = "data")]
+		internal RenewSessionResponseData data { get; set; }
+	}
+
+    internal class LoginResponseData
+    {
+        [JsonProperty(PropertyName = "sessionId", NullValueHandling = NullValueHandling.Ignore)]
+        internal string sessionId { get; set; }
+
+        [JsonProperty(PropertyName = "token", NullValueHandling = NullValueHandling.Ignore)]
+        internal string token { get; set; }
+
+        [JsonProperty(PropertyName = "masterToken", NullValueHandling = NullValueHandling.Ignore)]
+        internal string masterToken { get; set; }
+
+        [JsonProperty(PropertyName = "serverVersion", NullValueHandling = NullValueHandling.Ignore)]
+        internal string serverVersion { get; set; }
+
+        [JsonProperty(PropertyName = "parameters", NullValueHandling = NullValueHandling.Ignore)]
+        internal List<NameValueParameter> nameValueParameter { get; set; }
+
+        [JsonProperty(PropertyName = "sessionInfo", NullValueHandling = NullValueHandling.Ignore)]
+        internal SessionInfo authResponseSessionInfo { get; set; }
+
+        [JsonProperty(PropertyName = "masterValidityInSeconds", NullValueHandling = NullValueHandling.Ignore)]
+        internal int masterValidityInSeconds { get; set; }
+
+        [JsonProperty(PropertyName = "idToken", NullValueHandling = NullValueHandling.Ignore)]
+        internal string idToken { get; set; }
+
+        [JsonProperty(PropertyName = "mfaToken", NullValueHandling = NullValueHandling.Ignore)]
+        internal string mfaToken { get; set; }
+    }
+
+    internal class AuthenticatorResponseData
+    {
+        [JsonProperty(PropertyName = "tokenUrl", NullValueHandling = NullValueHandling.Ignore)]
+        internal string tokenUrl { get; set; }
+
+        [JsonProperty(PropertyName = "ssoUrl", NullValueHandling = NullValueHandling.Ignore)]
+        internal string ssoUrl { get; set; }
+
+        [JsonProperty(PropertyName = "proofKey", NullValueHandling = NullValueHandling.Ignore)]
+        internal string proofKey { get; set; }
+    }
+
+
+	internal class RenewSessionResponseData {
+
+		[JsonProperty(PropertyName = "sessionToken", NullValueHandling = NullValueHandling.Ignore)]
+		internal string sessionToken { get; set; }
+
+		[JsonProperty(PropertyName = "validityInSecondsST", NullValueHandling = NullValueHandling.Ignore)]
+		internal Int16 sessionTokenValidityInSeconds { get; set; }
+
+		[JsonProperty(PropertyName = "masterToken", NullValueHandling = NullValueHandling.Ignore)]
+		internal string masterToken { get; set; }
+
+		[JsonProperty(PropertyName = "validityInSecondsMT", NullValueHandling = NullValueHandling.Ignore)]
+		internal Int16 masterTokenValidityInSeconds { get; set; }
+
+		[JsonProperty(PropertyName = "sessionId", NullValueHandling = NullValueHandling.Ignore)]
+		internal Int64 sessionId { get; set; }
+	}
+
+    internal class SessionInfo
+    {
+        [JsonProperty(PropertyName = "databaseName")]
+        internal string databaseName { get; set; }
+
+        [JsonProperty(PropertyName = "schemaName")]
+        internal string schemaName { get; set; }
+
+        [JsonProperty(PropertyName = "warehouseName")]
+        internal string warehouseName { get; set; }
+
+        [JsonProperty(PropertyName = "roleName")]
+        internal string roleName { get; set; }
+    }
+
+    internal class NameValueParameter
+    {
+        [JsonProperty(PropertyName = "name")]
+        internal string name { get; set; }
+
+        [JsonProperty(PropertyName = "value")]
+        internal string value { get; set; }
+    }
+
+    internal class QueryExecResponse : BaseQueryExecResponse<QueryExecResponseData>
+    {
+        // data property already defined in BaseQueryExecResponse
+    }
+
+    internal class QueryExecResponseData : IQueryExecResponseData
+    {
+        [JsonProperty(PropertyName = "parameters", NullValueHandling = NullValueHandling.Ignore)]
+        internal List<NameValueParameter> parameters { get; set; }
+
+        [JsonProperty(PropertyName = "rowtype", NullValueHandling = NullValueHandling.Ignore)]
+        internal List<ExecResponseRowType> rowType { get; set; }
+
+        [JsonProperty(PropertyName = "rowset", NullValueHandling = NullValueHandling.Ignore)]
+        internal string[,] rowSet { get; set; }
+
+        [JsonProperty(PropertyName = "total", NullValueHandling = NullValueHandling.Ignore)]
+        internal Int64 total { get; set; }
+
+        [JsonProperty(PropertyName = "returned", NullValueHandling = NullValueHandling.Ignore)]
+        internal Int64 returned { get; set; }
+
+        [JsonProperty(PropertyName = "queryId", NullValueHandling = NullValueHandling.Ignore)]
+        public string queryId { get; set; }
+
+        [JsonProperty(PropertyName = "sqlState", NullValueHandling = NullValueHandling.Ignore)]
+        public string sqlState { get; set; }
+
+        [JsonProperty(PropertyName = "databaseProvider", NullValueHandling = NullValueHandling.Ignore)]
+        internal string databaseProvider { get; set; }
+
+        [JsonProperty(PropertyName = "finalDatabaseName", NullValueHandling = NullValueHandling.Ignore)]
+        internal string finalDatabaseName { get; set; }
+
+        [JsonProperty(PropertyName = "finalSchemaName", NullValueHandling = NullValueHandling.Ignore)]
+        internal string finalSchemaName { get; set; }
+
+        [JsonProperty(PropertyName = "finalWarehouseName", NullValueHandling = NullValueHandling.Ignore)]
+        internal string finalWarehouseName { get; set; }
+
+        [JsonProperty(PropertyName = "finalRoleName", NullValueHandling = NullValueHandling.Ignore)]
+        internal string finalRoleName { get; set; }
+
+        [JsonProperty(PropertyName = "numberOfBinds", NullValueHandling = NullValueHandling.Ignore)]
+        internal int numberOfBinds { get; set; }
+
+        [JsonProperty(PropertyName = "statementTypeId", NullValueHandling = NullValueHandling.Ignore)]
+        internal Int64 statementTypeId { get; set; }
+
+        [JsonProperty(PropertyName = "version", NullValueHandling = NullValueHandling.Ignore)]
+        internal int version { get; set; }
+
+        [JsonProperty(PropertyName = "chunks", NullValueHandling = NullValueHandling.Ignore)]
+        internal List<ExecResponseChunk> chunks { get; set; }
+
+        [JsonProperty(PropertyName = "qrmk", NullValueHandling = NullValueHandling.Ignore)]
+        internal string qrmk { get; set; }
+
+        [JsonProperty(PropertyName = "chunkHeaders", NullValueHandling = NullValueHandling.Ignore)]
+        internal Dictionary<string, string> chunkHeaders { get; set; }
+
+        // ping pong response data
+        [JsonProperty(PropertyName = "getResultUrl", NullValueHandling = NullValueHandling.Ignore)]
+        internal string getResultUrl { get; set; }
+
+        [JsonProperty(PropertyName = "progressDesc", NullValueHandling = NullValueHandling.Ignore)]
+        internal string progressDesc { get; set; }
+
+        [JsonProperty(PropertyName = "queryAbortAfterSecs", NullValueHandling = NullValueHandling.Ignore)]
+        internal Int64 queryAbortAfterSecs { get; set; }
+
+        // multiple statements response data
+        [JsonProperty(PropertyName = "resultIds", NullValueHandling = NullValueHandling.Ignore)]
+        internal string resultIds { get; set; }
+
+        [JsonProperty(PropertyName = "queryResultFormat", NullValueHandling = NullValueHandling.Ignore)]
+        [JsonConverter(typeof(StringEnumConverter))]
+        internal ResultFormat queryResultFormat { get; set; }
+
+        [JsonProperty(PropertyName = "rowsetBase64", NullValueHandling = NullValueHandling.Ignore)]
+        internal string rowsetBase64 { get; set; }
+
+        // query context
+        [JsonProperty(PropertyName = "queryContext", NullValueHandling = NullValueHandling.Ignore)]
+        internal ResponseQueryContext QueryContext { get; set; }
+    }
+
+    // The query context in query response
+    internal class ResponseQueryContext
+    {
+        [JsonProperty(PropertyName = "entries")]
+        internal List<ResponseQueryContextElement> Entries { get; set; }
+    }
+
+    // The query context in query response
+    internal class ResponseQueryContextElement
+    {
+        // database id as key. (bigint)
+        [JsonProperty(PropertyName = "id")]
+        public long Id { get; set; }
+
+        // When the query context read (bigint). Compare for same id.
+        [JsonProperty(PropertyName = "timestamp")]
+        public long ReadTimestamp { get; set; }
+
+        // Priority of the query context (bigint). Compare for different ids.
+        [JsonProperty(PropertyName = "priority")]
+        public long Priority { get; set; }
+
+        // Opaque information (object with a value of base64 encoded string).
+        [JsonProperty(PropertyName = "context", NullValueHandling = NullValueHandling.Ignore)]
+        public string Context { get; set; }
+
+        // default constructor for JSON converter
+        public ResponseQueryContextElement() { }
+
+        public ResponseQueryContextElement(QueryContextElement elem)
+        {
+            Id = elem.Id;
+            Priority = elem.Priority;
+            ReadTimestamp = elem.ReadTimestamp;
+            Context = elem.Context;
+        }
+    }
+
+    internal class ExecResponseRowType
+    {
+        [JsonProperty(PropertyName = "name")]
+        internal string name { get; set; }
+
+        [JsonProperty(PropertyName = "byteLength", NullValueHandling = NullValueHandling.Ignore)]
+        internal Int64 byteLength { get; set; }
+
+        [JsonProperty(PropertyName = "length", NullValueHandling = NullValueHandling.Ignore)]
+        internal Int64 length { get; set; }
+
+        [JsonProperty(PropertyName = "type")]
+        internal string type { get; set; }
+
+        [JsonProperty(PropertyName = "scale", NullValueHandling = NullValueHandling.Ignore)]
+        internal Int64 scale { get; set; }
+
+        [JsonProperty(PropertyName = "precision", NullValueHandling = NullValueHandling.Ignore)]
+        internal Int64 precision { get; set; }
+
+        [JsonProperty(PropertyName = "nullable")]
+        internal bool nullable { get; set; }
+
+        [JsonProperty(PropertyName = "fields")]
+        internal List<FieldMetadata> fields { get; set; }
+    }
+
+    internal class FieldMetadata
+    {
+        [JsonProperty(PropertyName = "name")]
+        internal string name { get; set; }
+
+        [JsonProperty(PropertyName = "byteLength", NullValueHandling = NullValueHandling.Ignore)]
+        private Int64 byteLength { get; set; }
+
+        [JsonProperty(PropertyName = "typeName")]
+        internal string typeName { get; set; }
+
+        [JsonProperty(PropertyName = "type")]
+        internal string type { get; set; }
+
+        [JsonProperty(PropertyName = "scale", NullValueHandling = NullValueHandling.Ignore)]
+        internal Int64 scale { get; set; }
+
+        [JsonProperty(PropertyName = "precision", NullValueHandling = NullValueHandling.Ignore)]
+        internal Int64 precision { get; set; }
+
+        [JsonProperty(PropertyName = "nullable")]
+        internal bool nullable { get; set; }
+
+        [JsonProperty(PropertyName = "fields")]
+        internal List<FieldMetadata> fields { get; set; }
+    }
+
+    internal class ExecResponseChunk
+    {
+        [JsonProperty(PropertyName = "url")]
+        internal string url { get; set; }
+
+        [JsonProperty(PropertyName = "rowCount")]
+        internal int rowCount { get; set; }
+
+        [JsonProperty(PropertyName = "uncompressedSize")]
+        internal int uncompressedSize { get; set; }
+
+        [JsonProperty(PropertyName = "compressedSize")]
+        internal int compressedSize { get; set; }
+    }
+
+    internal class CloseResponse : BaseRestResponse
+    {
+        [JsonProperty(PropertyName = "data")]
+        internal object data { get; set; }
+    }
+
+    internal class PutGetExecResponse : BaseQueryExecResponse<PutGetResponseData>
+    {
+        // Defined for easy usage/access
+    }
+
+    internal class PutGetResponseData : IQueryExecResponseData
+    {
+        [JsonProperty(PropertyName = "command", NullValueHandling = NullValueHandling.Ignore)]
+        internal string command { get; set; }
+
+        [JsonProperty(PropertyName = "localLocation", NullValueHandling = NullValueHandling.Ignore)]
+        internal string localLocation { get; set; }
+
+        [JsonProperty(PropertyName = "src_locations", NullValueHandling = NullValueHandling.Ignore)]
+        internal List<string> src_locations { get; set; }
+
+        [JsonProperty(PropertyName = "parallel", NullValueHandling = NullValueHandling.Ignore)]
+        internal int parallel { get; set; }
+
+        [JsonProperty(PropertyName = "threshold", NullValueHandling = NullValueHandling.Ignore)]
+        internal long threshold { get; set; }
+
+        [JsonProperty(PropertyName = "autoCompress", NullValueHandling = NullValueHandling.Ignore)]
+        internal bool autoCompress { get; set; }
+
+        [JsonProperty(PropertyName = "overwrite", NullValueHandling = NullValueHandling.Ignore)]
+        internal bool overwrite { get; set; }
+
+        [JsonProperty(PropertyName = "sourceCompression", NullValueHandling = NullValueHandling.Ignore)]
+        internal string sourceCompression { get; set; }
+
+        [JsonProperty(PropertyName = "stageInfo", NullValueHandling = NullValueHandling.Ignore)]
+        internal PutGetStageInfo stageInfo { get; set; }
+
+        [JsonProperty(PropertyName = "encryptionMaterial", NullValueHandling = NullValueHandling.Ignore)]
+        [JsonConverter(typeof(SingleOrArrayConverter<PutGetEncryptionMaterial>))]
+        internal List<PutGetEncryptionMaterial> encryptionMaterial { get; set; }
+
+        [JsonProperty(PropertyName = "queryId", NullValueHandling = NullValueHandling.Ignore)]
+        public string queryId { get; set; }
+
+        [JsonProperty(PropertyName = "sqlState", NullValueHandling = NullValueHandling.Ignore)]
+        public string sqlState { get; set; }
+
+        [JsonProperty(PropertyName = "presignedUrl", NullValueHandling = NullValueHandling.Ignore)]
+        internal string presignedUrl { get; set; }
+
+        [JsonProperty(PropertyName = "presignedUrls", NullValueHandling = NullValueHandling.Ignore)]
+        internal List<string> presignedUrls { get; set; }
+
+        [JsonProperty(PropertyName = "rowtype", NullValueHandling = NullValueHandling.Ignore)]
+        internal List<ExecResponseRowType> rowType { get; set; }
+
+        [JsonProperty(PropertyName = "rowset", NullValueHandling = NullValueHandling.Ignore)]
+        internal string[,] rowSet { get; set; }
+
+        [JsonProperty(PropertyName = "parameters", NullValueHandling = NullValueHandling.Ignore)]
+        internal List<NameValueParameter> parameters { get; set; }
+
+        [JsonProperty(PropertyName = "statementTypeId", NullValueHandling = NullValueHandling.Ignore)]
+        internal Int64 statementTypeId { get; set; }
+    }
+
+    internal class PutGetStageInfo
+    {
+        [JsonProperty(PropertyName = "locationType", NullValueHandling = NullValueHandling.Ignore)]
+        internal string locationType { get; set; }
+
+        [JsonProperty(PropertyName = "location", NullValueHandling = NullValueHandling.Ignore)]
+        internal string location { get; set; }
+
+        [JsonProperty(PropertyName = "path", NullValueHandling = NullValueHandling.Ignore)]
+        internal string path { get; set; }
+
+        [JsonProperty(PropertyName = "region", NullValueHandling = NullValueHandling.Ignore)]
+        internal string region { get; set; }
+
+        [JsonProperty(PropertyName = "storageAccount", NullValueHandling = NullValueHandling.Ignore)]
+        internal string storageAccount { get; set; }
+
+        [JsonProperty(PropertyName = "isClientSideEncrypted", NullValueHandling = NullValueHandling.Ignore)]
+        internal bool isClientSideEncrypted { get; set; }
+
+        [JsonProperty(PropertyName = "creds", NullValueHandling = NullValueHandling.Ignore)]
+        internal Dictionary<string, string> stageCredentials { get; set; }
+
+        [JsonProperty(PropertyName = "presignedUrl", NullValueHandling = NullValueHandling.Ignore)]
+        internal string presignedUrl { get; set; }
+
+        [JsonProperty(PropertyName = "endPoint", NullValueHandling = NullValueHandling.Ignore)]
+        internal string endPoint { get; set; }
+
+        [JsonProperty(PropertyName = "useRegionalUrl", NullValueHandling = NullValueHandling.Ignore)]
+        internal bool useRegionalUrl { get; set; }
+
+        private const string GcsRegionMeCentral2 = "me-central2";
+
+        internal string GcsCustomEndpoint()
+        {
+            if (!(locationType ?? string.Empty).Equals(SFRemoteStorageUtil.GCS_FS, StringComparison.OrdinalIgnoreCase))
+                return null;
+            if (!string.IsNullOrWhiteSpace(endPoint) && endPoint != "null")
+                return endPoint;
+            if (GcsRegionMeCentral2.Equals(region, StringComparison.OrdinalIgnoreCase) || useRegionalUrl)
+                return $"storage.{region.ToLower()}.rep.googleapis.com";
+            return null;
+        }
+    }
+
+    internal class PutGetEncryptionMaterial
+    {
+        [JsonProperty(PropertyName = "queryStageMasterKey", NullValueHandling = NullValueHandling.Ignore)]
+        internal string queryStageMasterKey { get; set; }
+
+        [JsonProperty(PropertyName = "queryId", NullValueHandling = NullValueHandling.Ignore)]
+        internal string queryId { get; set; }
+
+        [JsonProperty(PropertyName = "smkId", NullValueHandling = NullValueHandling.Ignore)]
+        internal long smkId { get; set; }
+    }
+
+    internal class QueryStatusResponse : BaseRestResponse
+    {
+
+        [JsonProperty(PropertyName = "data")]
+        internal QueryStatusData data { get; set; }
+    }
+
+    internal class QueryStatusData
+    {
+        [JsonProperty(PropertyName = "queries", NullValueHandling = NullValueHandling.Ignore)]
+        internal List<QueryStatusDataQueries> queries { get; set; }
+    }
+
+    internal class QueryStatusDataQueries
+    {
+        [JsonProperty(PropertyName = "id", NullValueHandling = NullValueHandling.Ignore)]
+        internal string id { get; set; }
+
+        [JsonProperty(PropertyName = "status", NullValueHandling = NullValueHandling.Ignore)]
+        internal string status { get; set; }
+
+        [JsonProperty(PropertyName = "state", NullValueHandling = NullValueHandling.Ignore)]
+        internal string state { get; set; }
+
+        [JsonProperty(PropertyName = "errorCode", NullValueHandling = NullValueHandling.Ignore)]
+        internal string errorCode { get; set; }
+
+        [JsonProperty(PropertyName = "errorMessage", NullValueHandling = NullValueHandling.Ignore)]
+        internal string errorMessage { get; set; }
+    }
+
+    // Retrieved from: https://stackoverflow.com/a/18997172
+    internal class SingleOrArrayConverter<T> : JsonConverter
+    {
+        public override bool CanConvert(Type objecType)
+        {
+            return (objecType == typeof(List<T>));
+        }
+
+        public override object ReadJson(JsonReader reader, Type objecType, object existingValue,
+            JsonSerializer serializer)
+        {
+            JToken token = JToken.Load(reader);
+            if (token.Type == JTokenType.Array)
+            {
+                return token.ToObject<List<T>>();
+            }
+            return new List<T> { token.ToObject<T>() };
+        }
+
+        public override bool CanWrite
+        {
+            get { return false; }
+        }
+
+        public override void WriteJson(JsonWriter writer, object value, JsonSerializer serializer)
+        {
+            throw new NotImplementedException();
+        }
+    }
+}