<<<<<<< HEAD
﻿/*
 * Copyright (c) 2012-2019 Snowflake Computing Inc. All rights reserved.
 */

using System;
=======
>>>>>>> d2440924
using Snowflake.Data.Log;
using System.Threading;
using System.Threading.Tasks;

namespace Snowflake.Data.Core.Authenticator
{
    class BasicAuthenticator : BaseAuthenticator, IAuthenticator
    {
        public const string AUTH_NAME = "snowflake";
        private static readonly SFLogger logger = SFLoggerFactory.GetLogger<BasicAuthenticator>();

        internal BasicAuthenticator(SFSession session) : base(session, AUTH_NAME)
        {
        }

        public static bool IsBasicAuthenticator(string authenticator) =>
            AUTH_NAME.Equals(authenticator, StringComparison.InvariantCultureIgnoreCase);

        /// <see cref="IAuthenticator.AuthenticateAsync"/>
        async Task IAuthenticator.AuthenticateAsync(CancellationToken cancellationToken)
        {
            await base.LoginAsync(cancellationToken);
        }

        /// <see cref="IAuthenticator.Authenticate"/>
        void IAuthenticator.Authenticate()
        {
             base.Login();
        }

        /// <see cref="BaseAuthenticator.SetSpecializedAuthenticatorData(ref LoginRequestData)"/>
        protected override void SetSpecializedAuthenticatorData(ref LoginRequestData data)
        {
            // Only need to add the password to Data for basic authentication
            data.password = session.properties[SFSessionProperty.PASSWORD];
            SetSecondaryAuthenticationData(ref data);
        }
    }

}<|MERGE_RESOLUTION|>--- conflicted
+++ resolved
@@ -1,11 +1,4 @@
-<<<<<<< HEAD
-﻿/*
- * Copyright (c) 2012-2019 Snowflake Computing Inc. All rights reserved.
- */
-
-using System;
-=======
->>>>>>> d2440924
+﻿using System;
 using Snowflake.Data.Log;
 using System.Threading;
 using System.Threading.Tasks;
