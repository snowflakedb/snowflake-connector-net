﻿/*
 * Copyright (c) 2012-2024 Snowflake Computing Inc. All rights reserved.
 */

using System;
using Newtonsoft.Json;
using System.Net.Http;
using System.Net.Http.Headers;
using System.Threading;
using System.Threading.Tasks;
using Snowflake.Data.Log;
using Snowflake.Data.Client;
using System.Text;
using System.Web;
using System.Linq;
using Snowflake.Data.Core.Tools;

namespace Snowflake.Data.Core.Authenticator
{
    /// <summary>
    /// OktaAuthenticator would perform several steps of authentication with Snowflake and Okta IdP
    /// </summary>
    class OktaAuthenticator : BaseAuthenticator, IAuthenticator
    {
        public const string AUTH_NAME = "okta";
        private static readonly SFLogger s_logger = SFLoggerFactory.GetLogger<OktaAuthenticator>();

        internal const string RetryCountHeader = "RetryCount";
        internal const string TimeoutElapsedHeader = "TimeoutElapsed";

        /// <summary>
        /// url of the okta idp
        /// </summary>
        private readonly Uri _oktaUrl;

        private string _rawSamlTokenHtmlString;

        /// <summary>
        /// Constructor of the Okta authenticator
        /// </summary>
        /// <param name="session"></param>
        /// <param name="oktaUriString"></param>
        internal OktaAuthenticator(SFSession session, string oktaUriString) :
            base(session, oktaUriString)
        {
            _oktaUrl = new Uri(oktaUriString);
        }

        /// <see cref="IAuthenticator"/>
        async Task IAuthenticator.AuthenticateAsync(CancellationToken cancellationToken)
        {
            s_logger.Info("Okta Authentication");

            s_logger.Debug("step 1: Get SSO and token URL");
            var authenticatorRestRequest = BuildAuthenticatorRestRequest();
            var authenticatorResponse = await session.restRequester.PostAsync<AuthenticatorResponse>(authenticatorRestRequest, cancellationToken).ConfigureAwait(false);
            authenticatorResponse.FilterFailedResponse();
            Uri ssoUrl = new Uri(authenticatorResponse.data.ssoUrl);
            Uri tokenUrl = new Uri(authenticatorResponse.data.tokenUrl);

            s_logger.Debug("step 2: Verify URLs fetched from step 1");
            s_logger.Debug("Checking SSO Okta URL");
            VerifyUrls(ssoUrl, _oktaUrl);
            s_logger.Debug("Checking token URL");
            VerifyUrls(tokenUrl, _oktaUrl);

            int retryCount = 0;
            int timeoutElapsed = 0;
            Exception lastRetryException = null;
            HttpResponseMessage samlRawResponse = null;

            // If VerifyPostbackUrl() fails, retry with new one-time token
            while (RetryLimitIsNotReached(retryCount, timeoutElapsed))
            {
                try
                {
                    s_logger.Debug("step 3: Get IdP one-time token");
                    IdpTokenRestRequest idpTokenRestRequest = BuildIdpTokenRestRequest(tokenUrl);
                    var idpResponse = await session.restRequester.PostAsync<IdpTokenResponse>(idpTokenRestRequest, cancellationToken).ConfigureAwait(false);
                    string onetimeToken = idpResponse.SessionToken ?? idpResponse.CookieToken;

                    s_logger.Debug("step 4: Get SAML response from SSO");
                    var samlRestRequest = BuildSamlRestRequest(ssoUrl, onetimeToken);
                    samlRawResponse = await session.restRequester.GetAsync(samlRestRequest, cancellationToken).ConfigureAwait(false);
<<<<<<< HEAD
                    _rawSamlTokenHtmlString = await samlRawResponse.Content.ReadAsStringAsync().ConfigureAwait(false);
=======
#if NETFRAMEWORK
                    _rawSamlTokenHtmlString = await samlRawResponse.Content.ReadAsStringAsync().ConfigureAwait(false);
#else
                    _rawSamlTokenHtmlString = await samlRawResponse.Content.ReadAsStringAsync(cancellationToken).ConfigureAwait(false);
#endif
>>>>>>> 1465bdac
                    s_logger.Debug("step 5: Verify postback URL in SAML response");
                    VerifyPostbackUrl();

                    s_logger.Debug("step 6: Send SAML response to Snowflake to login");
                    await LoginAsync(cancellationToken).ConfigureAwait(false);
                    return;
                }
                catch (Exception ex)
                {
                    lastRetryException = ex;
                    HandleAuthenticatorException(ex, samlRawResponse, ref retryCount, ref timeoutElapsed);
                }
            } // while retry

            // Throw exception if max retry count or max timeout has been reached
            ThrowRetryLimitException(retryCount, timeoutElapsed, lastRetryException);
        }

        void IAuthenticator.Authenticate()
        {
            s_logger.Info("Okta Authentication");

            s_logger.Debug("step 1: Get SSO and token URL");
            var authenticatorRestRequest = BuildAuthenticatorRestRequest();
            var authenticatorResponse = session.restRequester.Post<AuthenticatorResponse>(authenticatorRestRequest);
            authenticatorResponse.FilterFailedResponse();
            Uri ssoUrl = new Uri(authenticatorResponse.data.ssoUrl);
            Uri tokenUrl = new Uri(authenticatorResponse.data.tokenUrl);

            s_logger.Debug("step 2: Verify URLs fetched from step 1");
            s_logger.Debug("Checking SSO Okta URL");
            VerifyUrls(ssoUrl, _oktaUrl);
            s_logger.Debug("Checking token URL");
            VerifyUrls(tokenUrl, _oktaUrl);

            int retryCount = 0;
            int timeoutElapsed = 0;
            Exception lastRetryException = null;
            HttpResponseMessage samlRawResponse = null;

            // If VerifyPostbackUrl() fails, retry with new one-time token
            while (RetryLimitIsNotReached(retryCount, timeoutElapsed))
            {
                try
                {
                    s_logger.Debug("step 3: Get IdP one-time token");
                    IdpTokenRestRequest idpTokenRestRequest = BuildIdpTokenRestRequest(tokenUrl);
                    var idpResponse =  session.restRequester.Post<IdpTokenResponse>(idpTokenRestRequest);
                    string onetimeToken = idpResponse.SessionToken ?? idpResponse.CookieToken;

                    s_logger.Debug("step 4: Get SAML response from SSO");
                    var samlRestRequest = BuildSamlRestRequest(ssoUrl, onetimeToken);
                    samlRawResponse = session.restRequester.Get(samlRestRequest);
                    _rawSamlTokenHtmlString = Task.Run(async () => await samlRawResponse.Content.ReadAsStringAsync().ConfigureAwait(false)).Result;

                    s_logger.Debug("step 5: Verify postback URL in SAML response");
                    VerifyPostbackUrl();

                    s_logger.Debug("step 6: Send SAML response to Snowflake to login");
                    Login();
                    return;
                }
                catch(Exception ex)
                {
                    lastRetryException = ex;
                    HandleAuthenticatorException(ex, samlRawResponse, ref retryCount, ref timeoutElapsed);
                }
            } // while retry

            // Throw exception if max retry count or max timeout has been reached
            ThrowRetryLimitException(retryCount, timeoutElapsed, lastRetryException);
        }

        private void HandleAuthenticatorException(Exception ex, HttpResponseMessage samlRawResponse, ref int retryCount, ref int timeoutElapsed)
        {
            if (IsPostbackUrlNotFound(ex))
            {
                s_logger.Debug("Refreshing token for Okta re-authentication and starting from step 3 again");

                if (samlRawResponse is null)
                {
                    var errorNullSamlResponse = "Failure getting SAML response from Okta SSO";
                    s_logger.Error(errorNullSamlResponse);
                    throw new SnowflakeDbException(ex, SFError.IDP_SAML_POSTBACK_INVALID);
                }

                // Get the current retry count and timeout elapsed from the response headers
                retryCount += int.Parse(samlRawResponse.Content.Headers.GetValues(RetryCountHeader).First());
                timeoutElapsed += int.Parse(samlRawResponse.Content.Headers.GetValues(TimeoutElapsedHeader).First());
            }
            else
            {
                s_logger.Error("Failed to get the correct SAML response from Okta SSO", ex);
                throw ex;
            }
        }

        private SFRestRequest BuildAuthenticatorRestRequest()
        {
            var fedUrl = session.BuildUri(RestPath.SF_AUTHENTICATOR_REQUEST_PATH);
            var data = new AuthenticatorRequestData
            {
                AccountName = session.properties[SFSessionProperty.ACCOUNT],
                Authenticator = _oktaUrl.ToString(),
                DriverVersion = System.Reflection.Assembly.GetExecutingAssembly().GetName().Version?.ToString(),
                DriverName = ".NET"
            };

            return session.BuildTimeoutRestRequest(fedUrl, new AuthenticatorRequest { Data = data });
        }

        private IdpTokenRestRequest BuildIdpTokenRestRequest(Uri tokenUrl)
        {
            return new IdpTokenRestRequest
            {
                Url = tokenUrl,
                RestTimeout = session.connectionTimeout,
                HttpTimeout = TimeSpan.FromSeconds(16),
                JsonBody = new IdpTokenRequest()
                {
                    Username = session.properties[SFSessionProperty.USER],
                    Password = session.properties[SFSessionProperty.PASSWORD],
                },
            };
        }

        private SamlRestRequest BuildSamlRestRequest(Uri ssoUrl, string onetimeToken)
        {
            return new SamlRestRequest()
            {
                Url = ssoUrl,
                RestTimeout = session.connectionTimeout,
                HttpTimeout = Timeout.InfiniteTimeSpan,
                OnetimeToken = onetimeToken,
            };
        }

        /// <see cref="BaseAuthenticator.SetSpecializedAuthenticatorData(ref LoginRequestData)"/>
        protected override void SetSpecializedAuthenticatorData(ref LoginRequestData data)
        {
            data.RawSamlResponse = _rawSamlTokenHtmlString;
        }

        private void VerifyUrls(Uri tokenOrSsoUrl, Uri sessionUrl)
        {
            if (tokenOrSsoUrl.Scheme != sessionUrl.Scheme || tokenOrSsoUrl.Host != sessionUrl.Host)
            {
                var e = new SnowflakeDbException(
                    SFError.IDP_SSO_TOKEN_URL_MISMATCH, tokenOrSsoUrl.ToString(), _oktaUrl.ToString());
                s_logger.Error("Different urls", e);
                throw e;
            }
        }

        private void VerifyPostbackUrl()
        {
            int formIndex = _rawSamlTokenHtmlString.IndexOf("<form");

            // skip 'action="' (length = 8)
            int startIndex = _rawSamlTokenHtmlString.IndexOf("action=", formIndex) + 8;
            int length = _rawSamlTokenHtmlString.IndexOf('"', startIndex) - startIndex;

            Uri postBackUrl;
            try
            {
                postBackUrl = new Uri(HttpUtility.HtmlDecode(_rawSamlTokenHtmlString.Substring(startIndex, length)));
            } catch (Exception e)
            {
                s_logger.Error("Fail to extract SAML from html", e);
                throw new SnowflakeDbException(e, SFError.IDP_SAML_POSTBACK_NOTFOUND);
            }

            string sessionHost = session.properties[SFSessionProperty.HOST];
            string sessionScheme = session.properties[SFSessionProperty.SCHEME];
            if (postBackUrl.Host != sessionHost ||
                postBackUrl.Scheme != sessionScheme)
            {
                var e = new SnowflakeDbException(
                    SFError.IDP_SAML_POSTBACK_INVALID,
                    postBackUrl.ToString(),
                    sessionScheme + ":\\\\" + sessionHost);
                s_logger.Error("Different urls", e);
                throw e;
            }
        }

        private bool RetryLimitIsNotReached(int retryCount, int timeoutElapsed)
        {
            var elapsedMillis = timeoutElapsed * 1000;
            return retryCount < session._maxRetryCount && !TimeoutHelper.IsExpired(elapsedMillis, session._maxRetryTimeout);
        }

        private bool IsPostbackUrlNotFound(Exception ex)
        {
            if (ex is SnowflakeDbException error)
            {
                return error.ErrorCode == SFError.IDP_SAML_POSTBACK_NOTFOUND.GetAttribute<SFErrorAttr>().errorCode;
            }

            return false;
        }

        private void ThrowRetryLimitException(int retryCount, int timeoutElapsed, Exception lastRetryException)
        {
            string errorMessage = "";
            if (retryCount >= session._maxRetryCount)
            {
                errorMessage = $"The retry count has reached its limit of {session._maxRetryCount}";
            }
            if (TimeoutHelper.IsExpired(timeoutElapsed * 1000, session._maxRetryTimeout))
            {
                errorMessage += string.IsNullOrEmpty(errorMessage) ? "The" : " and the";
                errorMessage += $" timeout elapsed has reached its limit of {session._maxRetryTimeout.TotalSeconds}";

            }
            errorMessage += " while trying to authenticate through Okta";

            s_logger.Error(errorMessage);
            throw new SnowflakeDbException(lastRetryException, SFError.INTERNAL_ERROR, errorMessage);
        }
    }

    internal class IdpTokenRestRequest : BaseRestRequest, IRestRequest
    {
        private static readonly MediaTypeWithQualityHeaderValue s_jsonHeader = new MediaTypeWithQualityHeaderValue("application/json");

        internal IdpTokenRequest JsonBody { get; set; }

        HttpRequestMessage IRestRequest.ToRequestMessage(HttpMethod method)
        {
            HttpRequestMessage message = newMessage(method, Url);
            message.Headers.Accept.Add(s_jsonHeader);

            var json = JsonConvert.SerializeObject(JsonBody, JsonUtils.JsonSettings);
            message.Content = new StringContent(json, Encoding.UTF8, "application/json");

            return message;
        }
    }

    class IdpTokenRequest
    {
        [JsonProperty(PropertyName = "username")]
        internal String Username { get; set; }

        [JsonProperty(PropertyName = "password")]
        internal String Password { get; set; }
    }

    class IdpTokenResponse
    {
        [JsonProperty(PropertyName = "cookieToken")]
        internal String CookieToken { get; set; }
        [JsonProperty(PropertyName = "sessionToken")]
        internal String SessionToken { get; set; }
    }

    class SamlRestRequest : BaseRestRequest, IRestRequest
    {
        internal string OnetimeToken { set; get; }

        HttpRequestMessage IRestRequest.ToRequestMessage(HttpMethod method)
        {
            UriBuilder builder = new UriBuilder(Url);
            builder.Query = "RelayState=%2Fsome%2Fdeep%2Flink&onetimetoken=" + OnetimeToken;
            HttpRequestMessage message = newMessage(method, builder.Uri);

            message.Headers.Accept.Add(new MediaTypeWithQualityHeaderValue("*/*"));

            return message;
        }
    }
}<|MERGE_RESOLUTION|>--- conflicted
+++ resolved
@@ -1,4 +1,4 @@
-﻿/*
+/*
  * Copyright (c) 2012-2024 Snowflake Computing Inc. All rights reserved.
  */
 
@@ -82,15 +82,7 @@
                     s_logger.Debug("step 4: Get SAML response from SSO");
                     var samlRestRequest = BuildSamlRestRequest(ssoUrl, onetimeToken);
                     samlRawResponse = await session.restRequester.GetAsync(samlRestRequest, cancellationToken).ConfigureAwait(false);
-<<<<<<< HEAD
                     _rawSamlTokenHtmlString = await samlRawResponse.Content.ReadAsStringAsync().ConfigureAwait(false);
-=======
-#if NETFRAMEWORK
-                    _rawSamlTokenHtmlString = await samlRawResponse.Content.ReadAsStringAsync().ConfigureAwait(false);
-#else
-                    _rawSamlTokenHtmlString = await samlRawResponse.Content.ReadAsStringAsync(cancellationToken).ConfigureAwait(false);
-#endif
->>>>>>> 1465bdac
                     s_logger.Debug("step 5: Verify postback URL in SAML response");
                     VerifyPostbackUrl();
 
