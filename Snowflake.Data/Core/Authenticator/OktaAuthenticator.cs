﻿/*
 * Copyright (c) 2012-2021 Snowflake Computing Inc. All rights reserved.
 */

using System;
using Newtonsoft.Json;
using System.Net.Http;
using System.Net.Http.Headers;
using System.Threading;
using System.Threading.Tasks;
using Snowflake.Data.Log;
using Snowflake.Data.Client;
using System.Text;
using System.Web;

namespace Snowflake.Data.Core.Authenticator
{
    /// <summary>
    /// OktaAuthenticator would perform serveral steps of authentication with Snowflake and Okta idp
    /// </summary>
    class OktaAuthenticator : BaseAuthenticator, IAuthenticator
    {
        private static readonly SFLogger logger = SFLoggerFactory.GetLogger<OktaAuthenticator>();

        /// <summary>
        /// url of the okta idp
        /// </summary>
        private Uri oktaUrl;

        // The raw Saml token.
        private string samlRawHtmlString;

        /// <summary>
        /// Constructor of the Okta authenticator
        /// </summary>
        /// <param name="session"></param>
        /// <param name="oktaUriString"></param>
        internal OktaAuthenticator(SFSession session, string oktaUriString) : 
            base(session, oktaUriString)
        {
            oktaUrl = new Uri(oktaUriString);
        }

        /// <see cref="IAuthenticator"/>
        async Task IAuthenticator.AuthenticateAsync(CancellationToken cancellationToken)
        {
            logger.Info("Okta Authentication");

            logger.Debug("step 1: get sso and token url");
            var authenticatorRestRequest = BuildAuthenticatorRestRequest();
            var authenticatorResponse = await session.restRequester.PostAsync<AuthenticatorResponse>(authenticatorRestRequest, cancellationToken).ConfigureAwait(false);
            authenticatorResponse.FilterFailedResponse();
            Uri ssoUrl = new Uri(authenticatorResponse.data.ssoUrl);
            Uri tokenUrl = new Uri(authenticatorResponse.data.tokenUrl);

            logger.Debug("step 2: verify urls fetched from step 1");
            logger.Debug("Checking sso url");
            VerifyUrls(ssoUrl, oktaUrl);
            logger.Debug("Checking token url");
            VerifyUrls(tokenUrl, oktaUrl);

            logger.Debug("step 3: get idp onetime token");
            IdpTokenRestRequest idpTokenRestRequest = BuildIdpTokenRestRequest(tokenUrl);
            var idpResponse = await session.restRequester.PostAsync<IdpTokenResponse>(idpTokenRestRequest, cancellationToken).ConfigureAwait(false);
            string onetimeToken = idpResponse.CookieToken;

            logger.Debug("step 4: get SAML reponse from sso");
            var samlRestRequest = BuildSAMLRestRequest(ssoUrl, onetimeToken);
            using (var samlRawResponse = await session.restRequester.GetAsync(samlRestRequest, cancellationToken).ConfigureAwait(false))
            { 
                samlRawHtmlString = await samlRawResponse.Content.ReadAsStringAsync().ConfigureAwait(false);
            }

            logger.Debug("step 5: verify postback url in SAML reponse");
            VerifyPostbackUrl();

            logger.Debug("step 6: send SAML reponse to snowflake to login");
            await base.LoginAsync(cancellationToken).ConfigureAwait(false);  
        }

        void IAuthenticator.Authenticate()
        {
            logger.Info("Okta Authentication");

            logger.Debug("step 1: get sso and token url");
            var authenticatorRestRequest = BuildAuthenticatorRestRequest();
            var authenticatorResponse = session.restRequester.Post<AuthenticatorResponse>(authenticatorRestRequest);
            authenticatorResponse.FilterFailedResponse();
            Uri ssoUrl = new Uri(authenticatorResponse.data.ssoUrl);
            Uri tokenUrl = new Uri(authenticatorResponse.data.tokenUrl);

            logger.Debug("step 2: verify urls fetched from step 1");
            logger.Debug("Checking sso url");
            VerifyUrls(ssoUrl, oktaUrl);
            logger.Debug("Checking token url");
            VerifyUrls(tokenUrl, oktaUrl);

            logger.Debug("step 3: get idp onetime token");
            IdpTokenRestRequest idpTokenRestRequest = BuildIdpTokenRestRequest(tokenUrl);
            var idpResponse =  session.restRequester.Post<IdpTokenResponse>(idpTokenRestRequest);
            string onetimeToken = idpResponse.CookieToken;

            logger.Debug("step 4: get SAML reponse from sso");
            var samlRestRequest = BuildSAMLRestRequest(ssoUrl, onetimeToken);
<<<<<<< HEAD
            var samlRawResponse = session.restRequester.Get(samlRestRequest);
            samlRawHtmlString = Task.Run(async () => await (samlRawResponse.Content.ReadAsStringAsync()).ConfigureAwait(false)).Result;
=======
            using (var samlRawResponse = session.restRequester.Get(samlRestRequest))
            {
                samlRawHtmlString = Task.Run(async () => await samlRawResponse.Content.ReadAsStringAsync()).Result;
            }
>>>>>>> e6ebae1e

            logger.Debug("step 5: verify postback url in SAML reponse");
            VerifyPostbackUrl();

            logger.Debug("step 6: send SAML reponse to snowflake to login");
            base.Login();
        }

        private SFRestRequest BuildAuthenticatorRestRequest()
        {
            var fedUrl = session.BuildUri(RestPath.SF_AUTHENTICATOR_REQUEST_PATH);
            var data = new AuthenticatorRequestData()
            {
                AccountName = session.properties[SFSessionProperty.ACCOUNT],
                Authenticator = oktaUrl.ToString(),
            };

            int connectionTimeoutSec = int.Parse(session.properties[SFSessionProperty.CONNECTION_TIMEOUT]);

            return session.BuildTimeoutRestRequest(fedUrl, new AuthenticatorRequest() { Data = data });
        }

        private IdpTokenRestRequest BuildIdpTokenRestRequest(Uri tokenUrl)
        {
            return new IdpTokenRestRequest()
            {
                Url = tokenUrl,
                RestTimeout = session.connectionTimeout,
                HttpTimeout = TimeSpan.FromSeconds(16),
                JsonBody = new IdpTokenRequest()
                {
                    Username = session.properties[SFSessionProperty.USER],
                    Password = session.properties[SFSessionProperty.PASSWORD],
                },
            };
        }

        private SAMLRestRequest BuildSAMLRestRequest(Uri ssoUrl, string onetimeToken)
        {
            return new SAMLRestRequest()
            {
                Url = ssoUrl,
                RestTimeout = session.connectionTimeout,
                HttpTimeout = Timeout.InfiniteTimeSpan,
                OnetimeToken = onetimeToken,
            };
        }

        /// <see cref="BaseAuthenticator.SetSpecializedAuthenticatorData(ref LoginRequestData)"/>
        protected override void SetSpecializedAuthenticatorData(ref LoginRequestData data)
        {
            data.RawSamlResponse = samlRawHtmlString;
        }

        private void VerifyUrls(Uri tokenOrSsoUrl, Uri sessionUrl)
        {
            if (tokenOrSsoUrl.Scheme != sessionUrl.Scheme || tokenOrSsoUrl.Host != sessionUrl.Host)
            {
                var e = new SnowflakeDbException(
                    SFError.IDP_SSO_TOKEN_URL_MISMATCH, tokenOrSsoUrl.ToString(), oktaUrl.ToString());
                logger.Error("Different urls", e);
                throw e;
            }
        }

        private void VerifyPostbackUrl()
        {
            int formIndex = samlRawHtmlString.IndexOf("<form");
            bool extractSuccess = formIndex == -1;

            // skip 'action="' (length = 8)
            int startIndex = samlRawHtmlString.IndexOf("action=", formIndex) + 8;
            int length = samlRawHtmlString.IndexOf('"', startIndex) - startIndex;

            Uri postBackUrl;
            try
            {
                postBackUrl = new Uri(HttpUtility.HtmlDecode(samlRawHtmlString.Substring(startIndex, length)));
            } catch (Exception e)
            {
                logger.Error("Fail to extract SAML from html", e);
                throw new SnowflakeDbException(SFError.IDP_SAML_POSTBACK_NOTFOUND);
            }

            string sessionHost = session.properties[SFSessionProperty.HOST];
            string sessionScheme = session.properties[SFSessionProperty.SCHEME];
            if (postBackUrl.Host != sessionHost ||
                postBackUrl.Scheme != sessionScheme)
            {
                var e = new SnowflakeDbException(
                    SFError.IDP_SAML_POSTBACK_INVALID,
                    postBackUrl.ToString(),
                    sessionScheme + ":\\\\" + sessionHost);
                logger.Error("Different urls", e);
                throw e;
            }
        }

        private void FilterFailedResponse(BaseRestResponse response)
        {
            if (!response.success)
            {
                SnowflakeDbException e = new SnowflakeDbException("", response.code, response.message, "");
                logger.Error("Authentication failed", e);
                throw e;
            }
        }
    }

    internal class IdpTokenRestRequest : BaseRestRequest, IRestRequest
    {   
        private static MediaTypeWithQualityHeaderValue jsonHeader = new MediaTypeWithQualityHeaderValue("application/json");

        internal IdpTokenRequest JsonBody { get; set; }
            
        HttpRequestMessage IRestRequest.ToRequestMessage(HttpMethod method)
        {
            HttpRequestMessage message = newMessage(method, Url);
            message.Headers.Accept.Add(jsonHeader);

            var json = JsonConvert.SerializeObject(JsonBody);
            message.Content = new StringContent(json, Encoding.UTF8, "application/json");

            return message;
        }
    }

    class IdpTokenRequest
    {
        [JsonProperty(PropertyName = "username")]
        internal String Username { get; set; }

        [JsonProperty(PropertyName = "password")]
        internal String Password { get; set; }
    }

    class IdpTokenResponse
    {
        [JsonProperty(PropertyName = "cookieToken")]
        internal String CookieToken { get; set; }
    }

    class SAMLRestRequest : BaseRestRequest, IRestRequest
    {
        internal string OnetimeToken { set; get; }

        HttpRequestMessage IRestRequest.ToRequestMessage(HttpMethod method)
        {
            UriBuilder builder = new UriBuilder(Url);
            builder.Query = "RelayState=%2Fsome%2Fdeep%2Flink&onetimetoken=" + OnetimeToken;
            HttpRequestMessage message = newMessage(method, builder.Uri);

            message.Headers.Accept.Add(new MediaTypeWithQualityHeaderValue("*/*"));

            return message;
        }
    }
}<|MERGE_RESOLUTION|>--- conflicted
+++ resolved
@@ -102,15 +102,10 @@
 
             logger.Debug("step 4: get SAML reponse from sso");
             var samlRestRequest = BuildSAMLRestRequest(ssoUrl, onetimeToken);
-<<<<<<< HEAD
-            var samlRawResponse = session.restRequester.Get(samlRestRequest);
-            samlRawHtmlString = Task.Run(async () => await (samlRawResponse.Content.ReadAsStringAsync()).ConfigureAwait(false)).Result;
-=======
             using (var samlRawResponse = session.restRequester.Get(samlRestRequest))
             {
                 samlRawHtmlString = Task.Run(async () => await samlRawResponse.Content.ReadAsStringAsync()).Result;
             }
->>>>>>> e6ebae1e
 
             logger.Debug("step 5: verify postback url in SAML reponse");
             VerifyPostbackUrl();
