--- conflicted
+++ resolved
@@ -1,4 +1,4 @@
-﻿/*
+/*
  * Copyright (c) 2012-2019 Snowflake Computing Inc. All rights reserved.
  */
 
@@ -93,11 +93,6 @@
 
                     httpListener.Stop();
                 }
-<<<<<<< HEAD
-=======
-
-                httpListener.Stop();
->>>>>>> 1465bdac
             }
 
             logger.Debug("Send login request");
@@ -148,11 +143,6 @@
 
                     httpListener.Stop();
                 }
-<<<<<<< HEAD
-=======
-
-                httpListener.Stop();
->>>>>>> 1465bdac
             }
 
             logger.Debug("Send login request");
