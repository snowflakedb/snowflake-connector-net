--- conflicted
+++ resolved
@@ -253,26 +253,19 @@
         /// <see cref="BaseAuthenticator.SetSpecializedAuthenticatorData(ref LoginRequestData)"/>
         protected override void SetSpecializedAuthenticatorData(ref LoginRequestData data)
         {
-<<<<<<< HEAD
             var idToken = new NetworkCredential(string.Empty, session._idToken).Password;
             if (string.IsNullOrEmpty(idToken))
             {
                 // Add the token and proof key to the Data
                 data.Token = _samlResponseToken;
                 data.ProofKey = _proofKey;
-                //SetSpecializedAuthenticatorData(ref data); // Calls itself creating an infinite loop during tests
+                SetSecondaryAuthenticationData(ref data);
             }
             else
             {
                 data.Token = idToken;
                 data.Authenticator = TokenType.IdToken.GetAttribute<StringAttr>().value;
             }
-=======
-            // Add the token and proof key to the Data
-            data.Token = _samlResponseToken;
-            data.ProofKey = _proofKey;
-            SetSecondaryAuthenticationData(ref data);
->>>>>>> 444a2c18
         }
 
         private string GetLoginUrl(string proofKey, int localPort)
