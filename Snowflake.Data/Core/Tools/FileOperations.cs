--- conflicted
+++ resolved
@@ -20,9 +20,6 @@
             return File.Exists(path);
         }
 
-<<<<<<< HEAD
-        public virtual void Write(string path, string content) => File.WriteAllText(path, content);
-=======
         public virtual void Write(string path, string content, Action<UnixStream> validator = null)
         {
             if (RuntimeInformation.IsOSPlatform(OSPlatform.Windows))
@@ -45,6 +42,5 @@
             var contentFile = RuntimeInformation.IsOSPlatform(OSPlatform.Windows) || validator == null ? File.ReadAllText(path) : _unixOperations.ReadAllText(path, validator);
             return contentFile;
         }
->>>>>>> ae9f6934
     }
 }