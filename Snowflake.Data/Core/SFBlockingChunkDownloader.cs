﻿/*
 * Copyright (c) 2012-2019 Snowflake Computing Inc. All rights reserved.
 */

using System;
using System.IO.Compression;
using System.IO;
using System.Collections.Concurrent;
using System.Collections.Generic;
using System.Linq;
using System.Text;
using System.Threading;
using System.Threading.Tasks;
using Snowflake.Data.Log;

namespace Snowflake.Data.Core
{
    /// <summary>
    ///     Downloader implementation that will be blocked if main thread consume falls behind
    /// </summary>
    class SFBlockingChunkDownloader : IChunkDownloader
    {
        static private SFLogger logger = SFLoggerFactory.GetLogger<SFBlockingChunkDownloader>();

        private List<SFResultChunk> chunks;

        private string qrmk;
        
        private int nextChunkToDownloadIndex;
        
        // External cancellation token, used to stop download
        private CancellationToken externalCancellationToken;

        private readonly int prefetchThreads;

<<<<<<< HEAD
        private readonly IRestRequester RestRequester;
=======
        private readonly IRestRequester _RestRequester;
>>>>>>> cddfb280

        private Dictionary<string, string> chunkHeaders;

        private readonly SFBaseResultSet ResultSet;

        public SFBlockingChunkDownloader(int colCount, 
            List<ExecResponseChunk>chunkInfos, string qrmk, 
            Dictionary<string, string> chunkHeaders, 
            CancellationToken cancellationToken,
            SFBaseResultSet resultSet)
        {
            this.qrmk = qrmk;
            this.chunkHeaders = chunkHeaders;
            this.chunks = new List<SFResultChunk>();
            this.nextChunkToDownloadIndex = 0;
<<<<<<< HEAD
            this.ResultSet = resultSet;
            this.prefetchThreads = GetPrefetchThreads(resultSet);
            RestRequester = resultSet.sfStatement.SfSession.restRequester;
=======
            this.ResultSet = ResultSet;
            this._RestRequester = ResultSet.sfStatement.SfSession.restRequester;
            this.prefetchThreads = GetPrefetchThreads(ResultSet);
>>>>>>> cddfb280
            externalCancellationToken = cancellationToken;

            var idx = 0;
            foreach(ExecResponseChunk chunkInfo in chunkInfos)
            {
                this.chunks.Add(new SFResultChunk(chunkInfo.url, chunkInfo.rowCount, colCount, idx++));
            }
            logger.Info($"Total chunk number: {chunks.Count}");

            FillDownloads();
        }

        private int GetPrefetchThreads(SFBaseResultSet resultSet)
        {
            Dictionary<SFSessionParameter, Object> sessionParameters = resultSet.sfStatement.SfSession.ParameterMap;
            String val = (String)sessionParameters[SFSessionParameter.CLIENT_PREFETCH_THREADS];
            return Int32.Parse(val);
        }

        private BlockingCollection<Task<IResultChunk>> _downloadTasks;
        
        private void FillDownloads()
        {
            _downloadTasks = new BlockingCollection<Task<IResultChunk>>(prefetchThreads);

            Task.Run(() =>
            {
                foreach (var c in chunks)
                {
                    _downloadTasks.Add(DownloadChunkAsync(new DownloadContext()
                    {
                        chunk = c,
                        chunkIndex = nextChunkToDownloadIndex,
                        qrmk = this.qrmk,
                        chunkHeaders = this.chunkHeaders,
                        cancellationToken = this.externalCancellationToken
                    }));
                }

                _downloadTasks.CompleteAdding();
            });
        }
        
        public Task<IResultChunk> GetNextChunkAsync()
        {
            if (_downloadTasks.IsCompleted)
            {
                return Task.FromResult<IResultChunk>(null);
            }
            else
            {
                return _downloadTasks.Take();
            }
        }
        
        private async Task<IResultChunk> DownloadChunkAsync(DownloadContext downloadContext)
        {
            logger.Info($"Start donwloading chunk #{downloadContext.chunkIndex}");
            SFResultChunk chunk = downloadContext.chunk;

            chunk.downloadState = DownloadState.IN_PROGRESS;

            S3DownloadRequest downloadRequest = 
                new S3DownloadRequest(ResultSet.sfStatement.SfSession.InsecureMode)
                {
                    Url = new UriBuilder(chunk.url).Uri,
                    qrmk = downloadContext.qrmk,
                    // s3 download request timeout to one hour
                    RestTimeout = TimeSpan.FromHours(1),
                    HttpTimeout = TimeSpan.FromSeconds(32),
                    chunkHeaders = downloadContext.chunkHeaders
                };


<<<<<<< HEAD
            var httpResponse = await RestRequester.GetAsync(downloadRequest, downloadContext.cancellationToken).ConfigureAwait(false);
=======
            var httpResponse = await _RestRequester.GetAsync(downloadRequest, downloadContext.cancellationToken).ConfigureAwait(false);
>>>>>>> cddfb280
            Stream stream = Task.Run(async() => await httpResponse.Content.ReadAsStreamAsync()).Result;
            IEnumerable<string> encoding;
            //TODO this shouldn't be required.
            if (httpResponse.Content.Headers.TryGetValues("Content-Encoding", out encoding))
            {
                if (String.Compare(encoding.First(), "gzip", true) == 0)
                {
                    stream = new GZipStream(stream, CompressionMode.Decompress);
                }
            }

            ParseStreamIntoChunk(stream, chunk);

            chunk.downloadState = DownloadState.SUCCESS;
            logger.Info($"Succeed downloading chunk #{downloadContext.chunkIndex}");

            return chunk;
        }

        
        /// <summary>
        ///     Content from s3 in format of 
        ///     ["val1", "val2", null, ...],
        ///     ["val3", "val4", null, ...],
        ///     ...
        ///     To parse it as a json, we need to preappend '[' and append ']' to the stream 
        /// </summary>
        /// <param name="content"></param>
        /// <param name="resultChunk"></param>
        private void ParseStreamIntoChunk(Stream content, SFResultChunk resultChunk)
        {
            Stream openBracket = new MemoryStream(Encoding.UTF8.GetBytes("["));
            Stream closeBracket = new MemoryStream(Encoding.UTF8.GetBytes("]"));

            Stream concatStream = new ConcatenatedStream(new Stream[3] { openBracket, content, closeBracket});

            IChunkParser parser = ChunkParserFactory.GetParser(concatStream);
            parser.ParseChunk(resultChunk);
        }
    }

    class DownloadContext
    {
        public SFResultChunk chunk { get; set; }

        public int chunkIndex { get; set; }

        public string qrmk { get; set; }

        public Dictionary<string, string> chunkHeaders { get; set; }

        public CancellationToken cancellationToken { get; set; }
    }
}
<|MERGE_RESOLUTION|>--- conflicted
+++ resolved
@@ -1,197 +1,183 @@
-﻿/*
- * Copyright (c) 2012-2019 Snowflake Computing Inc. All rights reserved.
- */
-
-using System;
-using System.IO.Compression;
-using System.IO;
-using System.Collections.Concurrent;
-using System.Collections.Generic;
-using System.Linq;
-using System.Text;
-using System.Threading;
-using System.Threading.Tasks;
-using Snowflake.Data.Log;
-
-namespace Snowflake.Data.Core
-{
-    /// <summary>
-    ///     Downloader implementation that will be blocked if main thread consume falls behind
-    /// </summary>
-    class SFBlockingChunkDownloader : IChunkDownloader
-    {
-        static private SFLogger logger = SFLoggerFactory.GetLogger<SFBlockingChunkDownloader>();
-
-        private List<SFResultChunk> chunks;
-
-        private string qrmk;
-        
-        private int nextChunkToDownloadIndex;
-        
-        // External cancellation token, used to stop download
-        private CancellationToken externalCancellationToken;
-
-        private readonly int prefetchThreads;
-
-<<<<<<< HEAD
-        private readonly IRestRequester RestRequester;
-=======
-        private readonly IRestRequester _RestRequester;
->>>>>>> cddfb280
-
-        private Dictionary<string, string> chunkHeaders;
-
-        private readonly SFBaseResultSet ResultSet;
-
-        public SFBlockingChunkDownloader(int colCount, 
-            List<ExecResponseChunk>chunkInfos, string qrmk, 
-            Dictionary<string, string> chunkHeaders, 
-            CancellationToken cancellationToken,
-            SFBaseResultSet resultSet)
-        {
-            this.qrmk = qrmk;
-            this.chunkHeaders = chunkHeaders;
-            this.chunks = new List<SFResultChunk>();
-            this.nextChunkToDownloadIndex = 0;
-<<<<<<< HEAD
-            this.ResultSet = resultSet;
-            this.prefetchThreads = GetPrefetchThreads(resultSet);
-            RestRequester = resultSet.sfStatement.SfSession.restRequester;
-=======
-            this.ResultSet = ResultSet;
-            this._RestRequester = ResultSet.sfStatement.SfSession.restRequester;
-            this.prefetchThreads = GetPrefetchThreads(ResultSet);
->>>>>>> cddfb280
-            externalCancellationToken = cancellationToken;
-
-            var idx = 0;
-            foreach(ExecResponseChunk chunkInfo in chunkInfos)
-            {
-                this.chunks.Add(new SFResultChunk(chunkInfo.url, chunkInfo.rowCount, colCount, idx++));
-            }
-            logger.Info($"Total chunk number: {chunks.Count}");
-
-            FillDownloads();
-        }
-
-        private int GetPrefetchThreads(SFBaseResultSet resultSet)
-        {
-            Dictionary<SFSessionParameter, Object> sessionParameters = resultSet.sfStatement.SfSession.ParameterMap;
-            String val = (String)sessionParameters[SFSessionParameter.CLIENT_PREFETCH_THREADS];
-            return Int32.Parse(val);
-        }
-
-        private BlockingCollection<Task<IResultChunk>> _downloadTasks;
-        
-        private void FillDownloads()
-        {
-            _downloadTasks = new BlockingCollection<Task<IResultChunk>>(prefetchThreads);
-
-            Task.Run(() =>
-            {
-                foreach (var c in chunks)
-                {
-                    _downloadTasks.Add(DownloadChunkAsync(new DownloadContext()
-                    {
-                        chunk = c,
-                        chunkIndex = nextChunkToDownloadIndex,
-                        qrmk = this.qrmk,
-                        chunkHeaders = this.chunkHeaders,
-                        cancellationToken = this.externalCancellationToken
-                    }));
-                }
-
-                _downloadTasks.CompleteAdding();
-            });
-        }
-        
-        public Task<IResultChunk> GetNextChunkAsync()
-        {
-            if (_downloadTasks.IsCompleted)
-            {
-                return Task.FromResult<IResultChunk>(null);
-            }
-            else
-            {
-                return _downloadTasks.Take();
-            }
-        }
-        
-        private async Task<IResultChunk> DownloadChunkAsync(DownloadContext downloadContext)
-        {
-            logger.Info($"Start donwloading chunk #{downloadContext.chunkIndex}");
-            SFResultChunk chunk = downloadContext.chunk;
-
-            chunk.downloadState = DownloadState.IN_PROGRESS;
-
-            S3DownloadRequest downloadRequest = 
-                new S3DownloadRequest(ResultSet.sfStatement.SfSession.InsecureMode)
-                {
-                    Url = new UriBuilder(chunk.url).Uri,
-                    qrmk = downloadContext.qrmk,
-                    // s3 download request timeout to one hour
-                    RestTimeout = TimeSpan.FromHours(1),
-                    HttpTimeout = TimeSpan.FromSeconds(32),
-                    chunkHeaders = downloadContext.chunkHeaders
-                };
-
-
-<<<<<<< HEAD
-            var httpResponse = await RestRequester.GetAsync(downloadRequest, downloadContext.cancellationToken).ConfigureAwait(false);
-=======
-            var httpResponse = await _RestRequester.GetAsync(downloadRequest, downloadContext.cancellationToken).ConfigureAwait(false);
->>>>>>> cddfb280
-            Stream stream = Task.Run(async() => await httpResponse.Content.ReadAsStreamAsync()).Result;
-            IEnumerable<string> encoding;
-            //TODO this shouldn't be required.
-            if (httpResponse.Content.Headers.TryGetValues("Content-Encoding", out encoding))
-            {
-                if (String.Compare(encoding.First(), "gzip", true) == 0)
-                {
-                    stream = new GZipStream(stream, CompressionMode.Decompress);
-                }
-            }
-
-            ParseStreamIntoChunk(stream, chunk);
-
-            chunk.downloadState = DownloadState.SUCCESS;
-            logger.Info($"Succeed downloading chunk #{downloadContext.chunkIndex}");
-
-            return chunk;
-        }
-
-        
-        /// <summary>
-        ///     Content from s3 in format of 
-        ///     ["val1", "val2", null, ...],
-        ///     ["val3", "val4", null, ...],
-        ///     ...
-        ///     To parse it as a json, we need to preappend '[' and append ']' to the stream 
-        /// </summary>
-        /// <param name="content"></param>
-        /// <param name="resultChunk"></param>
-        private void ParseStreamIntoChunk(Stream content, SFResultChunk resultChunk)
-        {
-            Stream openBracket = new MemoryStream(Encoding.UTF8.GetBytes("["));
-            Stream closeBracket = new MemoryStream(Encoding.UTF8.GetBytes("]"));
-
-            Stream concatStream = new ConcatenatedStream(new Stream[3] { openBracket, content, closeBracket});
-
-            IChunkParser parser = ChunkParserFactory.GetParser(concatStream);
-            parser.ParseChunk(resultChunk);
-        }
-    }
-
-    class DownloadContext
-    {
-        public SFResultChunk chunk { get; set; }
-
-        public int chunkIndex { get; set; }
-
-        public string qrmk { get; set; }
-
-        public Dictionary<string, string> chunkHeaders { get; set; }
-
-        public CancellationToken cancellationToken { get; set; }
-    }
-}
+﻿/*
+ * Copyright (c) 2012-2019 Snowflake Computing Inc. All rights reserved.
+ */
+
+using System;
+using System.IO.Compression;
+using System.IO;
+using System.Collections.Concurrent;
+using System.Collections.Generic;
+using System.Linq;
+using System.Text;
+using System.Threading;
+using System.Threading.Tasks;
+using Snowflake.Data.Log;
+
+namespace Snowflake.Data.Core
+{
+    /// <summary>
+    ///     Downloader implementation that will be blocked if main thread consume falls behind
+    /// </summary>
+    class SFBlockingChunkDownloader : IChunkDownloader
+    {
+        static private SFLogger logger = SFLoggerFactory.GetLogger<SFBlockingChunkDownloader>();
+
+        private List<SFResultChunk> chunks;
+
+        private string qrmk;
+        
+        private int nextChunkToDownloadIndex;
+        
+        // External cancellation token, used to stop donwload
+        private CancellationToken externalCancellationToken;
+
+        private readonly int prefetchThreads;
+
+        private readonly IRestRequester _RestRequester;
+
+        private Dictionary<string, string> chunkHeaders;
+
+        private readonly SFBaseResultSet ResultSet;
+
+        public SFBlockingChunkDownloader(int colCount, 
+            List<ExecResponseChunk>chunkInfos, string qrmk, 
+            Dictionary<string, string> chunkHeaders, 
+            CancellationToken cancellationToken,
+            SFBaseResultSet ResultSet)
+        {
+            this.qrmk = qrmk;
+            this.chunkHeaders = chunkHeaders;
+            this.chunks = new List<SFResultChunk>();
+            this.nextChunkToDownloadIndex = 0;
+            this.ResultSet = ResultSet;
+            this._RestRequester = ResultSet.sfStatement.SfSession.restRequester;
+            this.prefetchThreads = GetPrefetchThreads(ResultSet);
+            externalCancellationToken = cancellationToken;
+
+            var idx = 0;
+            foreach(ExecResponseChunk chunkInfo in chunkInfos)
+            {
+                this.chunks.Add(new SFResultChunk(chunkInfo.url, chunkInfo.rowCount, colCount, idx++));
+            }
+            logger.Info($"Total chunk number: {chunks.Count}");
+
+            FillDownloads();
+        }
+
+        private int GetPrefetchThreads(SFBaseResultSet resultSet)
+        {
+            Dictionary<SFSessionParameter, Object> sessionParameters = resultSet.sfStatement.SfSession.ParameterMap;
+            String val = (String)sessionParameters[SFSessionParameter.CLIENT_PREFETCH_THREADS];
+            return Int32.Parse(val);
+        }
+
+        private BlockingCollection<Task<IResultChunk>> _downloadTasks;
+        
+        private void FillDownloads()
+        {
+            _downloadTasks = new BlockingCollection<Task<IResultChunk>>(prefetchThreads);
+
+            Task.Run(() =>
+            {
+                foreach (var c in chunks)
+                {
+                    _downloadTasks.Add(DownloadChunkAsync(new DownloadContext()
+                    {
+                        chunk = c,
+                        chunkIndex = nextChunkToDownloadIndex,
+                        qrmk = this.qrmk,
+                        chunkHeaders = this.chunkHeaders,
+                        cancellationToken = this.externalCancellationToken
+                    }));
+                }
+
+                _downloadTasks.CompleteAdding();
+            });
+        }
+        
+        public Task<IResultChunk> GetNextChunkAsync()
+        {
+            if (_downloadTasks.IsCompleted)
+            {
+                return Task.FromResult<IResultChunk>(null);
+            }
+            else
+            {
+                return _downloadTasks.Take();
+            }
+        }
+        
+        private async Task<IResultChunk> DownloadChunkAsync(DownloadContext downloadContext)
+        {
+            logger.Info($"Start donwloading chunk #{downloadContext.chunkIndex}");
+            SFResultChunk chunk = downloadContext.chunk;
+
+            chunk.downloadState = DownloadState.IN_PROGRESS;
+
+            S3DownloadRequest downloadRequest = 
+                new S3DownloadRequest()
+                {
+                    Url = new UriBuilder(chunk.url).Uri,
+                    qrmk = downloadContext.qrmk,
+                    // s3 download request timeout to one hour
+                    RestTimeout = TimeSpan.FromHours(1),
+                    HttpTimeout = TimeSpan.FromSeconds(32),
+                    chunkHeaders = downloadContext.chunkHeaders
+                };
+
+
+            var httpResponse = await _RestRequester.GetAsync(downloadRequest, downloadContext.cancellationToken).ConfigureAwait(false);
+            Stream stream = Task.Run(async() => await httpResponse.Content.ReadAsStreamAsync()).Result;
+            IEnumerable<string> encoding;
+            //TODO this shouldn't be required.
+            if (httpResponse.Content.Headers.TryGetValues("Content-Encoding", out encoding))
+            {
+                if (String.Compare(encoding.First(), "gzip", true) == 0)
+                {
+                    stream = new GZipStream(stream, CompressionMode.Decompress);
+                }
+            }
+
+            ParseStreamIntoChunk(stream, chunk);
+
+            chunk.downloadState = DownloadState.SUCCESS;
+            logger.Info($"Succeed downloading chunk #{downloadContext.chunkIndex}");
+
+            return chunk;
+        }
+
+        
+        /// <summary>
+        ///     Content from s3 in format of 
+        ///     ["val1", "val2", null, ...],
+        ///     ["val3", "val4", null, ...],
+        ///     ...
+        ///     To parse it as a json, we need to preappend '[' and append ']' to the stream 
+        /// </summary>
+        /// <param name="content"></param>
+        /// <param name="resultChunk"></param>
+        private void ParseStreamIntoChunk(Stream content, SFResultChunk resultChunk)
+        {
+            Stream openBracket = new MemoryStream(Encoding.UTF8.GetBytes("["));
+            Stream closeBracket = new MemoryStream(Encoding.UTF8.GetBytes("]"));
+
+            Stream concatStream = new ConcatenatedStream(new Stream[3] { openBracket, content, closeBracket});
+
+            IChunkParser parser = ChunkParserFactory.GetParser(concatStream);
+            parser.ParseChunk(resultChunk);
+        }
+    }
+
+    class DownloadContext
+    {
+        public SFResultChunk chunk { get; set; }
+
+        public int chunkIndex { get; set; }
+
+        public string qrmk { get; set; }
+
+        public Dictionary<string, string> chunkHeaders { get; set; }
+
+        public CancellationToken cancellationToken { get; set; }
+    }
+}