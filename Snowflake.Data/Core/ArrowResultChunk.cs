/*
 * Copyright (c) 2012-2023 Snowflake Computing Inc. All rights reserved.
 */

using System;
using System.Collections.Generic;
using System.Text;
using Apache.Arrow;

namespace Snowflake.Data.Core
{
    internal class ArrowResultChunk : BaseResultChunk
    {
        internal override ResultFormat ResultFormat => ResultFormat.ARROW;

        private static readonly DateTimeOffset s_epochDate = SFDataConverter.UnixEpoch;

        private static readonly long[] s_powersOf10 =  {
            1,
            10,
            100,
            1000,
            10000,
            100000,
            1000000,
            10000000,
            100000000,
            1000000000
        };

        private const long TicksPerDay = (long)24 * 60 * 60 * 1000 * 10000;

        public List<RecordBatch> RecordBatch { get; set; }

        private sbyte[][] _sbyte;
        private short[][] _short;
        private int[][] _int;
        private int[][] _fraction;
        private long[][] _long;

        private byte[][] _byte;
        private double[][] _double;

        private int _currentBatchIndex;
        private int _currentRecordIndex = -1;

        private void ResetTempTables()
        {
            _sbyte = new sbyte[ColumnCount][];
            _short = new short[ColumnCount][];
            _int = new int[ColumnCount][];
            _fraction = new int[ColumnCount][];
            _long = new long[ColumnCount][];
            _byte = new byte[ColumnCount][];
            _double = new double[ColumnCount][];
        }

        public ArrowResultChunk(RecordBatch recordBatch)
        {
            RecordBatch = new List<RecordBatch> { recordBatch };

            RowCount = recordBatch.Length;
            ColumnCount = recordBatch.ColumnCount;
            ChunkIndex = -1;

            ResetTempTables();
        }

        public ArrowResultChunk(int columnCount)
        {
            RecordBatch = new List<RecordBatch>();

            RowCount = 0;
            ColumnCount = columnCount;
            ChunkIndex = -1;

            ResetTempTables();
        }

        public void AddRecordBatch(RecordBatch recordBatch)
        {
            RecordBatch.Add(recordBatch);
        }

        internal override void Reset(ExecResponseChunk chunkInfo, int chunkIndex)
        {
            base.Reset(chunkInfo, chunkIndex);

            _currentBatchIndex = 0;
            _currentRecordIndex = -1;
            RecordBatch.Clear();

            ResetTempTables();
        }

        internal override bool Next()
        {
            if (_currentBatchIndex >= RecordBatch.Count)
                return false;

            _currentRecordIndex += 1;
            if (_currentRecordIndex < RecordBatch[_currentBatchIndex].Length)
                return true;

            _currentBatchIndex += 1;
            _currentRecordIndex = 0;

            ResetTempTables();

            return _currentBatchIndex < RecordBatch.Count;
        }

        internal override bool Rewind()
        {
            if (_currentRecordIndex == -1)
                return false;

            _currentRecordIndex -= 1;
            if (_currentRecordIndex >= 0)
                return true;

            _currentBatchIndex -= 1;

            if (_currentBatchIndex >= 0)
            {
                _currentRecordIndex = RecordBatch[_currentBatchIndex].Length - 1;

                ResetTempTables();
                return true;
            }

            return false;
        }

        [Obsolete("ExtractCell with rowIndex is deprecated", false)]
        public override UTF8Buffer ExtractCell(int rowIndex, int columnIndex)
        {
            throw new NotSupportedException();
        }

        public override UTF8Buffer ExtractCell(int columnIndex)
        {
            throw new NotSupportedException();
        }

        public object ExtractCell(int columnIndex, SFDataType srcType, long scale)
        {
            var column = RecordBatch[_currentBatchIndex].Column(columnIndex);

            if (column.IsNull(_currentRecordIndex))
                return DBNull.Value;

            switch (srcType)
            {
                case SFDataType.FIXED:
                    // Snowflake data types that are fixed-point numbers will fall into this category
                    // e.g. NUMBER, DECIMAL/NUMERIC, INT/INTEGER
                    switch (column)
                    {
                        case Int8Array array:
                            if (_sbyte[columnIndex] == null)
                                _sbyte[columnIndex] = array.Values.ToArray();
                            if (scale == 0)
                                return _sbyte[columnIndex][_currentRecordIndex];
                            return _sbyte[columnIndex][_currentRecordIndex] / (decimal)s_powersOf10[scale];

                        case Int16Array array:
                            if (_short[columnIndex] == null)
                                _short[columnIndex] = array.Values.ToArray();
                            if (scale == 0)
                                return _short[columnIndex][_currentRecordIndex];
                            return _short[columnIndex][_currentRecordIndex] / (decimal)s_powersOf10[scale];

                        case Int32Array array:
                            if (_int[columnIndex] == null)
                                _int[columnIndex] = array.Values.ToArray();
                            if (scale == 0)
                                return _int[columnIndex][_currentRecordIndex];
                            return _int[columnIndex][_currentRecordIndex] / (decimal)s_powersOf10[scale];

                        case Int64Array array:
                            if (_long[columnIndex] == null)
                                _long[columnIndex] = array.Values.ToArray();
                            if (scale == 0)
                                return _long[columnIndex][_currentRecordIndex];
                            return _long[columnIndex][_currentRecordIndex] / (decimal)s_powersOf10[scale];

                        case Decimal128Array array:
                            return array.GetValue(_currentRecordIndex);
                    }
                    break;

                case SFDataType.BOOLEAN:
                    return ((BooleanArray)column).GetValue(_currentRecordIndex);

                case SFDataType.REAL:
                    // Snowflake data types that are floating-point numbers will fall in this category
                    // e.g. FLOAT/REAL/DOUBLE
                    if (_double[columnIndex] == null)
                        _double[columnIndex] = ((DoubleArray)column).Values.ToArray();
                    return _double[columnIndex][_currentRecordIndex];

                case SFDataType.TEXT:
                case SFDataType.ARRAY:
                case SFDataType.VARIANT:
                case SFDataType.OBJECT:
                    if (_byte[columnIndex] == null || _int[columnIndex] == null)
                    {
                        _byte[columnIndex] = ((StringArray)column).Values.ToArray();
                        _int[columnIndex] = ((StringArray)column).ValueOffsets.ToArray();
                    }
                    return StringArray.DefaultEncoding.GetString(
                        _byte[columnIndex],
                        _int[columnIndex][_currentRecordIndex],
                        _int[columnIndex][_currentRecordIndex + 1] - _int[columnIndex][_currentRecordIndex]);

                case SFDataType.VECTOR:
                    var col = (FixedSizeListArray)column;
                    var values = col.Values;
                    var vectorLength = values.Length / col.Length;
                    StringBuilder sb = new StringBuilder("[");
                    switch (values)
                    {
                        case Int32Array array:
                            for (int i = 0; i < vectorLength; i++)
                            {
                                sb.Append(array.GetValue(i + (_currentRecordIndex * vectorLength)));
                                sb.Append(',');
                            }
                            break;
                        case FloatArray array:
                            for (int i = 0; i < vectorLength; i++)
                            {
                                float.TryParse(array.GetValue(i + (_currentRecordIndex * vectorLength)).ToString(), out float val);
                                if (val.ToString().Contains("E"))
                                {
                                    sb.Append(val);
                                }
                                else
                                {
                                    sb.Append(val.ToString("N6"));
                                }
                                sb.Append(',');
                            }
                            break;
                    }
                    sb.Length--;
                    sb.Append("]");
                    return sb.ToString();

                case SFDataType.BINARY:
                    return ((BinaryArray)column).GetBytes(_currentRecordIndex).ToArray();

                case SFDataType.DATE:
                    if (_int[columnIndex] == null)
                        _int[columnIndex] = ((Date32Array)column).Values.ToArray();
<<<<<<< HEAD
                    return SFDataConverter.UnixEpoch.AddTicks(_int[columnIndex][_currentRecordIndex] * TicksPerDay);
=======
                    return DateTime.SpecifyKind(SFDataConverter.UnixEpoch.AddTicks(_int[columnIndex][_currentRecordIndex] * TicksPerDay), DateTimeKind.Unspecified);
>>>>>>> 3d0194c4

                case SFDataType.TIME:
                {
                    long value;

                    if (column.GetType() == typeof(Int32Array))
                    {
                        if (_int[columnIndex] == null)
                        {
                            _int[columnIndex] = ((Int32Array)column).Values.ToArray();
                        }

                        value = _int[columnIndex][_currentRecordIndex];
                    }
                    else
                    {
                        if (_long[columnIndex] == null)
                        {
                            _long[columnIndex] = ((Int64Array)column).Values.ToArray();
                        }

                        value = _long[columnIndex][_currentRecordIndex];
                    }

                    if (scale == 0)
                        return DateTimeOffset.FromUnixTimeSeconds(value).DateTime;
                    if (scale <= 3)
                        return DateTimeOffset.FromUnixTimeMilliseconds(value * s_powersOf10[3 - scale])
                            .DateTime;
                    if (scale <= 7)
                        return s_epochDate.AddTicks(value * s_powersOf10[7 - scale]).DateTime;
                    return s_epochDate.AddTicks(value / s_powersOf10[scale - 7]).DateTime;
                }
                case SFDataType.TIMESTAMP_TZ:
                    var structCol = (StructArray)column;
                    if (_long[columnIndex] == null)
                        _long[columnIndex] = ((Int64Array)structCol.Fields[0]).Values.ToArray();

                    if (structCol.Fields.Count == 2)
                    {
                        if (_int[columnIndex] == null)
                            _int[columnIndex] = ((Int32Array)structCol.Fields[1]).Values.ToArray();
                        var value = _long[columnIndex][_currentRecordIndex];
                        var timezone = _int[columnIndex][_currentRecordIndex];
                        var epoch = ExtractEpoch(value, scale);
                        var fraction = ExtractFraction(value, scale);
                        return s_epochDate.AddSeconds(epoch).AddTicks(fraction / 100).ToOffset(TimeSpan.FromMinutes(timezone - 1440));
                    }
                    else
                    {
                        if (_fraction[columnIndex] == null)
                            _fraction[columnIndex] = ((Int32Array)structCol.Fields[1]).Values.ToArray();
                        if (_int[columnIndex] == null)
                            _int[columnIndex] = ((Int32Array)structCol.Fields[2]).Values.ToArray();

                        var epoch = _long[columnIndex][_currentRecordIndex];
                        var fraction = _fraction[columnIndex][_currentRecordIndex];
                        var timezone = _int[columnIndex][_currentRecordIndex];
                        return s_epochDate.AddSeconds(epoch).AddTicks(fraction / 100).ToOffset(TimeSpan.FromMinutes(timezone - 1440));
                    }

                case SFDataType.TIMESTAMP_LTZ:
                    if (column.GetType() == typeof(StructArray))
                    {
                        if (_long[columnIndex] == null)
                            _long[columnIndex] = ((Int64Array)((StructArray)column).Fields[0]).Values.ToArray();
                        if (_fraction[columnIndex] == null)
                            _fraction[columnIndex] = ((Int32Array)((StructArray)column).Fields[1]).Values.ToArray();
                        var epoch = _long[columnIndex][_currentRecordIndex];
                        var fraction = _fraction[columnIndex][_currentRecordIndex];
                        return s_epochDate.AddSeconds(epoch).AddTicks(fraction / 100).ToLocalTime();
                    }
                    else
                    {
                        if (_long[columnIndex] == null)
                            _long[columnIndex] = ((Int64Array)column).Values.ToArray();

                        var value = _long[columnIndex][_currentRecordIndex];
                        var epoch = ExtractEpoch(value, scale);
                        var fraction = ExtractFraction(value, scale);
                        return s_epochDate.AddSeconds(epoch).AddTicks(fraction / 100).ToLocalTime();
                    }

                case SFDataType.TIMESTAMP_NTZ:
                    if (column.GetType() == typeof(StructArray))
                    {
                        if (_long[columnIndex] == null)
                            _long[columnIndex] = ((Int64Array)((StructArray)column).Fields[0]).Values.ToArray();
                        if (_fraction[columnIndex] == null)
                            _fraction[columnIndex] = ((Int32Array)((StructArray)column).Fields[1]).Values.ToArray();
                        var epoch = _long[columnIndex][_currentRecordIndex];
                        var fraction = _fraction[columnIndex][_currentRecordIndex];
                        return s_epochDate.AddSeconds(epoch).AddTicks(fraction / 100).DateTime;
                    }
                    else
                    {
                        if (_long[columnIndex] == null)
                            _long[columnIndex] = ((Int64Array)column).Values.ToArray();

                        var value = _long[columnIndex][_currentRecordIndex];
                        var epoch = ExtractEpoch(value, scale);
                        var fraction = ExtractFraction(value, scale);
                        return s_epochDate.AddSeconds(epoch).AddTicks(fraction / 100).DateTime;
                    }
            }
            throw new NotSupportedException($"Type {srcType} is not supported.");
        }

        private long ExtractEpoch(long value, long scale)
        {
            return value / s_powersOf10[scale];
        }

        private long ExtractFraction(long value, long scale)
        {
            return ((value % s_powersOf10[scale]) * s_powersOf10[9 - scale]);
        }
    }
}<|MERGE_RESOLUTION|>--- conflicted
+++ resolved
@@ -254,11 +254,7 @@
                 case SFDataType.DATE:
                     if (_int[columnIndex] == null)
                         _int[columnIndex] = ((Date32Array)column).Values.ToArray();
-<<<<<<< HEAD
-                    return SFDataConverter.UnixEpoch.AddTicks(_int[columnIndex][_currentRecordIndex] * TicksPerDay);
-=======
                     return DateTime.SpecifyKind(SFDataConverter.UnixEpoch.AddTicks(_int[columnIndex][_currentRecordIndex] * TicksPerDay), DateTimeKind.Unspecified);
->>>>>>> 3d0194c4
 
                 case SFDataType.TIME:
                 {
