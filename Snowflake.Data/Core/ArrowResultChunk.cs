/*
 * Copyright (c) 2012-2023 Snowflake Computing Inc. All rights reserved.
 */

using System;
using System.Collections.Generic;
using System.Text;
using Apache.Arrow;

namespace Snowflake.Data.Core
{
    internal class ArrowResultChunk : BaseResultChunk
    {
        internal override ResultFormat ResultFormat => ResultFormat.ARROW;

        private static readonly DateTimeOffset s_epochDate = SFDataConverter.UnixEpoch;

        private static readonly long[] s_powersOf10 =  {
            1,
            10,
            100,
            1000,
            10000,
            100000,
            1000000,
            10000000,
            100000000,
            1000000000
        };

        private const long TicksPerDay = (long)24 * 60 * 60 * 1000 * 10000;

        public List<RecordBatch> RecordBatch { get; set; }

        private sbyte[][] _sbyte;
        private short[][] _short;
        private int[][] _int;
        private int[][] _fraction;
        private long[][] _long;

        private byte[][] _byte;
        private double[][] _double;

        private int _currentBatchIndex;
        private int _currentRecordIndex = -1;

        private void ResetTempTables()
        {
            _sbyte = new sbyte[ColumnCount][];
            _short = new short[ColumnCount][];
            _int = new int[ColumnCount][];
            _fraction = new int[ColumnCount][];
            _long = new long[ColumnCount][];
            _byte = new byte[ColumnCount][];
            _double = new double[ColumnCount][];
        }

        public ArrowResultChunk(RecordBatch recordBatch)
        {
            RecordBatch = new List<RecordBatch> { recordBatch };

            RowCount = recordBatch.Length;
            ColumnCount = recordBatch.ColumnCount;
            ChunkIndex = -1;

            ResetTempTables();
        }

        public ArrowResultChunk(int columnCount)
        {
            RecordBatch = new List<RecordBatch>();

            RowCount = 0;
            ColumnCount = columnCount;
            ChunkIndex = -1;

            ResetTempTables();
        }

        public void AddRecordBatch(RecordBatch recordBatch)
        {
            RecordBatch.Add(recordBatch);
        }

        internal override void Reset(ExecResponseChunk chunkInfo, int chunkIndex)
        {
            base.Reset(chunkInfo, chunkIndex);

            _currentBatchIndex = 0;
            _currentRecordIndex = -1;
            RecordBatch.Clear();

            ResetTempTables();
        }

        internal override bool Next()
        {
            if (_currentBatchIndex >= RecordBatch.Count)
                return false;

            _currentRecordIndex += 1;
            if (_currentRecordIndex < RecordBatch[_currentBatchIndex].Length)
                return true;

            _currentBatchIndex += 1;
            _currentRecordIndex = 0;

            ResetTempTables();

            return _currentBatchIndex < RecordBatch.Count;
        }

        internal override bool Rewind()
        {
            if (_currentRecordIndex == -1)
                return false;

            _currentRecordIndex -= 1;
            if (_currentRecordIndex >= 0)
                return true;

            _currentBatchIndex -= 1;

            if (_currentBatchIndex >= 0)
            {
                _currentRecordIndex = RecordBatch[_currentBatchIndex].Length - 1;

                ResetTempTables();
                return true;
            }

            return false;
        }

        [Obsolete("ExtractCell with rowIndex is deprecated", false)]
        public override UTF8Buffer ExtractCell(int rowIndex, int columnIndex)
        {
            throw new NotSupportedException();
        }

        public override UTF8Buffer ExtractCell(int columnIndex)
        {
            throw new NotSupportedException();
        }

        public object ExtractCell(int columnIndex, SFDataType srcType, long scale)
        {
            var column = RecordBatch[_currentBatchIndex].Column(columnIndex);

            if (column.IsNull(_currentRecordIndex))
                return DBNull.Value;

            switch (srcType)
            {
                case SFDataType.FIXED:
                    // Snowflake data types that are fixed-point numbers will fall into this category
                    // e.g. NUMBER, DECIMAL/NUMERIC, INT/INTEGER
                    switch (column)
                    {
                        case Int8Array array:
                            if (_sbyte[columnIndex] == null)
                                _sbyte[columnIndex] = array.Values.ToArray();
                            if (scale == 0)
                                return _sbyte[columnIndex][_currentRecordIndex];
                            return _sbyte[columnIndex][_currentRecordIndex] / (decimal)s_powersOf10[scale];

                        case Int16Array array:
                            if (_short[columnIndex] == null)
                                _short[columnIndex] = array.Values.ToArray();
                            if (scale == 0)
                                return _short[columnIndex][_currentRecordIndex];
                            return _short[columnIndex][_currentRecordIndex] / (decimal)s_powersOf10[scale];

                        case Int32Array array:
                            if (_int[columnIndex] == null)
                                _int[columnIndex] = array.Values.ToArray();
                            if (scale == 0)
                                return _int[columnIndex][_currentRecordIndex];
                            return _int[columnIndex][_currentRecordIndex] / (decimal)s_powersOf10[scale];

                        case Int64Array array:
                            if (_long[columnIndex] == null)
                                _long[columnIndex] = array.Values.ToArray();
                            if (scale == 0)
                                return _long[columnIndex][_currentRecordIndex];
                            return _long[columnIndex][_currentRecordIndex] / (decimal)s_powersOf10[scale];

                        case Decimal128Array array:
                            return array.GetValue(_currentRecordIndex);
                    }
                    break;

                case SFDataType.BOOLEAN:
                    return ((BooleanArray)column).GetValue(_currentRecordIndex);

                case SFDataType.REAL:
                    // Snowflake data types that are floating-point numbers will fall in this category
                    // e.g. FLOAT/REAL/DOUBLE
                    if (_double[columnIndex] == null)
                        _double[columnIndex] = ((DoubleArray)column).Values.ToArray();
                    return _double[columnIndex][_currentRecordIndex];

                case SFDataType.TEXT:
                case SFDataType.ARRAY:
                case SFDataType.VARIANT:
                case SFDataType.OBJECT:
                    if (_byte[columnIndex] == null || _int[columnIndex] == null)
                    {
                        _byte[columnIndex] = ((StringArray)column).Values.ToArray();
                        _int[columnIndex] = ((StringArray)column).ValueOffsets.ToArray();
                    }
                    return StringArray.DefaultEncoding.GetString(
                        _byte[columnIndex],
                        _int[columnIndex][_currentRecordIndex],
                        _int[columnIndex][_currentRecordIndex + 1] - _int[columnIndex][_currentRecordIndex]);

<<<<<<< HEAD
=======
                case SFDataType.VECTOR:
                    var col = (FixedSizeListArray)column;
                    var values = col.Values;
                    var vectorLength = values.Length / col.Length;
                    StringBuilder sb = new StringBuilder("[");
                    switch (values)
                    {
                        case Int32Array array:
                            for (int i = 0; i < vectorLength; i++)
                            {
                                sb.Append(array.GetValue(i + (_currentRecordIndex * vectorLength)));
                                sb.Append(',');
                            }
                            break;
                        case FloatArray array:
                            for (int i = 0; i < vectorLength; i++)
                            {
                                float.TryParse(array.GetValue(i + (_currentRecordIndex * vectorLength)).ToString(), out float val);
                                if (val.ToString().Contains("E"))
                                {
                                    sb.Append(val);
                                }
                                else
                                {
                                    sb.Append(val.ToString("N6"));
                                }
                                sb.Append(',');
                            }
                            break;
                    }
                    sb.Length--;
                    sb.Append("]");
                    return sb.ToString();

>>>>>>> 717a8044
                case SFDataType.BINARY:
                    return ((BinaryArray)column).GetBytes(_currentRecordIndex).ToArray();

                case SFDataType.DATE:
                    if (_int[columnIndex] == null)
                        _int[columnIndex] = ((Date32Array)column).Values.ToArray();
                    return DateTime.SpecifyKind(SFDataConverter.UnixEpoch.AddTicks(_int[columnIndex][_currentRecordIndex] * TicksPerDay), DateTimeKind.Unspecified);

                case SFDataType.TIME:
                {
                    long value;

                    if (column.GetType() == typeof(Int32Array))
                    {
                        if (_int[columnIndex] == null)
                        {
                            _int[columnIndex] = ((Int32Array)column).Values.ToArray();
                        }

                        value = _int[columnIndex][_currentRecordIndex];
                    }
                    else
                    {
                        if (_long[columnIndex] == null)
                        {
                            _long[columnIndex] = ((Int64Array)column).Values.ToArray();
                        }

                        value = _long[columnIndex][_currentRecordIndex];
                    }

                    if (scale == 0)
                        return DateTimeOffset.FromUnixTimeSeconds(value).DateTime;
                    if (scale <= 3)
                        return DateTimeOffset.FromUnixTimeMilliseconds(value * s_powersOf10[3 - scale])
                            .DateTime;
                    if (scale <= 7)
                        return s_epochDate.AddTicks(value * s_powersOf10[7 - scale]).DateTime;
                    return s_epochDate.AddTicks(value / s_powersOf10[scale - 7]).DateTime;
                }
                case SFDataType.TIMESTAMP_TZ:
                    var structCol = (StructArray)column;
                    if (_long[columnIndex] == null)
                        _long[columnIndex] = ((Int64Array)structCol.Fields[0]).Values.ToArray();

                    if (structCol.Fields.Count == 2)
                    {
                        if (_int[columnIndex] == null)
                            _int[columnIndex] = ((Int32Array)structCol.Fields[1]).Values.ToArray();
                        var value = _long[columnIndex][_currentRecordIndex];
                        var timezone = _int[columnIndex][_currentRecordIndex];
                        var epoch = ExtractEpoch(value, scale);
                        var fraction = ExtractFraction(value, scale);
                        return s_epochDate.AddSeconds(epoch).AddTicks(fraction / 100).ToOffset(TimeSpan.FromMinutes(timezone - 1440));
                    }
                    else
                    {
                        if (_fraction[columnIndex] == null)
                            _fraction[columnIndex] = ((Int32Array)structCol.Fields[1]).Values.ToArray();
                        if (_int[columnIndex] == null)
                            _int[columnIndex] = ((Int32Array)structCol.Fields[2]).Values.ToArray();

                        var epoch = _long[columnIndex][_currentRecordIndex];
                        var fraction = _fraction[columnIndex][_currentRecordIndex];
                        var timezone = _int[columnIndex][_currentRecordIndex];
                        return s_epochDate.AddSeconds(epoch).AddTicks(fraction / 100).ToOffset(TimeSpan.FromMinutes(timezone - 1440));
                    }

                case SFDataType.TIMESTAMP_LTZ:
                    if (column.GetType() == typeof(StructArray))
                    {
                        if (_long[columnIndex] == null)
                            _long[columnIndex] = ((Int64Array)((StructArray)column).Fields[0]).Values.ToArray();
                        if (_fraction[columnIndex] == null)
                            _fraction[columnIndex] = ((Int32Array)((StructArray)column).Fields[1]).Values.ToArray();
                        var epoch = _long[columnIndex][_currentRecordIndex];
                        var fraction = _fraction[columnIndex][_currentRecordIndex];
                        return s_epochDate.AddSeconds(epoch).AddTicks(fraction / 100).ToLocalTime();
                    }
                    else
                    {
                        if (_long[columnIndex] == null)
                            _long[columnIndex] = ((Int64Array)column).Values.ToArray();

                        var value = _long[columnIndex][_currentRecordIndex];
                        var epoch = ExtractEpoch(value, scale);
                        var fraction = ExtractFraction(value, scale);
                        return s_epochDate.AddSeconds(epoch).AddTicks(fraction / 100).ToLocalTime();
                    }

                case SFDataType.TIMESTAMP_NTZ:
                    if (column.GetType() == typeof(StructArray))
                    {
                        if (_long[columnIndex] == null)
                            _long[columnIndex] = ((Int64Array)((StructArray)column).Fields[0]).Values.ToArray();
                        if (_fraction[columnIndex] == null)
                            _fraction[columnIndex] = ((Int32Array)((StructArray)column).Fields[1]).Values.ToArray();
                        var epoch = _long[columnIndex][_currentRecordIndex];
                        var fraction = _fraction[columnIndex][_currentRecordIndex];
                        return s_epochDate.AddSeconds(epoch).AddTicks(fraction / 100).DateTime;
                    }
                    else
                    {
                        if (_long[columnIndex] == null)
                            _long[columnIndex] = ((Int64Array)column).Values.ToArray();

                        var value = _long[columnIndex][_currentRecordIndex];
                        var epoch = ExtractEpoch(value, scale);
                        var fraction = ExtractFraction(value, scale);
                        return s_epochDate.AddSeconds(epoch).AddTicks(fraction / 100).DateTime;
                    }
            }
            throw new NotSupportedException($"Type {srcType} is not supported.");
        }

        private long ExtractEpoch(long value, long scale)
        {
            return value / s_powersOf10[scale];
        }

        private long ExtractFraction(long value, long scale)
        {
            return ((value % s_powersOf10[scale]) * s_powersOf10[9 - scale]);
        }
    }
}<|MERGE_RESOLUTION|>--- conflicted
+++ resolved
@@ -41,6 +41,7 @@
         private byte[][] _byte;
         private double[][] _double;
 
+
         private int _currentBatchIndex;
         private int _currentRecordIndex = -1;
 
@@ -214,8 +215,6 @@
                         _int[columnIndex][_currentRecordIndex],
                         _int[columnIndex][_currentRecordIndex + 1] - _int[columnIndex][_currentRecordIndex]);
 
-<<<<<<< HEAD
-=======
                 case SFDataType.VECTOR:
                     var col = (FixedSizeListArray)column;
                     var values = col.Values;
@@ -250,14 +249,13 @@
                     sb.Append("]");
                     return sb.ToString();
 
->>>>>>> 717a8044
                 case SFDataType.BINARY:
                     return ((BinaryArray)column).GetBytes(_currentRecordIndex).ToArray();
 
                 case SFDataType.DATE:
                     if (_int[columnIndex] == null)
                         _int[columnIndex] = ((Date32Array)column).Values.ToArray();
-                    return DateTime.SpecifyKind(SFDataConverter.UnixEpoch.AddTicks(_int[columnIndex][_currentRecordIndex] * TicksPerDay), DateTimeKind.Unspecified);
+                    return SFDataConverter.UnixEpoch.AddTicks(_int[columnIndex][_currentRecordIndex] * TicksPerDay);
 
                 case SFDataType.TIME:
                 {
