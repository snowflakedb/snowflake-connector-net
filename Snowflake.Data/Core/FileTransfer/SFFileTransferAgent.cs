--- conflicted
+++ resolved
@@ -133,15 +133,14 @@
         private string destStagePath = null;
 
         /// <summary>
-<<<<<<< HEAD
         /// Mutex for renewing expired client.
         /// </summary>
         private static Mutex RenewClientMutex = new Mutex();
-=======
+
+        /// <summary>
         /// Placeholder threshold value using max long value.
         /// </summary>
         private long DATA_SIZE_THRESHOLD = Int64.MaxValue;
->>>>>>> 8a307349
 
         /// <summary>
         /// Constructor.
@@ -924,14 +923,8 @@
         private void UploadFilesInSequential(
             SFFileMetadata fileMetadata)
         {
-<<<<<<< HEAD
-            /// The storage client used to upload/download data from files or streams
-            fileMetadata.client = SFRemoteStorageUtil.GetRemoteStorage(TransferMetadata, fileMetadata.proxyCredentials);
-            SFFileMetadata resultMetadata;
+            SFFileMetadata resultMetadata = UploadSingleFile(fileMetadata);
             bool breakFlag = false;
-=======
-            SFFileMetadata resultMetadata = UploadSingleFile(fileMetadata);
->>>>>>> 8a307349
 
             for (int count = 0; count < 10; count++)
             {
@@ -976,20 +969,35 @@
         private async Task UploadFilesInSequentialAsync(
             SFFileMetadata fileMetadata, CancellationToken cancellationToken)
         {
-            /// The storage client used to upload/download data from files or streams
-            fileMetadata.client = SFRemoteStorageUtil.GetRemoteStorage(TransferMetadata);
             SFFileMetadata resultMetadata = await UploadSingleFileAsync(fileMetadata, cancellationToken).ConfigureAwait(false);
-
-            if (resultMetadata.resultStatus == ResultStatus.RENEW_TOKEN.ToString())
-            {
-                fileMetadata.client = await renewExpiredClientAsync(cancellationToken).ConfigureAwait(false);
-            }
-            else if (resultMetadata.resultStatus == ResultStatus.RENEW_PRESIGNED_URL.ToString())
-            {
-                await updatePresignedUrlAsync(cancellationToken).ConfigureAwait(false);
-            }
-
-            ResultsMetas.Add(resultMetadata);
+            bool breakFlag = false;
+
+            for (int count = 0; count < 10; count++)
+            {
+              if (resultMetadata.resultStatus == ResultStatus.RENEW_TOKEN.ToString())
+              {
+                  fileMetadata.client = await renewExpiredClientAsync(cancellationToken).ConfigureAwait(false);
+              }
+              else if (resultMetadata.resultStatus == ResultStatus.RENEW_PRESIGNED_URL.ToString())
+              {
+                  await updatePresignedUrlAsync(cancellationToken).ConfigureAwait(false);
+              }
+              
+              // Break out of loop if file is successfully uploaded or already exists
+              if (fileMetadata.resultStatus == ResultStatus.UPLOADED.ToString() ||
+                  fileMetadata.resultStatus == ResultStatus.SKIPPED.ToString())
+              {
+                  breakFlag = true;
+                  break;
+              }
+            }
+            if (!breakFlag)
+            {
+                // Could not upload a file even after retry
+                fileMetadata.resultStatus = ResultStatus.ERROR.ToString();
+            }
+
+            ResultsMetas.Add(fileMetadata);
 
             if (INJECT_WAIT_IN_PUT > 0)
             {
@@ -1005,11 +1013,6 @@
         private void DownloadFilesInSequential(
             SFFileMetadata fileMetadata)
         {
-<<<<<<< HEAD
-            /// The storage client used to upload/download data from files or streams
-            fileMetadata.client = SFRemoteStorageUtil.GetRemoteStorage(TransferMetadata, fileMetadata.proxyCredentials);
-=======
->>>>>>> 8a307349
             SFFileMetadata resultMetadata = DownloadSingleFile(fileMetadata);
 
             if (resultMetadata.resultStatus == ResultStatus.RENEW_TOKEN.ToString())
