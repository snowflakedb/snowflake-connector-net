--- conflicted
+++ resolved
@@ -54,12 +54,9 @@
         /// Absolute path to the destination (including the filename. /tmp/small_test_file.csv.gz)
         public string destPath { set; get; }
 
-<<<<<<< HEAD
-=======
         /// Absolute path to the local location of the downloaded file
         public string localLocation { set; get; }
 
->>>>>>> 1c37458b
         /// Destination file size
         public long uploadSize { set; get; }
 
@@ -98,14 +95,7 @@
 
         /// The temporary directory to store files to upload/download.
         public string tmpDir { get; set; }
-<<<<<<< HEAD
 
-        /// The temporary directory to store files to upload/download.
-        public string SHA256_DIGEST { get; set; }
-
-=======
-        
->>>>>>> 1c37458b
         /// Storage client to use for uploading/downloading files.
         public ISFRemoteStorageClient client { get; set; }
 
