﻿/*
 * Copyright (c) 2021 Snowflake Computing Inc. All rights reserved.
 */

using System;
using System.Collections.Generic;
using System.IO;
using System.Net.Http;
using System.Net.Http.Headers;
using System.Threading;
using System.Threading.Tasks;
using Google.Apis.Auth.OAuth2;
using Newtonsoft.Json;
using Snowflake.Data.Log;
using System.Linq;
using Newtonsoft.Json.Linq;
using System.Net;

namespace Snowflake.Data.Core.FileTransfer.StorageClient
{
    /// <summary>
    /// The GCS client used to transfer files to the remote Google Cloud Storage.
    /// </summary>
    class SFGCSClient : ISFRemoteStorageClient
    {
        /// <summary>
        /// GCS header values.
        /// </summary>
        private const string GCS_METADATA_PREFIX = "x-goog-meta-";
        private const string GCS_METADATA_SFC_DIGEST = GCS_METADATA_PREFIX + "sfc-digest";
        private const string GCS_METADATA_MATDESC_KEY = GCS_METADATA_PREFIX + "matdesc";
        private const string GCS_METADATA_ENCRYPTIONDATAPROP = GCS_METADATA_PREFIX + "encryptiondata";
        private const string GCS_FILE_HEADER_CONTENT_LENGTH = "x-goog-stored-content-length";

        /// <summary>
        /// The GCS access token.
        /// </summary>
        private string AccessToken;

        /// <summary>
        /// The attribute in the credential map containing the access token.
        /// </summary>
        private static readonly string GCS_ACCESS_TOKEN = "GCS_ACCESS_TOKEN";

        /// <summary>
        /// The logger.
        /// </summary>
        private static readonly SFLogger Logger = SFLoggerFactory.GetLogger<SFGCSClient>();

        /// <summary>
        /// The storage client.
        /// </summary>
        private Google.Cloud.Storage.V1.StorageClient StorageClient;

        /// <summary>
        /// GCS client with access token.
        /// </summary>
        /// <param name="stageInfo">The command stage info.</param>
        public SFGCSClient(PutGetStageInfo stageInfo)
        {
            Logger.Debug("Setting up a new GCS client ");

            if (stageInfo.stageCredentials.TryGetValue(GCS_ACCESS_TOKEN, out string accessToken))
            {
                Logger.Debug("Constructing client using access token");
<<<<<<< HEAD
=======

>>>>>>> 560b8b79
                AccessToken = accessToken;
                GoogleCredential creds = GoogleCredential.FromAccessToken(accessToken, null);
                StorageClient = Google.Cloud.Storage.V1.StorageClient.Create(creds);
            }
            else
            {
                Logger.Info("No access token received from GS, constructing anonymous client with no encryption support");
                StorageClient = Google.Cloud.Storage.V1.StorageClient.CreateUnauthenticated();
            }
        }

        /// <summary>
        /// Extract the bucket name and path from the stage location.
        /// </summary>
        /// <param name="stageLocation">The command stage location.</param>
        /// <returns>The remote location of the GCS file.</returns>
        public RemoteLocation ExtractBucketNameAndPath(string stageLocation)
        {
            string containerName = stageLocation;
            string gcsPath = "";

            // Split stage location as bucket name and path
            if (stageLocation.Contains("/"))
            {
                containerName = stageLocation.Substring(0, stageLocation.IndexOf('/'));

                gcsPath = stageLocation.Substring(stageLocation.IndexOf('/') + 1,
                    stageLocation.Length - stageLocation.IndexOf('/') - 1);
                if (gcsPath != null && !gcsPath.EndsWith("/"))
                {
                    gcsPath += '/';
                }
            }

            return new RemoteLocation()
            {
                bucket = containerName,
                key = gcsPath
            };
        }

        /// <summary>
        /// Get the file header.
        /// </summary>
        /// <param name="fileMetadata">The GCS file metadata.</param>
        /// <returns>The file header of the GCS file.</returns>
        public FileHeader GetFileHeader(SFFileMetadata fileMetadata)
        {
            // If file already exists, return
            if (fileMetadata.resultStatus == ResultStatus.UPLOADED.ToString() ||
                fileMetadata.resultStatus == ResultStatus.DOWNLOADED.ToString())
            {
                return new FileHeader
                {
                    digest = fileMetadata.sha256Digest,
                    contentLength = fileMetadata.srcFileSize,
                    encryptionMetadata = fileMetadata.encryptionMetadata
                };
            }

            if (fileMetadata.presignedUrl != null)
            {
                // Issue GET request to GCS file URL
                try
                {
                    HttpWebRequest request = (HttpWebRequest)WebRequest.Create(fileMetadata.presignedUrl);
                    using (HttpWebResponse response = (HttpWebResponse)request.GetResponse())
                    {
                        var digest = response.Headers.GetValues(GCS_METADATA_SFC_DIGEST);
                        var contentLength = response.Headers.GetValues("content-length");

                        fileMetadata.resultStatus = ResultStatus.UPLOADED.ToString();

                        return new FileHeader
                        {
                            digest = digest[0],
                            contentLength = Convert.ToInt64(contentLength[0])
                        };
                    }
                }
                catch (WebException ex)
                {
                    HttpWebResponse response = (HttpWebResponse)ex.Response;
                    if (response.StatusCode == HttpStatusCode.Unauthorized ||
                        response.StatusCode == HttpStatusCode.Forbidden ||
                        response.StatusCode == HttpStatusCode.NotFound)
                    {
                        fileMetadata.resultStatus = ResultStatus.NOT_FOUND_FILE.ToString();
                        return new FileHeader();
                    }
                }
            }
            else
            {
                // Generate the file URL based on GCS location
                string url = generateFileURL(fileMetadata.stageInfo.location, fileMetadata.destFileName);
                try
                {
                    // Issue a GET response
                    HttpWebRequest request = (HttpWebRequest)WebRequest.Create(fileMetadata.presignedUrl);
                    request.Headers.Add("Authorization", $"Bearer ${AccessToken}");

                    using (HttpWebResponse response = (HttpWebResponse)request.GetResponse())
                    {
                        var digest = response.Headers.GetValues(GCS_METADATA_SFC_DIGEST);
                        var contentLength = response.Headers.GetValues("content-length");

                        fileMetadata.resultStatus = ResultStatus.UPLOADED.ToString();

                        return new FileHeader
                        {
                            digest = digest[0],
                            contentLength = Convert.ToInt64(contentLength[0])
                        };
                    }
                }
                catch (WebException ex)
                {
<<<<<<< HEAD
                    fileMetadata = HandleFileHeaderErr(ex, fileMetadata);
                }
            }
            return null;
        }

        /// <summary>
        /// Get the file header.
        /// </summary>
        /// <param name="fileMetadata">The GCS file metadata.</param>
        /// <returns>The file header of the GCS file.</returns>
        public async Task<FileHeader> GetFileHeaderAsync(SFFileMetadata fileMetadata, CancellationToken cancellationToken)
        {
            // If file already exists, return
            if (fileMetadata.resultStatus == ResultStatus.UPLOADED.ToString() ||
                fileMetadata.resultStatus == ResultStatus.DOWNLOADED.ToString())
            {
                return new FileHeader
                {
                    digest = fileMetadata.sha256Digest,
                    contentLength = fileMetadata.srcFileSize,
                    encryptionMetadata = fileMetadata.encryptionMetadata
                };
            }

            if (fileMetadata.presignedUrl != null)
            {
                // Issue GET request to GCS file URL
                try
                {
                    HttpWebRequest request = (HttpWebRequest)WebRequest.Create(fileMetadata.presignedUrl);
                    using (HttpWebResponse response = (HttpWebResponse)await request.GetResponseAsync().ConfigureAwait(false))
=======
                    // If file doesn't exist, GET request fails
                    fileMetadata.lastError = ex;

                    HttpWebResponse response = (HttpWebResponse)ex.Response;
                    if (response.StatusCode == HttpStatusCode.Unauthorized)
                    {
                        fileMetadata.resultStatus = ResultStatus.RENEW_TOKEN.ToString();
                    }
                    else if (response.StatusCode == HttpStatusCode.Forbidden ||
                        response.StatusCode == HttpStatusCode.InternalServerError ||
                        response.StatusCode == HttpStatusCode.ServiceUnavailable)
>>>>>>> 560b8b79
                    {
                        var digest = response.Headers.GetValues(GCS_METADATA_SFC_DIGEST);
                        var contentLength = response.Headers.GetValues("content-length");

                        fileMetadata.resultStatus = ResultStatus.UPLOADED.ToString();

                        return new FileHeader
                        {
                            digest = digest[0],
                            contentLength = Convert.ToInt64(contentLength[0])
                        };
                    }
<<<<<<< HEAD
                }
                catch (WebException ex)
                {
                    HttpRequestException err = (HttpRequestException)ex.InnerException;
                    if (err.Message.Contains(SFStorageClientUtil.UNAUTHORIZED_ERR) ||
                        err.Message.Contains(SFStorageClientUtil.FORBIDDEN_ERR) ||
                        err.Message.Contains(SFStorageClientUtil.NOT_FOUND_ERR))
=======
                    else if (response.StatusCode == HttpStatusCode.NotFound)
>>>>>>> 560b8b79
                    {
                        fileMetadata.resultStatus = ResultStatus.NOT_FOUND_FILE.ToString();
                        return new FileHeader();
                    }
                }
            }
            else
            {
                // Generate the file URL based on GCS location
                string url = generateFileURL(fileMetadata.stageInfo.location, fileMetadata.destFileName);
                try
                {
                    // Issue a GET response
                    HttpWebRequest request = (HttpWebRequest)WebRequest.Create(fileMetadata.presignedUrl);
                    request.Headers.Add("Authorization", $"Bearer ${AccessToken}");
                    WebResponse webResponse = await request.GetResponseAsync().ConfigureAwait(false);
                    HttpWebResponse response = (HttpWebResponse)webResponse;
                    
                    var digest = response.Headers.GetValues(GCS_METADATA_SFC_DIGEST);
                    var contentLength = response.Headers.GetValues("content-length");

                    fileMetadata.resultStatus = ResultStatus.UPLOADED.ToString();

                    return new FileHeader
                    {
                        digest = digest[0],
                        contentLength = Convert.ToInt64(contentLength[0])
                    };
                }
                catch (WebException ex)
                {
                    fileMetadata = HandleFileHeaderErr(ex, fileMetadata);
                }
            }
            return null;
        }

        /// <summary>
        /// Generate the file URL.
        /// </summary>
        /// <param name="stageLocation">The GCS file metadata.</param>
        /// <param name="fileName">The GCS file metadata.</param>
        internal string generateFileURL(string stageLocation, string fileName)
        {
            var gcsLocation = ExtractBucketNameAndPath(stageLocation);
            var fullFilePath = gcsLocation.key + fileName;
            var link = "https://storage.googleapis.com/" + gcsLocation.bucket + "/" + fullFilePath;
            return link;
        }

        /// <summary>
        /// Upload the file to the GCS location.
        /// </summary>
        /// <param name="fileMetadata">The GCS file metadata.</param>
        /// <param name="fileBytes">The file bytes to upload.</param>
        /// <param name="encryptionMetadata">The encryption metadata for the header.</param>
        public void UploadFile(SFFileMetadata fileMetadata, byte[] fileBytes, SFEncryptionMetadata encryptionMetadata)
        {
            String encryptionData = GetUploadEncryptionData(encryptionMetadata);
            try
            {
                HttpWebRequest request = GetUploadFileRequest(fileMetadata, encryptionMetadata, encryptionData);

                Stream dataStream = request.GetRequestStream();
                dataStream.Write(fileBytes, 0, fileBytes.Length);
                dataStream.Close();

                using (HttpWebResponse response = (HttpWebResponse)request.GetResponse())
                {
                    fileMetadata.destFileSize = fileMetadata.uploadSize;
                    fileMetadata.resultStatus = ResultStatus.UPLOADED.ToString();
                }
            }
            catch (WebException ex)
            {
                fileMetadata = HandleUploadFileErr(ex, fileMetadata);
                return;
            }
        }

        /// <summary>
        /// Upload the file to the GCS location.
        /// </summary>
        /// <param name="fileMetadata">The GCS file metadata.</param>
        /// <param name="fileBytes">The file bytes to upload.</param>
        /// <param name="encryptionMetadata">The encryption metadata for the header.</param>
        public async Task UploadFileAsync(SFFileMetadata fileMetadata, byte[] fileBytes, SFEncryptionMetadata encryptionMetadata, CancellationToken cancellationToken)
        {
            String encryptionData = GetUploadEncryptionData(encryptionMetadata);
            try
            {
                HttpWebRequest request = GetUploadFileRequest(fileMetadata, encryptionMetadata, encryptionData);

                Stream dataStream = await request.GetRequestStreamAsync().ConfigureAwait(false);
                dataStream.Write(fileBytes, 0, fileBytes.Length);
                dataStream.Close();

                WebResponse webResponse = await request.GetResponseAsync().ConfigureAwait(false);
                using (HttpWebResponse response = (HttpWebResponse)webResponse)
                {
                    fileMetadata.destFileSize = fileMetadata.uploadSize;
                    fileMetadata.resultStatus = ResultStatus.UPLOADED.ToString();
                }
            }
            catch (WebException ex)
            {
                fileMetadata = HandleUploadFileErr(ex, fileMetadata);
                return;
            }

            fileMetadata.destFileSize = fileMetadata.uploadSize;
            fileMetadata.resultStatus = ResultStatus.UPLOADED.ToString();
        }

        private HttpWebRequest GetUploadFileRequest(SFFileMetadata fileMetadata, SFEncryptionMetadata encryptionMetadata, String encryptionData)
        {
            // Issue the POST/PUT request
            HttpWebRequest request = (HttpWebRequest)WebRequest.Create(fileMetadata.presignedUrl);
            request.Method = "PUT";

            request.Headers.Add("x-goog-meta-sfc-digest", fileMetadata.sha256Digest);
            request.Headers.Add("x-goog-meta-matdesc", encryptionMetadata.matDesc);
            request.Headers.Add("x-goog-meta-encryptiondata", encryptionData);
            return request;
        }

        /// <summary>
        /// Get upload Encryption Data.
        /// </summary>
        /// <param name="encryptionMetadata">The encryption metadata for the header.</param>
        /// <returns>Stream content.</returns>
        private String GetUploadEncryptionData(SFEncryptionMetadata encryptionMetadata)
        {
            // Create the encryption header value
            string encryptionData = JsonConvert.SerializeObject(new EncryptionData
            {
                EncryptionMode = "FullBlob",
                WrappedContentKey = new WrappedContentInfo
                {
                    KeyId = "symmKey1",
                    EncryptedKey = encryptionMetadata.key,
                    Algorithm = "AES_CBC_256"
                },
                EncryptionAgent = new EncryptionAgentInfo
                {
                    Protocol = "1.0",
                    EncryptionAlgorithm = "AES_CBC_256"
                },
                ContentEncryptionIV = encryptionMetadata.iv,
                KeyWrappingMetadata = new KeyWrappingMetadataInfo
                {
                    EncryptionLibrary = "Java 5.3.0"
                }
            });
<<<<<<< HEAD

            return encryptionData;
        }

        /// <summary>
        /// Download the file to the local location.
        /// </summary>
        /// <param name="fileMetadata">The GCS file metadata.</param>
        /// <param name="fullDstPath">The local location to store downloaded file into.</param>
        /// <param name="maxConcurrency">Number of max concurrency.</param>
        public void DownloadFile(SFFileMetadata fileMetadata, string fullDstPath, int maxConcurrency)
        {
            try
            {
                // Issue the GET request
                HttpWebRequest request = (HttpWebRequest)WebRequest.Create(fileMetadata.presignedUrl);

                using (HttpWebResponse response = (HttpWebResponse)request.GetResponse())
=======
            try
            {
                // Issue the POST/PUT request
                HttpWebRequest request = (HttpWebRequest)WebRequest.Create(fileMetadata.presignedUrl);
                request.Method = "PUT";

                request.Headers.Add("x-goog-meta-sfc-digest", fileMetadata.sha256Digest);
                request.Headers.Add("x-goog-meta-matdesc", encryptionMetadata.matDesc);
                request.Headers.Add("x-goog-meta-encryptiondata", encryptionData);

                Stream dataStream = request.GetRequestStream();
                dataStream.Write(fileBytes, 0, fileBytes.Length);
                dataStream.Close();

                using (HttpWebResponse response = (HttpWebResponse)request.GetResponse())
                {
                    fileMetadata.destFileSize = fileMetadata.uploadSize;
                    fileMetadata.resultStatus = ResultStatus.UPLOADED.ToString();
                }
            }
            catch (WebException ex)
            {
                fileMetadata.lastError = ex;

                HttpWebResponse response = (HttpWebResponse)ex.Response;
                if (response.StatusCode == HttpStatusCode.BadRequest && GCS_ACCESS_TOKEN != null)
                {
                    fileMetadata.resultStatus = ResultStatus.RENEW_PRESIGNED_URL.ToString();
                }
                else if (response.StatusCode == HttpStatusCode.Unauthorized)
                {
                    fileMetadata.resultStatus = ResultStatus.RENEW_TOKEN.ToString();
                }
                else if (response.StatusCode == HttpStatusCode.Forbidden ||
                    response.StatusCode == HttpStatusCode.InternalServerError ||
                    response.StatusCode == HttpStatusCode.ServiceUnavailable)
>>>>>>> 560b8b79
                {
                    // Write to file
                    using (var fileStream = File.Create(fullDstPath))
                    {
                        using (var responseStream = response.GetResponseStream())
                        {
                            responseStream.CopyTo(fileStream);
                            responseStream.Flush();
                        }
                    }
                    HandleDownloadResponse(response, fileMetadata);
                }
            }
            catch (WebException ex)
            {
                fileMetadata = HandleDownloadFileErr(ex, fileMetadata);
                return;
            }
<<<<<<< HEAD

            fileMetadata.resultStatus = ResultStatus.DOWNLOADED.ToString();
=======
>>>>>>> 560b8b79
        }

        /// <summary>
        /// Download the file to the local location.
        /// </summary>
        /// <param name="fileMetadata">The GCS file metadata.</param>
        /// <param name="fullDstPath">The local location to store downloaded file into.</param>
        /// <param name="maxConcurrency">Number of max concurrency.</param>
        public async Task DownloadFileAsync(SFFileMetadata fileMetadata, string fullDstPath, int maxConcurrency, CancellationToken cancellationToken)
        {
            try
            {
                // Issue the GET request
                HttpWebRequest request = (HttpWebRequest)WebRequest.Create(fileMetadata.presignedUrl);
<<<<<<< HEAD
                WebResponse webResponse = await request.GetResponseAsync().ConfigureAwait(false);
                
                using (HttpWebResponse response = (HttpWebResponse)webResponse)
=======

                using (HttpWebResponse response = (HttpWebResponse)request.GetResponse())
>>>>>>> 560b8b79
                {
                    // Write to file
                    using (var fileStream = File.Create(fullDstPath))
                    {
                        using (var responseStream = response.GetResponseStream())
                        {
                            responseStream.CopyTo(fileStream);
                            responseStream.Flush();
                        }
                    }
<<<<<<< HEAD
                    HandleDownloadResponse(response, fileMetadata);
                }
            }
            catch (WebException ex)
            {
                fileMetadata = HandleDownloadFileErr(ex, fileMetadata);
                return;
            }

            fileMetadata.resultStatus = ResultStatus.DOWNLOADED.ToString();
        }

        /// <summary>
        /// Handle download http response.
        /// </summary>
        /// <param name="response">The HTTP response message.</param>
        /// <param name="fileMetadata">The GCS file metadata.</param>
        private void HandleDownloadResponse(HttpWebResponse response, SFFileMetadata fileMetadata)
        {
            WebHeaderCollection headers = response.Headers;

            // Get header values
            dynamic encryptionData = JsonConvert.DeserializeObject(headers.Get(GCS_METADATA_ENCRYPTIONDATAPROP));
            string matDesc = headers.Get(GCS_METADATA_MATDESC_KEY);

            // Get encryption metadata from encryption data header value
            SFEncryptionMetadata encryptionMetadata = null;
            if (encryptionData != null)
            {
                encryptionMetadata = new SFEncryptionMetadata
                {
                    iv = encryptionData["ContentEncryptionIV"],
                    key = encryptionData["WrappedContentKey"]["EncryptedKey"],
                    matDesc = matDesc
                };
                fileMetadata.encryptionMetadata = encryptionMetadata;
            }

            fileMetadata.sha256Digest = headers.Get(GCS_METADATA_SFC_DIGEST);
            fileMetadata.srcFileSize = (long)Convert.ToDouble(headers.Get(GCS_FILE_HEADER_CONTENT_LENGTH));
        }

        /// <summary>
        /// Handle file header error.
        /// </summary>
        /// <param name="ex">The file header exception.</param>
        /// <param name="fileMetadata">The GCS file metadata.</param>
        /// <returns>File Metadata</returns>
        private SFFileMetadata HandleFileHeaderErr(WebException ex, SFFileMetadata fileMetadata)
        {
            // If file doesn't exist, GET request fails
            HttpRequestException err = (HttpRequestException)ex.InnerException;
            fileMetadata.lastError = err;
            if (err.Message.Contains(SFStorageClientUtil.UNAUTHORIZED_ERR))
            {
                fileMetadata.resultStatus = ResultStatus.RENEW_TOKEN.ToString();
            }
            else if (err.Message.Contains(SFStorageClientUtil.FORBIDDEN_ERR) ||
                err.Message.Contains(SFStorageClientUtil.INTERNAL_SERVER_ERR) ||
                err.Message.Contains(SFStorageClientUtil.SERVER_UNAVAILABLE_ERR))
            {
                fileMetadata.resultStatus = ResultStatus.NEED_RETRY.ToString();
            }
            else if (err.Message.Contains(SFStorageClientUtil.NOT_FOUND_ERR))
            {
                fileMetadata.resultStatus = ResultStatus.NOT_FOUND_FILE.ToString();
            }
            else
            {
                fileMetadata.resultStatus = ResultStatus.ERROR.ToString();
=======

                    WebHeaderCollection headers = response.Headers;

                    // Get header values
                    dynamic encryptionData = JsonConvert.DeserializeObject(headers.Get(GCS_METADATA_ENCRYPTIONDATAPROP));
                    string matDesc = headers.Get(GCS_METADATA_MATDESC_KEY);

                    // Get encryption metadata from encryption data header value
                    SFEncryptionMetadata encryptionMetadata = null;
                    if (encryptionData != null)
                    {
                        encryptionMetadata = new SFEncryptionMetadata
                        {
                            iv = encryptionData["ContentEncryptionIV"],
                            key = encryptionData["WrappedContentKey"]["EncryptedKey"],
                            matDesc = matDesc
                        };
                        fileMetadata.encryptionMetadata = encryptionMetadata;
                    }

                    fileMetadata.sha256Digest = headers.Get(GCS_METADATA_SFC_DIGEST);
                    fileMetadata.srcFileSize = (long)Convert.ToDouble(headers.Get(GCS_FILE_HEADER_CONTENT_LENGTH));
                }
            }
            catch (WebException ex)
            {
                fileMetadata.lastError = ex;

                HttpWebResponse response = (HttpWebResponse)ex.Response;
                if (response.StatusCode == HttpStatusCode.Unauthorized)
                {
                    fileMetadata.resultStatus = ResultStatus.RENEW_TOKEN.ToString();
                }
                else if (response.StatusCode == HttpStatusCode.Forbidden ||
                    response.StatusCode == HttpStatusCode.InternalServerError ||
                    response.StatusCode == HttpStatusCode.ServiceUnavailable)
                {
                    fileMetadata.resultStatus = ResultStatus.NEED_RETRY.ToString();
                }
                return;
>>>>>>> 560b8b79
            }
            return fileMetadata;
        }

        /// <summary>
        /// Handle file upload error.
        /// </summary>
        /// <param name="ex">The file header exception.</param>
        /// <param name="fileMetadata">The GCS file metadata.</param>
        /// <returns>File Metadata</returns>
        private SFFileMetadata HandleUploadFileErr(WebException ex, SFFileMetadata fileMetadata)
        {
            fileMetadata.lastError = ex;

            HttpWebResponse response = (HttpWebResponse)ex.Response;
            if (response.StatusCode == HttpStatusCode.BadRequest && GCS_ACCESS_TOKEN != null)
            {
                fileMetadata.resultStatus = ResultStatus.RENEW_PRESIGNED_URL.ToString();
            }
            else if (response.StatusCode == HttpStatusCode.Unauthorized)
            {
                fileMetadata.resultStatus = ResultStatus.RENEW_TOKEN.ToString();
            }
            else if (response.StatusCode == HttpStatusCode.Forbidden ||
                response.StatusCode == HttpStatusCode.InternalServerError ||
                response.StatusCode == HttpStatusCode.ServiceUnavailable)
            {
                fileMetadata.resultStatus = ResultStatus.NEED_RETRY.ToString();
            }
            return fileMetadata;
        }

        /// <summary>
        /// Handle file download error.
        /// </summary>
        /// <param name="ex">The file header exception.</param>
        /// <param name="fileMetadata">The GCS file metadata.</param>
        /// <returns>File Metadata</returns>
        private SFFileMetadata HandleDownloadFileErr(WebException ex, SFFileMetadata fileMetadata)
        {
            fileMetadata.lastError = ex;

            HttpWebResponse response = (HttpWebResponse)ex.Response;
            if (response.StatusCode == HttpStatusCode.Unauthorized)
            {
                fileMetadata.resultStatus = ResultStatus.RENEW_TOKEN.ToString();
            }
            else if (response.StatusCode == HttpStatusCode.Forbidden ||
                response.StatusCode == HttpStatusCode.InternalServerError ||
                response.StatusCode == HttpStatusCode.ServiceUnavailable)
            {
                fileMetadata.resultStatus = ResultStatus.NEED_RETRY.ToString();
            }
            return fileMetadata;
        }
    }
}<|MERGE_RESOLUTION|>--- conflicted
+++ resolved
@@ -1,4 +1,4 @@
-﻿/*
+/*
  * Copyright (c) 2021 Snowflake Computing Inc. All rights reserved.
  */
 
@@ -63,10 +63,6 @@
             if (stageInfo.stageCredentials.TryGetValue(GCS_ACCESS_TOKEN, out string accessToken))
             {
                 Logger.Debug("Constructing client using access token");
-<<<<<<< HEAD
-=======
-
->>>>>>> 560b8b79
                 AccessToken = accessToken;
                 GoogleCredential creds = GoogleCredential.FromAccessToken(accessToken, null);
                 StorageClient = Google.Cloud.Storage.V1.StorageClient.Create(creds);
@@ -119,8 +115,7 @@
             if (fileMetadata.resultStatus == ResultStatus.UPLOADED.ToString() ||
                 fileMetadata.resultStatus == ResultStatus.DOWNLOADED.ToString())
             {
-                return new FileHeader
-                {
+                return new FileHeader{
                     digest = fileMetadata.sha256Digest,
                     contentLength = fileMetadata.srcFileSize,
                     encryptionMetadata = fileMetadata.encryptionMetadata
@@ -185,7 +180,6 @@
                 }
                 catch (WebException ex)
                 {
-<<<<<<< HEAD
                     fileMetadata = HandleFileHeaderErr(ex, fileMetadata);
                 }
             }
@@ -218,19 +212,6 @@
                 {
                     HttpWebRequest request = (HttpWebRequest)WebRequest.Create(fileMetadata.presignedUrl);
                     using (HttpWebResponse response = (HttpWebResponse)await request.GetResponseAsync().ConfigureAwait(false))
-=======
-                    // If file doesn't exist, GET request fails
-                    fileMetadata.lastError = ex;
-
-                    HttpWebResponse response = (HttpWebResponse)ex.Response;
-                    if (response.StatusCode == HttpStatusCode.Unauthorized)
-                    {
-                        fileMetadata.resultStatus = ResultStatus.RENEW_TOKEN.ToString();
-                    }
-                    else if (response.StatusCode == HttpStatusCode.Forbidden ||
-                        response.StatusCode == HttpStatusCode.InternalServerError ||
-                        response.StatusCode == HttpStatusCode.ServiceUnavailable)
->>>>>>> 560b8b79
                     {
                         var digest = response.Headers.GetValues(GCS_METADATA_SFC_DIGEST);
                         var contentLength = response.Headers.GetValues("content-length");
@@ -243,7 +224,6 @@
                             contentLength = Convert.ToInt64(contentLength[0])
                         };
                     }
-<<<<<<< HEAD
                 }
                 catch (WebException ex)
                 {
@@ -251,9 +231,6 @@
                     if (err.Message.Contains(SFStorageClientUtil.UNAUTHORIZED_ERR) ||
                         err.Message.Contains(SFStorageClientUtil.FORBIDDEN_ERR) ||
                         err.Message.Contains(SFStorageClientUtil.NOT_FOUND_ERR))
-=======
-                    else if (response.StatusCode == HttpStatusCode.NotFound)
->>>>>>> 560b8b79
                     {
                         fileMetadata.resultStatus = ResultStatus.NOT_FOUND_FILE.ToString();
                         return new FileHeader();
@@ -408,7 +385,6 @@
                     EncryptionLibrary = "Java 5.3.0"
                 }
             });
-<<<<<<< HEAD
 
             return encryptionData;
         }
@@ -427,44 +403,6 @@
                 HttpWebRequest request = (HttpWebRequest)WebRequest.Create(fileMetadata.presignedUrl);
 
                 using (HttpWebResponse response = (HttpWebResponse)request.GetResponse())
-=======
-            try
-            {
-                // Issue the POST/PUT request
-                HttpWebRequest request = (HttpWebRequest)WebRequest.Create(fileMetadata.presignedUrl);
-                request.Method = "PUT";
-
-                request.Headers.Add("x-goog-meta-sfc-digest", fileMetadata.sha256Digest);
-                request.Headers.Add("x-goog-meta-matdesc", encryptionMetadata.matDesc);
-                request.Headers.Add("x-goog-meta-encryptiondata", encryptionData);
-
-                Stream dataStream = request.GetRequestStream();
-                dataStream.Write(fileBytes, 0, fileBytes.Length);
-                dataStream.Close();
-
-                using (HttpWebResponse response = (HttpWebResponse)request.GetResponse())
-                {
-                    fileMetadata.destFileSize = fileMetadata.uploadSize;
-                    fileMetadata.resultStatus = ResultStatus.UPLOADED.ToString();
-                }
-            }
-            catch (WebException ex)
-            {
-                fileMetadata.lastError = ex;
-
-                HttpWebResponse response = (HttpWebResponse)ex.Response;
-                if (response.StatusCode == HttpStatusCode.BadRequest && GCS_ACCESS_TOKEN != null)
-                {
-                    fileMetadata.resultStatus = ResultStatus.RENEW_PRESIGNED_URL.ToString();
-                }
-                else if (response.StatusCode == HttpStatusCode.Unauthorized)
-                {
-                    fileMetadata.resultStatus = ResultStatus.RENEW_TOKEN.ToString();
-                }
-                else if (response.StatusCode == HttpStatusCode.Forbidden ||
-                    response.StatusCode == HttpStatusCode.InternalServerError ||
-                    response.StatusCode == HttpStatusCode.ServiceUnavailable)
->>>>>>> 560b8b79
                 {
                     // Write to file
                     using (var fileStream = File.Create(fullDstPath))
@@ -483,11 +421,8 @@
                 fileMetadata = HandleDownloadFileErr(ex, fileMetadata);
                 return;
             }
-<<<<<<< HEAD
 
             fileMetadata.resultStatus = ResultStatus.DOWNLOADED.ToString();
-=======
->>>>>>> 560b8b79
         }
 
         /// <summary>
@@ -502,14 +437,9 @@
             {
                 // Issue the GET request
                 HttpWebRequest request = (HttpWebRequest)WebRequest.Create(fileMetadata.presignedUrl);
-<<<<<<< HEAD
                 WebResponse webResponse = await request.GetResponseAsync().ConfigureAwait(false);
                 
                 using (HttpWebResponse response = (HttpWebResponse)webResponse)
-=======
-
-                using (HttpWebResponse response = (HttpWebResponse)request.GetResponse())
->>>>>>> 560b8b79
                 {
                     // Write to file
                     using (var fileStream = File.Create(fullDstPath))
@@ -520,7 +450,6 @@
                             responseStream.Flush();
                         }
                     }
-<<<<<<< HEAD
                     HandleDownloadResponse(response, fileMetadata);
                 }
             }
@@ -591,48 +520,6 @@
             else
             {
                 fileMetadata.resultStatus = ResultStatus.ERROR.ToString();
-=======
-
-                    WebHeaderCollection headers = response.Headers;
-
-                    // Get header values
-                    dynamic encryptionData = JsonConvert.DeserializeObject(headers.Get(GCS_METADATA_ENCRYPTIONDATAPROP));
-                    string matDesc = headers.Get(GCS_METADATA_MATDESC_KEY);
-
-                    // Get encryption metadata from encryption data header value
-                    SFEncryptionMetadata encryptionMetadata = null;
-                    if (encryptionData != null)
-                    {
-                        encryptionMetadata = new SFEncryptionMetadata
-                        {
-                            iv = encryptionData["ContentEncryptionIV"],
-                            key = encryptionData["WrappedContentKey"]["EncryptedKey"],
-                            matDesc = matDesc
-                        };
-                        fileMetadata.encryptionMetadata = encryptionMetadata;
-                    }
-
-                    fileMetadata.sha256Digest = headers.Get(GCS_METADATA_SFC_DIGEST);
-                    fileMetadata.srcFileSize = (long)Convert.ToDouble(headers.Get(GCS_FILE_HEADER_CONTENT_LENGTH));
-                }
-            }
-            catch (WebException ex)
-            {
-                fileMetadata.lastError = ex;
-
-                HttpWebResponse response = (HttpWebResponse)ex.Response;
-                if (response.StatusCode == HttpStatusCode.Unauthorized)
-                {
-                    fileMetadata.resultStatus = ResultStatus.RENEW_TOKEN.ToString();
-                }
-                else if (response.StatusCode == HttpStatusCode.Forbidden ||
-                    response.StatusCode == HttpStatusCode.InternalServerError ||
-                    response.StatusCode == HttpStatusCode.ServiceUnavailable)
-                {
-                    fileMetadata.resultStatus = ResultStatus.NEED_RETRY.ToString();
-                }
-                return;
->>>>>>> 560b8b79
             }
             return fileMetadata;
         }
