--- conflicted
+++ resolved
@@ -115,7 +115,7 @@
         internal WebRequest FormBaseRequest(SFFileMetadata fileMetadata, string method)
         {
             string url = string.IsNullOrEmpty(fileMetadata.presignedUrl) ?
-                generateFileURL(fileMetadata.stageInfo.location, fileMetadata.srcFileName) :
+                generateFileURL(fileMetadata.stageInfo.location, fileMetadata.RemoteFileName()) :
                 fileMetadata.presignedUrl;
 
             WebRequest request = WebRequest.Create(url);
@@ -164,40 +164,10 @@
             }
             catch (WebException ex)
             {
-<<<<<<< HEAD
                 // GCS presigned urls have a different error handling for file headers
                 fileMetadata = string.IsNullOrEmpty(fileMetadata.presignedUrl) ?
                        HandleFileHeaderErrForGeneratedUrls(ex, fileMetadata) :
                        HandleFileHeaderErrForPresignedUrls(ex, fileMetadata);
-=======
-                // Generate the file URL based on GCS location
-                string url = generateFileURL(fileMetadata.stageInfo.location, fileMetadata.RemoteFileName());
-                try
-                {
-                    // Issue a HEAD request
-                    HttpWebRequest request = (HttpWebRequest)WebRequest.Create(url);
-                    request.Method = "HEAD";
-                    request.Headers.Add("Authorization", $"Bearer {AccessToken}");
-
-                    using (HttpWebResponse response = (HttpWebResponse)request.GetResponse())
-                    {
-                        var digest = response.Headers.GetValues(GCS_METADATA_SFC_DIGEST);
-                        var contentLength = response.Headers.GetValues("content-length");
-
-                        fileMetadata.resultStatus = ResultStatus.UPLOADED.ToString();
-
-                        return new FileHeader
-                        {
-                            digest = digest[0],
-                            contentLength = Convert.ToInt64(contentLength[0])
-                        };
-                    }
-                }
-                catch (WebException ex)
-                {
-                    fileMetadata = HandleFileHeaderErr(ex, fileMetadata);
-                }
->>>>>>> 9b8c6cde
             }
 
             return null;
@@ -227,34 +197,7 @@
                 // Issue a HEAD request
                 WebRequest request = _customWebRequest == null ? FormBaseRequest(fileMetadata, "HEAD") : _customWebRequest;
 
-<<<<<<< HEAD
                 using (HttpWebResponse response = (HttpWebResponse)await request.GetResponseAsync().ConfigureAwait(false))
-=======
-                        return new FileHeader
-                        {
-                            digest = digest[0],
-                            contentLength = Convert.ToInt64(contentLength[0])
-                        };
-                    }
-                }
-                catch (WebException ex)
-                {
-                    HttpRequestException err = (HttpRequestException)ex.InnerException;
-                    if (err.Message.Contains(SFStorageClientUtil.UNAUTHORIZED_ERR) ||
-                        err.Message.Contains(SFStorageClientUtil.FORBIDDEN_ERR) ||
-                        err.Message.Contains(SFStorageClientUtil.NOT_FOUND_ERR))
-                    {
-                        fileMetadata.resultStatus = ResultStatus.NOT_FOUND_FILE.ToString();
-                        return new FileHeader();
-                    }
-                }
-            }
-            else
-            {
-                // Generate the file URL based on GCS location
-                string url = generateFileURL(fileMetadata.stageInfo.location, fileMetadata.RemoteFileName());
-                try
->>>>>>> 9b8c6cde
                 {
                     var digest = response.Headers.GetValues(GCS_METADATA_SFC_DIGEST);
                     var contentLength = response.Headers.GetValues("content-length");
@@ -409,21 +352,8 @@
             try
             {
                 // Issue the GET request
-<<<<<<< HEAD
                 WebRequest request = _customWebRequest == null ? FormBaseRequest(fileMetadata, "GET") : _customWebRequest;
-=======
-                HttpWebRequest request;
-                if (fileMetadata.presignedUrl != null)
-                {
-                    request = (HttpWebRequest)WebRequest.Create(fileMetadata.presignedUrl);
-                }
-                else
-                {
-                    request = (HttpWebRequest)WebRequest.Create(generateFileURL(fileMetadata.stageInfo.location, fileMetadata.srcFileName));
-                }
-                request.Headers.Add("Authorization", $"Bearer {AccessToken}");
->>>>>>> 9b8c6cde
-
+                
                 using (HttpWebResponse response = (HttpWebResponse)request.GetResponse())
                 {
                     // Write to file
