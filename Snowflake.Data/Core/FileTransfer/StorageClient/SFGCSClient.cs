--- conflicted
+++ resolved
@@ -10,12 +10,9 @@
 using Newtonsoft.Json;
 using Snowflake.Data.Log;
 using System.Net;
-<<<<<<< HEAD
-using Microsoft.Extensions.Logging;
-=======
 using Google.Apis.Storage.v1;
 using Google.Cloud.Storage.V1;
->>>>>>> 6d0ba1fb
+using Microsoft.Extensions.Logging;
 
 namespace Snowflake.Data.Core.FileTransfer.StorageClient
 {
@@ -82,17 +79,12 @@
             }
             else
             {
-<<<<<<< HEAD
                 s_logger.LogInformation("No access token received from GS, constructing anonymous client with no encryption support");
-                StorageClient = Google.Cloud.Storage.V1.StorageClient.CreateUnauthenticated();
-=======
-                Logger.Info("No access token received from GS, constructing anonymous client with no encryption support");
                 var storageClientBuilder = new StorageClientBuilder
                 {
                     UnauthenticatedAccess = true
                 };
                 StorageClient = BuildStorageClient(storageClientBuilder, stageInfo);
->>>>>>> 6d0ba1fb
             }
         }
 
