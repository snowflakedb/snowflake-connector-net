﻿/*
 * Copyright (c) 2021 Snowflake Computing Inc. All rights reserved.
 */

using Azure.Storage.Blobs;
using Snowflake.Data.Log;
using System;
using System.Collections.Generic;
using System.IO;
using Azure;
using Azure.Storage.Blobs.Models;
using Newtonsoft.Json;
<<<<<<< HEAD
using System.Threading;
using System.Threading.Tasks;
=======
>>>>>>> 560b8b79
using System.Net;

namespace Snowflake.Data.Core.FileTransfer.StorageClient
{

    /// <summary>
    /// The azure client used to transfer files to the remote Azure storage.
    /// </summary>
    class SFSnowflakeAzureClient : ISFRemoteStorageClient
    {
        /// <summary>
        /// The attribute in the credential map containing the shared access signature token.
        /// </summary>
        private static readonly string AZURE_SAS_TOKEN = "AZURE_SAS_TOKEN";

        /// <summary>
        /// The logger.
        /// </summary>
        private static readonly SFLogger Logger = SFLoggerFactory.GetLogger<SFSnowflakeAzureClient>();

        /// <summary>
        /// The cloud blob client to use to upload and download data on Azure.
        /// </summary>
        private BlobServiceClient blobServiceClient;

        /// <summary>
        /// Azure client without client-side encryption.
        /// </summary>
        /// <param name="stageInfo">The command stage info.</param>
        public SFSnowflakeAzureClient(PutGetStageInfo stageInfo)
        {
            Logger.Debug("Setting up a new Azure client ");

            // Get the Azure SAS token and create the client
            if (stageInfo.stageCredentials.TryGetValue(AZURE_SAS_TOKEN, out string sasToken))
            {
                string blobEndpoint = string.Format("https://{0}.blob.core.windows.net", stageInfo.storageAccount);
                blobServiceClient = new BlobServiceClient(new Uri(blobEndpoint),
                    new AzureSasCredential(sasToken));
            }
        }

        /// <summary>
        /// Extract the bucket name and path from the stage location.
        /// </summary>
        /// <param name="stageLocation">The command stage location.</param>
        /// <returns>The remote location of the Azure file.</returns>
        public RemoteLocation ExtractBucketNameAndPath(string stageLocation)
        {
            string blobName = stageLocation;
            string azurePath = null;

            // Split stage location as bucket name and path
            if (stageLocation.Contains("/"))
            {
                blobName = stageLocation.Substring(0, stageLocation.IndexOf('/'));

                azurePath = stageLocation.Substring(stageLocation.IndexOf('/') + 1,
                    stageLocation.Length - stageLocation.IndexOf('/') - 1);
                if (azurePath != "" && !azurePath.EndsWith("/"))
                {
                    azurePath += "/";
                }
            }

            return new RemoteLocation()
            {
                bucket = blobName,
                key = azurePath
            };
        }

        /// <summary>
        /// Get the file header.
        /// </summary>
        /// <param name="fileMetadata">The Azure file metadata.</param>
        /// <returns>The file header of the Azure file.</returns>
        public FileHeader GetFileHeader(SFFileMetadata fileMetadata)
        {
            PutGetStageInfo stageInfo = fileMetadata.stageInfo;
            RemoteLocation location = ExtractBucketNameAndPath(stageInfo.location);

            // Get the Azure client
            BlobContainerClient containerClient = blobServiceClient.GetBlobContainerClient(location.bucket);
            BlobClient blobClient = containerClient.GetBlobClient(location.key + fileMetadata.destFileName);

            BlobProperties response;
            try
            {
                // Issue the GET request
                response = blobClient.GetProperties();
            }
            catch (RequestFailedException ex)
            {
<<<<<<< HEAD
                fileMetadata = HandleFileHeaderErr(ex, fileMetadata);
=======
                if (ex.Status == (int)HttpStatusCode.BadRequest)
                {
                    fileMetadata.resultStatus = ResultStatus.RENEW_TOKEN.ToString();
                }
                else if (ex.Status == (int)HttpStatusCode.NotFound)
                {
                    fileMetadata.resultStatus = ResultStatus.NOT_FOUND_FILE.ToString();
                }
                else
                {
                    fileMetadata.resultStatus = ResultStatus.ERROR.ToString();
                }
>>>>>>> 560b8b79
                return null;
            }

            return HandleFileHeaderResponse(ref fileMetadata, response);
        }

        /// <summary>
        /// Get the file header.
        /// </summary>
        /// <param name="fileMetadata">The Azure file metadata.</param>
        /// <returns>The file header of the Azure file.</returns>
        public async Task<FileHeader> GetFileHeaderAsync(SFFileMetadata fileMetadata, CancellationToken cancellationToken)
        {
            PutGetStageInfo stageInfo = fileMetadata.stageInfo;
            RemoteLocation location = ExtractBucketNameAndPath(stageInfo.location);

            // Get the Azure client
            BlobContainerClient containerClient = blobServiceClient.GetBlobContainerClient(location.bucket);
            BlobClient blobClient = containerClient.GetBlobClient(location.key + fileMetadata.destFileName);

            BlobProperties response;
            try
            {
                // Issue the GET request
                response = await blobClient.GetPropertiesAsync(null, cancellationToken).ConfigureAwait(false);
            }
            catch (RequestFailedException ex)
            {
                fileMetadata = HandleFileHeaderErr(ex, fileMetadata);
                return null;
            }

            return HandleFileHeaderResponse(ref fileMetadata, response);
        }

        /// <summary>
        /// Get the file header.
        /// </summary>
        /// <param name="fileMetadata">The S3 file metadata.</param>
        /// <param name="response">The Amazon S3 response.</param>
        /// <returns>The file header of the S3 file.</returns>
        private FileHeader HandleFileHeaderResponse(ref SFFileMetadata fileMetadata, BlobProperties response)
        {
            fileMetadata.resultStatus = ResultStatus.UPLOADED.ToString();

            dynamic encryptionData = JsonConvert.DeserializeObject(response.Metadata["encryptiondata"]);
            SFEncryptionMetadata encryptionMetadata = new SFEncryptionMetadata
            {
                iv = encryptionData["ContentEncryptionIV"],
                key = encryptionData.WrappedContentKey["EncryptedKey"],
                matDesc = response.Metadata["matdesc"]
            };

            return new FileHeader
            {
                digest = response.Metadata["sfcdigest"],
                contentLength = response.ContentLength,
                encryptionMetadata = encryptionMetadata
            };
        }

        /// <summary>
        /// Upload the file to the Azure location.
        /// </summary>
        /// <param name="fileMetadata">The Azure file metadata.</param>
        /// <param name="fileBytes">The file bytes to upload.</param>
        /// <param name="encryptionMetadata">The encryption metadata for the header.</param>
        public void UploadFile(SFFileMetadata fileMetadata, byte[] fileBytes, SFEncryptionMetadata encryptionMetadata)
        {
            // Create the metadata to use for the header
            IDictionary<string, string> metadata =
               new Dictionary<string, string>();

            BlobClient blobClient = GetUploadFileBlobClient(ref metadata, fileMetadata, encryptionMetadata);
            try
            {
                // Issue the POST/PUT request
                blobClient.Upload(new MemoryStream(fileBytes));
                blobClient.SetMetadata(metadata);
            }
            catch (RequestFailedException ex)
            {
                fileMetadata = HandleUploadFileErr(ex, fileMetadata);
                return;
            }

            fileMetadata.destFileSize = fileMetadata.uploadSize;
            fileMetadata.resultStatus = ResultStatus.UPLOADED.ToString();
        }

        /// <summary>
        /// Upload the file to the Azure location.
        /// </summary>
        /// <param name="fileMetadata">The Azure file metadata.</param>
        /// <param name="fileBytes">The file bytes to upload.</param>
        /// <param name="encryptionMetadata">The encryption metadata for the header.</param>
        public async Task UploadFileAsync(SFFileMetadata fileMetadata, byte[] fileBytes, SFEncryptionMetadata encryptionMetadata, CancellationToken cancellationToken)
        {
            // Create the metadata to use for the header
            IDictionary<string, string> metadata =
               new Dictionary<string, string>();

            BlobClient blobClient = GetUploadFileBlobClient(ref metadata, fileMetadata, encryptionMetadata);
            try
            {
                // Issue the POST/PUT request
                await blobClient.UploadAsync(new MemoryStream(fileBytes), cancellationToken);
                blobClient.SetMetadata(metadata);
            }
            catch (RequestFailedException ex)
            {
                fileMetadata = HandleUploadFileErr(ex, fileMetadata);
                return;
            }

            fileMetadata.destFileSize = fileMetadata.uploadSize;
            fileMetadata.resultStatus = ResultStatus.UPLOADED.ToString();
        }

        /// <summary>
        /// Get upload file blob client.
        /// </summary>
        /// <param name="metadata"> The header metadata</param>
        /// <param name="fileMetadata">The Azure file metadata.</param>
        /// <param name="encryptionMetadata">The encryption metadata for the header.</param>
        private BlobClient GetUploadFileBlobClient(ref IDictionary<string, string>metadata, SFFileMetadata fileMetadata, SFEncryptionMetadata encryptionMetadata)
        {
            // Create the JSON for the encryption data header
            string encryptionData = JsonConvert.SerializeObject(new EncryptionData
            {
                EncryptionMode = "FullBlob",
                WrappedContentKey = new WrappedContentInfo
                {
                    KeyId = "symmKey1",
                    EncryptedKey = encryptionMetadata.key,
                    Algorithm = "AES_CBC_256"
                },
                EncryptionAgent = new EncryptionAgentInfo
                {
                    Protocol = "1.0",
                    EncryptionAlgorithm = "AES_CBC_256"
                },
                ContentEncryptionIV = encryptionMetadata.iv,
                KeyWrappingMetadata = new KeyWrappingMetadataInfo
                {
                    EncryptionLibrary = "Java 5.3.0"
                }
            });

            // Create the metadata to use for the header
            metadata.Add("encryptiondata", encryptionData);
            metadata.Add("matdesc", encryptionMetadata.matDesc);
            metadata.Add("sfcdigest", fileMetadata.sha256Digest);

            PutGetStageInfo stageInfo = fileMetadata.stageInfo;
            RemoteLocation location = ExtractBucketNameAndPath(stageInfo.location);

            // Get the Azure client
            BlobContainerClient containerClient = blobServiceClient.GetBlobContainerClient(location.bucket);
            return containerClient.GetBlobClient(location.key + fileMetadata.destFileName);
        }

        /// <summary>
        /// Download the file to the local location.
        /// </summary>
        /// <param name="fileMetadata">The S3 file metadata.</param>
        /// <param name="fullDstPath">The local location to store downloaded file into.</param>
        /// <param name="maxConcurrency">Number of max concurrency.</param>
        public void DownloadFile(SFFileMetadata fileMetadata, string fullDstPath, int maxConcurrency)
        {
            PutGetStageInfo stageInfo = fileMetadata.stageInfo;
            RemoteLocation location = ExtractBucketNameAndPath(stageInfo.location);

            // Get the Azure client
            BlobContainerClient containerClient = blobServiceClient.GetBlobContainerClient(location.bucket);
            BlobClient blobClient = containerClient.GetBlobClient(location.key + fileMetadata.destFileName);

            try
            {
                // Issue the GET request
                var task = blobClient.DownloadToAsync(fullDstPath);
                task.Wait();
            }
            catch (RequestFailedException ex)
            {
<<<<<<< HEAD
                fileMetadata = HandleDownloadFileErr(ex, fileMetadata);
=======
                if (ex.Status == (int)HttpStatusCode.BadRequest)
                {
                    fileMetadata.resultStatus = ResultStatus.RENEW_PRESIGNED_URL.ToString();
                }
                else if (ex.Status == (int)HttpStatusCode.Unauthorized)
                {
                    fileMetadata.resultStatus = ResultStatus.RENEW_TOKEN.ToString();
                }
                else if (ex.Status == (int)HttpStatusCode.Forbidden ||
                    ex.Status == (int)HttpStatusCode.InternalServerError ||
                    ex.Status == (int)HttpStatusCode.ServiceUnavailable)
                {
                    fileMetadata.resultStatus = ResultStatus.NEED_RETRY.ToString();
                }
>>>>>>> 560b8b79
                return;
            }

            fileMetadata.resultStatus = ResultStatus.DOWNLOADED.ToString();
        }

        /// <summary>
        /// Download the file to the local location.
        /// </summary>
        /// <param name="fileMetadata">The S3 file metadata.</param>
        /// <param name="fullDstPath">The local location to store downloaded file into.</param>
        /// <param name="maxConcurrency">Number of max concurrency.</param>
        public async Task DownloadFileAsync(SFFileMetadata fileMetadata, string fullDstPath, int maxConcurrency, CancellationToken cancellationToken)
        {
            PutGetStageInfo stageInfo = fileMetadata.stageInfo;
            RemoteLocation location = ExtractBucketNameAndPath(stageInfo.location);

            // Get the Azure client
            BlobContainerClient containerClient = blobServiceClient.GetBlobContainerClient(location.bucket);
            BlobClient blobClient = containerClient.GetBlobClient(location.key + fileMetadata.destFileName);

            try
            {
                // Issue the GET request
                await blobClient.DownloadToAsync(fullDstPath, cancellationToken).ConfigureAwait(false);
            }
            catch (RequestFailedException ex)
            {
<<<<<<< HEAD
                fileMetadata = HandleDownloadFileErr(ex, fileMetadata);
=======
                if (ex.Status == (int)HttpStatusCode.Unauthorized)
                {
                    fileMetadata.resultStatus = ResultStatus.RENEW_TOKEN.ToString();
                }
                else if (ex.Status == (int)HttpStatusCode.Forbidden ||
                    ex.Status == (int)HttpStatusCode.InternalServerError ||
                    ex.Status == (int)HttpStatusCode.ServiceUnavailable)
                {
                    fileMetadata.resultStatus = ResultStatus.NEED_RETRY.ToString();
                }
>>>>>>> 560b8b79
                return;
            }

            fileMetadata.resultStatus = ResultStatus.DOWNLOADED.ToString();
        }

        private SFFileMetadata HandleFileHeaderErr(RequestFailedException ex, SFFileMetadata fileMetadata)
        {
            if (ex.Status == (int)HttpStatusCode.BadRequest)
            {
                fileMetadata.resultStatus = ResultStatus.RENEW_TOKEN.ToString();
            }
            else if (ex.Status == (int)HttpStatusCode.NotFound)
            {
                fileMetadata.resultStatus = ResultStatus.NOT_FOUND_FILE.ToString();
            }
            else
            {
                fileMetadata.resultStatus = ResultStatus.ERROR.ToString();
            }
            return fileMetadata;
        }
        
        private SFFileMetadata HandleUploadFileErr(RequestFailedException ex, SFFileMetadata fileMetadata)
        {
            if (ex.Status == (int)HttpStatusCode.BadRequest)
            {
                fileMetadata.resultStatus = ResultStatus.RENEW_PRESIGNED_URL.ToString();
            }
            else if (ex.Status == (int)HttpStatusCode.Unauthorized)
            {
                fileMetadata.resultStatus = ResultStatus.RENEW_TOKEN.ToString();
            }
            else if (ex.Status == (int)HttpStatusCode.Forbidden ||
                ex.Status == (int)HttpStatusCode.InternalServerError ||
                ex.Status == (int)HttpStatusCode.ServiceUnavailable)
            {
                fileMetadata.resultStatus = ResultStatus.NEED_RETRY.ToString();
            }
            return fileMetadata;
        }

        private SFFileMetadata HandleDownloadFileErr(RequestFailedException ex, SFFileMetadata fileMetadata)
        {
            if (ex.Status == (int)HttpStatusCode.Unauthorized)
            {
                fileMetadata.resultStatus = ResultStatus.RENEW_TOKEN.ToString();
            }
            else if (ex.Status == (int)HttpStatusCode.Forbidden ||
                ex.Status == (int)HttpStatusCode.InternalServerError ||
                ex.Status == (int)HttpStatusCode.ServiceUnavailable)
            {
                fileMetadata.resultStatus = ResultStatus.NEED_RETRY.ToString();
            }
            return fileMetadata;
        }
    }
}<|MERGE_RESOLUTION|>--- conflicted
+++ resolved
@@ -1,4 +1,4 @@
-﻿/*
+/*
  * Copyright (c) 2021 Snowflake Computing Inc. All rights reserved.
  */
 
@@ -10,11 +10,8 @@
 using Azure;
 using Azure.Storage.Blobs.Models;
 using Newtonsoft.Json;
-<<<<<<< HEAD
 using System.Threading;
 using System.Threading.Tasks;
-=======
->>>>>>> 560b8b79
 using System.Net;
 
 namespace Snowflake.Data.Core.FileTransfer.StorageClient
@@ -109,22 +106,7 @@
             }
             catch (RequestFailedException ex)
             {
-<<<<<<< HEAD
                 fileMetadata = HandleFileHeaderErr(ex, fileMetadata);
-=======
-                if (ex.Status == (int)HttpStatusCode.BadRequest)
-                {
-                    fileMetadata.resultStatus = ResultStatus.RENEW_TOKEN.ToString();
-                }
-                else if (ex.Status == (int)HttpStatusCode.NotFound)
-                {
-                    fileMetadata.resultStatus = ResultStatus.NOT_FOUND_FILE.ToString();
-                }
-                else
-                {
-                    fileMetadata.resultStatus = ResultStatus.ERROR.ToString();
-                }
->>>>>>> 560b8b79
                 return null;
             }
 
@@ -310,24 +292,7 @@
             }
             catch (RequestFailedException ex)
             {
-<<<<<<< HEAD
                 fileMetadata = HandleDownloadFileErr(ex, fileMetadata);
-=======
-                if (ex.Status == (int)HttpStatusCode.BadRequest)
-                {
-                    fileMetadata.resultStatus = ResultStatus.RENEW_PRESIGNED_URL.ToString();
-                }
-                else if (ex.Status == (int)HttpStatusCode.Unauthorized)
-                {
-                    fileMetadata.resultStatus = ResultStatus.RENEW_TOKEN.ToString();
-                }
-                else if (ex.Status == (int)HttpStatusCode.Forbidden ||
-                    ex.Status == (int)HttpStatusCode.InternalServerError ||
-                    ex.Status == (int)HttpStatusCode.ServiceUnavailable)
-                {
-                    fileMetadata.resultStatus = ResultStatus.NEED_RETRY.ToString();
-                }
->>>>>>> 560b8b79
                 return;
             }
 
@@ -356,20 +321,7 @@
             }
             catch (RequestFailedException ex)
             {
-<<<<<<< HEAD
                 fileMetadata = HandleDownloadFileErr(ex, fileMetadata);
-=======
-                if (ex.Status == (int)HttpStatusCode.Unauthorized)
-                {
-                    fileMetadata.resultStatus = ResultStatus.RENEW_TOKEN.ToString();
-                }
-                else if (ex.Status == (int)HttpStatusCode.Forbidden ||
-                    ex.Status == (int)HttpStatusCode.InternalServerError ||
-                    ex.Status == (int)HttpStatusCode.ServiceUnavailable)
-                {
-                    fileMetadata.resultStatus = ResultStatus.NEED_RETRY.ToString();
-                }
->>>>>>> 560b8b79
                 return;
             }
 
