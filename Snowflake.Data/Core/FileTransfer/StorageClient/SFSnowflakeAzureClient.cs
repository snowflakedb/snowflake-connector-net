/*
 * Copyright (c) 2021 Snowflake Computing Inc. All rights reserved.
 */

using Azure.Storage.Blobs;
using Snowflake.Data.Log;
using System;
using System.Collections.Generic;
using System.IO;
using Azure;
using Azure.Storage.Blobs.Models;
using Newtonsoft.Json;
using System.Threading;
using System.Threading.Tasks;
using System.Net;

namespace Snowflake.Data.Core.FileTransfer.StorageClient
{

    /// <summary>
    /// The azure client used to transfer files to the remote Azure storage.
    /// </summary>
    class SFSnowflakeAzureClient : ISFRemoteStorageClient
    {
        /// <summary>
        /// The attribute in the credential map containing the shared access signature token.
        /// </summary>
        private static readonly string AZURE_SAS_TOKEN = "AZURE_SAS_TOKEN";

        /// <summary>
        /// The logger.
        /// </summary>
        private static readonly SFLogger Logger = SFLoggerFactory.GetLogger<SFSnowflakeAzureClient>();

        /// <summary>
        /// The cloud blob client to use to upload and download data on Azure.
        /// </summary>
        private BlobServiceClient blobServiceClient;

        /// <summary>
        /// Azure client without client-side encryption.
        /// </summary>
        /// <param name="stageInfo">The command stage info.</param>
        public SFSnowflakeAzureClient(PutGetStageInfo stageInfo)
        {
            Logger.Debug("Setting up a new Azure client ");

            // Get the Azure SAS token and create the client
            if (stageInfo.stageCredentials.TryGetValue(AZURE_SAS_TOKEN, out string sasToken))
            {
                string blobEndpoint = string.Format("https://{0}.blob.core.windows.net", stageInfo.storageAccount);
                blobServiceClient = new BlobServiceClient(new Uri(blobEndpoint),
                    new AzureSasCredential(sasToken));
            }
        }

        internal SFSnowflakeAzureClient(PutGetStageInfo stageInfo, BlobServiceClient mockClient) : this(stageInfo)
        {
            // Inject the mock BlobServiceClient
            blobServiceClient = mockClient;
        }

        /// <summary>
        /// Extract the bucket name and path from the stage location.
        /// </summary>
        /// <param name="stageLocation">The command stage location.</param>
        /// <returns>The remote location of the Azure file.</returns>
        public RemoteLocation ExtractBucketNameAndPath(string stageLocation)
        {
            string blobName = stageLocation;
            string azurePath = null;

            // Split stage location as bucket name and path
            if (stageLocation.Contains("/"))
            {
                blobName = stageLocation.Substring(0, stageLocation.IndexOf('/'));

                azurePath = stageLocation.Substring(stageLocation.IndexOf('/') + 1,
                    stageLocation.Length - stageLocation.IndexOf('/') - 1);
                if (azurePath != "" && !azurePath.EndsWith("/"))
                {
                    azurePath += "/";
                }
            }

            return new RemoteLocation()
            {
                bucket = blobName,
                key = azurePath
            };
        }

        /// <summary>
        /// Get the file header.
        /// </summary>
        /// <param name="fileMetadata">The Azure file metadata.</param>
        /// <returns>The file header of the Azure file.</returns>
        public FileHeader GetFileHeader(SFFileMetadata fileMetadata)
        {
            PutGetStageInfo stageInfo = fileMetadata.stageInfo;
            RemoteLocation location = ExtractBucketNameAndPath(stageInfo.location);

            // Get the Azure client
            BlobContainerClient containerClient = blobServiceClient.GetBlobContainerClient(location.bucket);
            BlobClient blobClient = containerClient.GetBlobClient(location.key + fileMetadata.srcFileName);

            BlobProperties response;
            try
            {
                // Issue the GET request
                response = blobClient.GetProperties();
            }
            catch (RequestFailedException ex)
            {
                fileMetadata = HandleFileHeaderErr(ex, fileMetadata);
                return null;
            }

            return HandleFileHeaderResponse(ref fileMetadata, response);
        }

        /// <summary>
        /// Get the file header.
        /// </summary>
        /// <param name="fileMetadata">The Azure file metadata.</param>
        /// <returns>The file header of the Azure file.</returns>
        public async Task<FileHeader> GetFileHeaderAsync(SFFileMetadata fileMetadata, CancellationToken cancellationToken)
        {
            PutGetStageInfo stageInfo = fileMetadata.stageInfo;
            RemoteLocation location = ExtractBucketNameAndPath(stageInfo.location);

            // Get the Azure client
            BlobContainerClient containerClient = blobServiceClient.GetBlobContainerClient(location.bucket);
            BlobClient blobClient = containerClient.GetBlobClient(location.key + fileMetadata.srcFileName);

            BlobProperties response;
            try
            {
                // Issue the GET request
                response = await blobClient.GetPropertiesAsync(null, cancellationToken).ConfigureAwait(false);
            }
            catch (RequestFailedException ex)
            {
                fileMetadata = HandleFileHeaderErr(ex, fileMetadata);
                return null;
            }

            return HandleFileHeaderResponse(ref fileMetadata, response);
        }

        /// <summary>
        /// Get the file header.
        /// </summary>
        /// <param name="fileMetadata">The S3 file metadata.</param>
        /// <param name="response">The Amazon S3 response.</param>
        /// <returns>The file header of the S3 file.</returns>
        private FileHeader HandleFileHeaderResponse(ref SFFileMetadata fileMetadata, BlobProperties response)
        {
            fileMetadata.resultStatus = ResultStatus.UPLOADED.ToString();

            dynamic encryptionData = JsonConvert.DeserializeObject(response.Metadata["encryptiondata"]);
            SFEncryptionMetadata encryptionMetadata = new SFEncryptionMetadata
            {
                iv = encryptionData["ContentEncryptionIV"],
                key = encryptionData.WrappedContentKey["EncryptedKey"],
                matDesc = response.Metadata["matdesc"]
            };

            return new FileHeader
            {
                digest = response.Metadata["sfcdigest"],
                contentLength = response.ContentLength,
                encryptionMetadata = encryptionMetadata
            };
        }

        /// <summary>
        /// Upload the file to the Azure location.
        /// </summary>
        /// <param name="fileMetadata">The Azure file metadata.</param>
        /// <param name="fileBytesStream">The file bytes to upload.</param>
        /// <param name="encryptionMetadata">The encryption metadata for the header.</param>
        public void UploadFile(SFFileMetadata fileMetadata, Stream fileBytesStream, SFEncryptionMetadata encryptionMetadata)
        {
            // Create the metadata to use for the header
            IDictionary<string, string> metadata =
                new Dictionary<string, string>();

            BlobClient blobClient = GetUploadFileBlobClient(ref metadata, fileMetadata, encryptionMetadata);
            try
            {
                // Issue the POST/PUT request
                fileBytesStream.Position = 0;
                blobClient.Upload(fileBytesStream);
                blobClient.SetMetadata(metadata);
            }
            catch (RequestFailedException ex)
            {
                fileMetadata = HandleUploadFileErr(ex, fileMetadata);
                return;
            }

            fileMetadata.destFileSize = fileMetadata.uploadSize;
            fileMetadata.resultStatus = ResultStatus.UPLOADED.ToString();
        }

        /// <summary>
        /// Upload the file to the Azure location.
        /// </summary>
        /// <param name="fileMetadata">The Azure file metadata.</param>
        /// <param name="fileBytesStream">The file bytes to upload.</param>
        /// <param name="encryptionMetadata">The encryption metadata for the header.</param>
        public async Task UploadFileAsync(SFFileMetadata fileMetadata, Stream fileBytesStream, SFEncryptionMetadata encryptionMetadata, CancellationToken cancellationToken)
        {
            // Create the metadata to use for the header
            IDictionary<string, string> metadata =
                new Dictionary<string, string>();

            BlobClient blobClient = GetUploadFileBlobClient(ref metadata, fileMetadata, encryptionMetadata);
            try
            {
                // Issue the POST/PUT request
<<<<<<< HEAD
                await blobClient.UploadAsync(new MemoryStream(fileBytes), cancellationToken).ConfigureAwait(false);
=======
                fileBytesStream.Position = 0;
                await blobClient.UploadAsync(fileBytesStream, cancellationToken);
>>>>>>> 42ad77d1
                blobClient.SetMetadata(metadata);
            }
            catch (RequestFailedException ex)
            {
                fileMetadata = HandleUploadFileErr(ex, fileMetadata);
                return;
            }

            fileMetadata.destFileSize = fileMetadata.uploadSize;
            fileMetadata.resultStatus = ResultStatus.UPLOADED.ToString();
        }

        /// <summary>
        /// Get upload file blob client.
        /// </summary>
        /// <param name="metadata"> The header metadata</param>
        /// <param name="fileMetadata">The Azure file metadata.</param>
        /// <param name="encryptionMetadata">The encryption metadata for the header.</param>
        private BlobClient GetUploadFileBlobClient(ref IDictionary<string, string>metadata, SFFileMetadata fileMetadata, SFEncryptionMetadata encryptionMetadata)
        {
            // Create the JSON for the encryption data header
            string encryptionData = JsonConvert.SerializeObject(new EncryptionData
            {
                EncryptionMode = "FullBlob",
                WrappedContentKey = new WrappedContentInfo
                {
                    KeyId = "symmKey1",
                    EncryptedKey = encryptionMetadata.key,
                    Algorithm = "AES_CBC_256"
                },
                EncryptionAgent = new EncryptionAgentInfo
                {
                    Protocol = "1.0",
                    EncryptionAlgorithm = "AES_CBC_256"
                },
                ContentEncryptionIV = encryptionMetadata.iv,
                KeyWrappingMetadata = new KeyWrappingMetadataInfo
                {
                    EncryptionLibrary = "Java 5.3.0"
                }
            });

            // Create the metadata to use for the header
            metadata.Add("encryptiondata", encryptionData);
            metadata.Add("matdesc", encryptionMetadata.matDesc);
            metadata.Add("sfcdigest", fileMetadata.sha256Digest);

            PutGetStageInfo stageInfo = fileMetadata.stageInfo;
            RemoteLocation location = ExtractBucketNameAndPath(stageInfo.location);

            // Get the Azure client
            BlobContainerClient containerClient = blobServiceClient.GetBlobContainerClient(location.bucket);
            return containerClient.GetBlobClient(location.key + fileMetadata.srcFileName);
        }

        /// <summary>
        /// Download the file to the local location.
        /// </summary>
        /// <param name="fileMetadata">The S3 file metadata.</param>
        /// <param name="fullDstPath">The local location to store downloaded file into.</param>
        /// <param name="maxConcurrency">Number of max concurrency.</param>
        public void DownloadFile(SFFileMetadata fileMetadata, string fullDstPath, int maxConcurrency)
        {
            PutGetStageInfo stageInfo = fileMetadata.stageInfo;
            RemoteLocation location = ExtractBucketNameAndPath(stageInfo.location);

            // Get the Azure client
            BlobContainerClient containerClient = blobServiceClient.GetBlobContainerClient(location.bucket);
            BlobClient blobClient = containerClient.GetBlobClient(location.key + fileMetadata.srcFileName);

            try
            {
                // Issue the GET request
                blobClient.DownloadTo(fullDstPath);
            }
            catch (RequestFailedException ex)
            {
                fileMetadata = HandleDownloadFileErr(ex, fileMetadata);
                return;
            }

            fileMetadata.resultStatus = ResultStatus.DOWNLOADED.ToString();
        }

        /// <summary>
        /// Download the file to the local location.
        /// </summary>
        /// <param name="fileMetadata">The S3 file metadata.</param>
        /// <param name="fullDstPath">The local location to store downloaded file into.</param>
        /// <param name="maxConcurrency">Number of max concurrency.</param>
        public async Task DownloadFileAsync(SFFileMetadata fileMetadata, string fullDstPath, int maxConcurrency, CancellationToken cancellationToken)
        {
            PutGetStageInfo stageInfo = fileMetadata.stageInfo;
            RemoteLocation location = ExtractBucketNameAndPath(stageInfo.location);

            // Get the Azure client
            BlobContainerClient containerClient = blobServiceClient.GetBlobContainerClient(location.bucket);
            BlobClient blobClient = containerClient.GetBlobClient(location.key + fileMetadata.srcFileName);

            try
            {
                // Issue the GET request
                await blobClient.DownloadToAsync(fullDstPath, cancellationToken).ConfigureAwait(false);
            }
            catch (RequestFailedException ex)
            {
                fileMetadata = HandleDownloadFileErr(ex, fileMetadata);
                return;
            }

            fileMetadata.resultStatus = ResultStatus.DOWNLOADED.ToString();
        }

        private SFFileMetadata HandleFileHeaderErr(Exception ex, SFFileMetadata fileMetadata)
        {
            RequestFailedException err = (RequestFailedException)ex;
            if (err.Status == (int)HttpStatusCode.BadRequest)
            {
                fileMetadata.resultStatus = ResultStatus.RENEW_TOKEN.ToString();
            }
            else if (err.Status == (int)HttpStatusCode.NotFound)
            {
                fileMetadata.resultStatus = ResultStatus.NOT_FOUND_FILE.ToString();
            }
            else
            {
                fileMetadata.resultStatus = ResultStatus.ERROR.ToString();
            }
            return fileMetadata;
        }

        private SFFileMetadata HandleUploadFileErr(Exception ex, SFFileMetadata fileMetadata)
        {
            RequestFailedException err = (RequestFailedException)ex;
            if (err.Status == (int)HttpStatusCode.BadRequest)
            {
                fileMetadata.resultStatus = ResultStatus.RENEW_PRESIGNED_URL.ToString();
            }
            else if (err.Status == (int)HttpStatusCode.Unauthorized)
            {
                fileMetadata.resultStatus = ResultStatus.RENEW_TOKEN.ToString();
            }
            else if (err.Status == (int)HttpStatusCode.Forbidden ||
                err.Status == (int)HttpStatusCode.InternalServerError ||
                err.Status == (int)HttpStatusCode.ServiceUnavailable)
            {
                fileMetadata.resultStatus = ResultStatus.NEED_RETRY.ToString();
            }
            return fileMetadata;
        }

        private SFFileMetadata HandleDownloadFileErr(Exception ex, SFFileMetadata fileMetadata)
        {
            RequestFailedException err = (RequestFailedException)ex;
            if (err.Status == (int)HttpStatusCode.Unauthorized)
            {
                fileMetadata.resultStatus = ResultStatus.RENEW_TOKEN.ToString();
            }
            else if (err.Status == (int)HttpStatusCode.Forbidden ||
                err.Status == (int)HttpStatusCode.InternalServerError ||
                err.Status == (int)HttpStatusCode.ServiceUnavailable)
            {
                fileMetadata.resultStatus = ResultStatus.NEED_RETRY.ToString();
            }
            return fileMetadata;
        }
    }
}<|MERGE_RESOLUTION|>--- conflicted
+++ resolved
@@ -220,12 +220,8 @@
             try
             {
                 // Issue the POST/PUT request
-<<<<<<< HEAD
-                await blobClient.UploadAsync(new MemoryStream(fileBytes), cancellationToken).ConfigureAwait(false);
-=======
                 fileBytesStream.Position = 0;
                 await blobClient.UploadAsync(fileBytesStream, cancellationToken);
->>>>>>> 42ad77d1
                 blobClient.SetMetadata(metadata);
             }
             catch (RequestFailedException ex)
