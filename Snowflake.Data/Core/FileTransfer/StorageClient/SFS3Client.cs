﻿/*
 * Copyright (c) 2021 Snowflake Computing Inc. All rights reserved.
 */

using Amazon;
using Amazon.Runtime;
using Amazon.S3;
using Amazon.S3.Model;
using Snowflake.Data.Log;
using System;
using System.IO;
using System.Runtime.InteropServices;
using System.Threading;
using System.Threading.Tasks;

namespace Snowflake.Data.Core.FileTransfer.StorageClient
{
    /// <summary>
    /// The S3 client used to transfer files to the remote S3 storage.
    /// </summary>
    class SFS3Client : ISFRemoteStorageClient
    {
        /// <summary>
        /// The metadata of the S3 file.
        /// </summary>
        internal class S3Metadata
        {
            public string HTTP_HEADER_CONTENT_TYPE { get; set; }
            public string SFC_DIGEST { get; set; }
            public string AMZ_IV { get; set; }
            public string AMZ_KEY { get; set; }
            public string AMZ_MATDESC { get; set; }

        }

        /// <summary>
        /// The metadata header keys.
        /// </summary>
        private const string AMZ_META_PREFIX = "x-amz-meta-";
        private const string AMZ_IV = "x-amz-iv";
        private const string AMZ_KEY = "x-amz-key";
        private const string AMZ_MATDESC = "x-amz-matdesc";
        private const string SFC_DIGEST = "sfc-digest";

        /// <summary>
        /// The status of the request.
        /// </summary>
        private const string EXPIRED_TOKEN = "ExpiredToken";
        private const string NO_SUCH_KEY = "NoSuchKey";

        /// <summary>
        /// The application header type.
        /// </summary>
        private const string HTTP_HEADER_VALUE_OCTET_STREAM = "application/octet-stream";

        /// <summary>
        /// The attribute in the credential map containing the aws access key.
        /// </summary>
        private static readonly string AWS_KEY_ID = "AWS_KEY_ID";

        /// <summary>
        /// The attribute in the credential map containing the aws secret key id.
        /// </summary>
        private static readonly string AWS_SECRET_KEY = "AWS_SECRET_KEY";

        /// <summary>
        /// The attribute in the credential map containing the aws token.
        /// </summary>
        private static readonly string AWS_TOKEN = "AWS_TOKEN";

        /// <summary>
        /// The logger.
        /// </summary>
        private static readonly SFLogger Logger = SFLoggerFactory.GetLogger<SFS3Client>();

        /// <summary>
        /// The underlying S3 client.
        /// </summary>
        private AmazonS3Client S3Client;

        /// <summary>
        /// S3 client without client-side encryption.
        /// </summary>
        /// <param name="stageInfo">The command stage info.</param>
        public SFS3Client(
            PutGetStageInfo stageInfo,
            int maxRetry,
            int parallel)
        {
            Logger.Debug("Setting up a new AWS client ");

            // Get the key id and secret key from the response
            stageInfo.stageCredentials.TryGetValue(AWS_KEY_ID, out string awsAccessKeyId);
            stageInfo.stageCredentials.TryGetValue(AWS_SECRET_KEY, out string awsSecretAccessKey);
            AmazonS3Config clientConfig = new AmazonS3Config();
            setCommonClientConfig(
                clientConfig,
                stageInfo.region,
                stageInfo.endPoint,
                maxRetry,
                parallel);
            
            // Get the AWS token value and create the S3 client
            if (stageInfo.stageCredentials.TryGetValue(AWS_TOKEN, out string awsSessionToken))
            {
                S3Client = new AmazonS3Client(
                    awsAccessKeyId,
                    awsSecretAccessKey,
                    awsSessionToken,
                    clientConfig);
            }
            else
            {
                S3Client = new AmazonS3Client(awsAccessKeyId, awsSecretAccessKey, clientConfig);
            }
        }

        /// <summary>
        /// Extract the bucket name and path from the stage location.
        /// </summary>
        /// <param name="stageLocation">The command stage location.</param>
        /// <returns>The remote location of the S3 file.</returns>
        public RemoteLocation ExtractBucketNameAndPath(string stageLocation)
        {
            // Expand '~' and '~user' expressions
            //if (!RuntimeInformation.IsOSPlatform(OSPlatform.Windows))
            //{
            //    stageLocation = Path.GetFullPath(stageLocation);
            //}

            string bucketName = stageLocation;
            string s3path = "";

            // Split stage location as bucket name and path
            if (stageLocation.Contains("/"))
            {
                bucketName = stageLocation.Substring(0, stageLocation.IndexOf('/'));

                s3path = stageLocation.Substring(stageLocation.IndexOf('/') + 1, 
                    stageLocation.Length - stageLocation.IndexOf('/') - 1);
                if (s3path != null && !s3path.EndsWith("/"))
                {
                    s3path += '/';
                }
            }

            return new RemoteLocation()
            {
                bucket = bucketName,
                key = s3path
            };
        }

        /// <summary>
        /// Get the file header.
        /// </summary>
        /// <param name="fileMetadata">The S3 file metadata.</param>
        /// <returns>The file header of the S3 file.</returns>
        public FileHeader GetFileHeader(SFFileMetadata fileMetadata)
        {
            // Get the client
            SFS3Client SFS3Client = (SFS3Client)fileMetadata.client;
            AmazonS3Client client = SFS3Client.S3Client;

            GetObjectRequest request = GetFileHeaderRequest(ref client, fileMetadata);
            GetObjectResponse response = null;
            try
            {
                // Issue the GET request
                var task = client.GetObjectAsync(request);
                task.Wait();

                response = task.Result;
            }
            catch (Exception ex)
            {
<<<<<<< HEAD
                fileMetadata = HandleFileHeaderErr(ex, fileMetadata);
                return null;
            }

            return HandleFileHeaderResponse(ref fileMetadata, response);
        }

        /// <summary>
        /// Get the file header.
        /// </summary>
        /// <param name="fileMetadata">The S3 file metadata.</param>
        /// <param name="cancellationToken">Cancellation token.</param>
        /// <returns>The file header of the S3 file.</returns>
        public async Task<FileHeader> GetFileHeaderAsync(SFFileMetadata fileMetadata, CancellationToken cancellationToken)
        {
            // Get the client
            SFS3Client SFS3Client = (SFS3Client)fileMetadata.client;
            AmazonS3Client client = SFS3Client.S3Client;

            GetObjectRequest request = GetFileHeaderRequest(ref client, fileMetadata);

            GetObjectResponse response = null;
            try
            {
                // Issue the GET request
                response = await client.GetObjectAsync(request, cancellationToken).ConfigureAwait(false);
            }
            catch (Exception ex)
            {
                fileMetadata = HandleFileHeaderErr(ex, fileMetadata);
                return null;
=======
                if (ex.InnerException is AmazonS3Exception)
                {
                    AmazonS3Exception err = (AmazonS3Exception)ex.InnerException;
                    if (err.ErrorCode == EXPIRED_TOKEN)
                    {
                        fileMetadata.resultStatus = ResultStatus.RENEW_TOKEN.ToString();
                    }
                    else if (err.ErrorCode == NO_SUCH_KEY)
                    {
                        fileMetadata.resultStatus = ResultStatus.NOT_FOUND_FILE.ToString();
                    }
                    else
                    {
                        fileMetadata.resultStatus = ResultStatus.ERROR.ToString();
                    }
                    return null;
                }
                throw ex;
>>>>>>> 560b8b79
            }

            return HandleFileHeaderResponse(ref fileMetadata, response);
        }

        /// <summary>
        /// Get the file header.
        /// </summary>
        /// <param name="client">The Amazon S3 client.</param>
        /// <param name="fileMetadata">The S3 file metadata.</param>
        /// <returns>The file header request.</returns>
        private GetObjectRequest GetFileHeaderRequest(ref AmazonS3Client client, SFFileMetadata fileMetadata)
        {
            PutGetStageInfo stageInfo = fileMetadata.stageInfo;
            RemoteLocation location = ExtractBucketNameAndPath(stageInfo.location);

            // Create the S3 request object
            GetObjectRequest request = new GetObjectRequest
            {
                BucketName = location.bucket,
                Key = location.key + fileMetadata.destFileName
            };
            return request;
        }

        /// <summary>
        /// Get the file header.
        /// </summary>
        /// <param name="fileMetadata">The S3 file metadata.</param>
        /// <param name="response">The Amazon S3 response.</param>
        /// <returns>The file header of the S3 file.</returns>
        private FileHeader HandleFileHeaderResponse(ref SFFileMetadata fileMetadata, GetObjectResponse response)
        {
            // Update the result status of the file metadata
            fileMetadata.resultStatus = ResultStatus.UPLOADED.ToString();

            SFEncryptionMetadata encryptionMetadata = new SFEncryptionMetadata
            {
                iv = response.Metadata[AMZ_IV],
                key = response.Metadata[AMZ_KEY],
                matDesc = response.Metadata[AMZ_MATDESC]
            };

            return new FileHeader
            {
                digest = response.Metadata[SFC_DIGEST],
                contentLength = response.ContentLength,
                encryptionMetadata = encryptionMetadata
            };
        }

        /// <summary>
        /// Set the client configuration common to both client with and without client-side 
        /// encryption.
        /// </summary>
        /// <param name="clientConfig">The client config to update.</param>
        /// <param name="region">The region if any.</param>
        /// <param name="endpoint">The endpoint if any.</param>
        private void setCommonClientConfig(
        AmazonS3Config clientConfig,
        string region,
        string endpoint,
        int maxRetry,
        int parallel)
        {
            // Always return a regional URL
            clientConfig.USEast1RegionalEndpointValue = S3UsEast1RegionalEndpointValue.Regional;
            if ((null != region) && (0 != region.Length))
            {
                RegionEndpoint regionEndpoint = RegionEndpoint.GetBySystemName(region);
                clientConfig.RegionEndpoint = regionEndpoint;
            }

            // If a specific endpoint is specified use this
            if ((null != endpoint) && (0 != endpoint.Length))
            {
                clientConfig.ServiceURL = endpoint;
            }

            // The region information used to determine the endpoint for the service.
            // RegionEndpoint and ServiceURL are mutually exclusive properties. 
            // If both stageInfo.endPoint and stageInfo.region have a value, stageInfo.region takes
            // precedence and ServiceUrl will be reset to null.
            if ((null != region) && (0 != region.Length))
            {
                RegionEndpoint regionEndpoint = RegionEndpoint.GetBySystemName(region);
                clientConfig.RegionEndpoint = regionEndpoint;
            }

            // Unavailable for .net framework 4.6
            //clientConfig.MaxConnectionsPerServer = parallel;
            clientConfig.MaxErrorRetry = maxRetry;

        }

        /// <summary>
        /// Upload the file to the S3 location.
        /// </summary>
        /// <param name="fileMetadata">The S3 file metadata.</param>
        /// <param name="fileBytes">The file bytes to upload.</param>
        /// <param name="encryptionMetadata">The encryption metadata for the header.</param>
        public void UploadFile(SFFileMetadata fileMetadata, byte[] fileBytes, SFEncryptionMetadata encryptionMetadata)
        {
            // Get the client
            SFS3Client SFS3Client = (SFS3Client)fileMetadata.client;
            AmazonS3Client client = SFS3Client.S3Client;
            PutObjectRequest putObjectRequest = GetPutObjectRequest(ref client, fileMetadata, fileBytes, encryptionMetadata);

            try
            {
                // Issue the POST/PUT request
                var task = client.PutObjectAsync(putObjectRequest);
                task.Wait();
            }
            catch (Exception ex)
            {
                AmazonS3Exception err = (AmazonS3Exception)ex.InnerException;
                if (err.ErrorCode == EXPIRED_TOKEN)
                {
                    fileMetadata.resultStatus = ResultStatus.RENEW_TOKEN.ToString();
                }
                else
                {
                    fileMetadata.lastError = err;
                    fileMetadata.resultStatus = ResultStatus.NEED_RETRY.ToString();
                }
                return;
            }

            fileMetadata.destFileSize = fileMetadata.uploadSize;
            fileMetadata.resultStatus = ResultStatus.UPLOADED.ToString();
        }

        /// <summary>
        /// Upload the file to the S3 location.
        /// </summary>
        /// <param name="fileMetadata">The S3 file metadata.</param>
        /// <param name="fileBytes">The file bytes to upload.</param>
        /// <param name="encryptionMetadata">The encryption metadata for the header.</param>
        public async Task UploadFileAsync(SFFileMetadata fileMetadata, byte[] fileBytes, SFEncryptionMetadata encryptionMetadata, CancellationToken cancellationToken)
        {
            // Get the client
            SFS3Client SFS3Client = (SFS3Client)fileMetadata.client;
            AmazonS3Client client = SFS3Client.S3Client;
            PutObjectRequest putObjectRequest = GetPutObjectRequest(ref client, fileMetadata, fileBytes, encryptionMetadata);

            try
            {
                // Issue the POST/PUT request
                await client.PutObjectAsync(putObjectRequest).ConfigureAwait(false);
            }
            catch (Exception ex)
            {
                AmazonS3Exception err = (AmazonS3Exception)ex.InnerException;
                if (err.ErrorCode == EXPIRED_TOKEN)
                {
                    fileMetadata.resultStatus = ResultStatus.RENEW_TOKEN.ToString();
                }
                else
                {
                    fileMetadata.lastError = err;
                    fileMetadata.resultStatus = ResultStatus.NEED_RETRY.ToString();
                }
                return;
            }

            fileMetadata.destFileSize = fileMetadata.uploadSize;
            fileMetadata.resultStatus = ResultStatus.UPLOADED.ToString();
        }

        /// <summary>
        /// Upload the file to the S3 location.
        /// </summary>
        /// <param name="client"> Amazon S3 client.</param>
        /// <param name="fileMetadata">The S3 file metadata.</param>
        /// <param name="fileBytes">The file bytes to upload.</param>
        /// <param name="encryptionMetadata">The encryption metadata for the header.</param>
        /// <returns>The Put Object request.</returns>
        private PutObjectRequest GetPutObjectRequest(ref AmazonS3Client client, SFFileMetadata fileMetadata, byte[] fileBytes, SFEncryptionMetadata encryptionMetadata)
        {
            PutGetStageInfo stageInfo = fileMetadata.stageInfo;
            RemoteLocation location = ExtractBucketNameAndPath(stageInfo.location);

            // Convert file bytes to memory stream
            Stream stream = new MemoryStream(fileBytes);

            // Create S3 PUT request
            PutObjectRequest putObjectRequest = new PutObjectRequest
            {
                BucketName = location.bucket,
                Key = location.key + fileMetadata.destFileName,
                InputStream = stream,
                ContentType = HTTP_HEADER_VALUE_OCTET_STREAM
            };

            // Populate the S3 Request Metadata
            putObjectRequest.Metadata.Add(AMZ_META_PREFIX + AMZ_IV, encryptionMetadata.iv);
            putObjectRequest.Metadata.Add(AMZ_META_PREFIX + AMZ_KEY, encryptionMetadata.key);
            putObjectRequest.Metadata.Add(AMZ_META_PREFIX + AMZ_MATDESC, encryptionMetadata.matDesc);

            return putObjectRequest;
        }

        /// <summary>
        /// Download the file to the local location.
        /// </summary>
        /// <param name="fileMetadata">The S3 file metadata.</param>
        /// <param name="fullDstPath">The local location to store downloaded file into.</param>
        /// <param name="maxConcurrency">Number of max concurrency.</param>
        public void DownloadFile(SFFileMetadata fileMetadata, string fullDstPath, int maxConcurrency)
        {
            // Get the client
            SFS3Client SFS3Client = (SFS3Client)fileMetadata.client;
            AmazonS3Client client = SFS3Client.S3Client;
            GetObjectRequest getObjectRequest = GetGetObjectRequest(ref client, fileMetadata);

            try
            {
                // Issue the GET request
                var task = client.GetObjectAsync(getObjectRequest);
                task.Wait();

                GetObjectResponse response = task.Result;
                // Write to file
                using (var fileStream = File.Create(fullDstPath))
                {
                    response.ResponseStream.CopyTo(fileStream);
                }
            }
            catch (Exception ex)
            {
                if (ex.InnerException is AmazonS3Exception)
                {
                    AmazonS3Exception err = (AmazonS3Exception)ex.InnerException;
                    if (err.ErrorCode == EXPIRED_TOKEN)
                    {
                        fileMetadata.resultStatus = ResultStatus.RENEW_TOKEN.ToString();
                    }
                    else
                    {
                        fileMetadata.lastError = err;
                        fileMetadata.resultStatus = ResultStatus.NEED_RETRY.ToString();
                    }
                    return;
                }
                throw ex;
            }

            fileMetadata.resultStatus = ResultStatus.DOWNLOADED.ToString();
        }

        /// <summary>
        /// Download the file to the local location.
        /// </summary>
        /// <param name="fileMetadata">The S3 file metadata.</param>
        /// <param name="fullDstPath">The local location to store downloaded file into.</param>
        /// <param name="maxConcurrency">Number of max concurrency.</param>
        public async Task DownloadFileAsync(SFFileMetadata fileMetadata, string fullDstPath, int maxConcurrency, CancellationToken cancellationToken)
        {
            // Get the client
            SFS3Client SFS3Client = (SFS3Client)fileMetadata.client;
            AmazonS3Client client = SFS3Client.S3Client;
            GetObjectRequest getObjectRequest = GetGetObjectRequest(ref client, fileMetadata);

            try
            {
                // Issue the GET request
                GetObjectResponse response = await client.GetObjectAsync(getObjectRequest, cancellationToken).ConfigureAwait(false);

                // Write to file
                using (var fileStream = File.Create(fullDstPath))
                {
                    response.ResponseStream.CopyTo(fileStream);
                }
            }
            catch (Exception ex)
            {
                if (ex.InnerException is AmazonS3Exception)
                {
                    AmazonS3Exception err = (AmazonS3Exception)ex.InnerException;
                    if (err.ErrorCode == EXPIRED_TOKEN)
                    {
                        fileMetadata.resultStatus = ResultStatus.RENEW_TOKEN.ToString();
                    }
                    else
                    {
                        fileMetadata.lastError = err;
                        fileMetadata.resultStatus = ResultStatus.NEED_RETRY.ToString();
                    }
                    return;
                }
                throw ex;
            }

            fileMetadata.resultStatus = ResultStatus.DOWNLOADED.ToString();
        }

        private GetObjectRequest GetGetObjectRequest(ref AmazonS3Client client, SFFileMetadata fileMetadata)
        {
            PutGetStageInfo stageInfo = fileMetadata.stageInfo;
            RemoteLocation location = ExtractBucketNameAndPath(stageInfo.location);

            // Create S3 GET request
            return new GetObjectRequest
            {
                BucketName = location.bucket,
                Key = location.key + fileMetadata.destFileName,
            };
        }

        /// <summary>
        /// Handle file header error.
        /// </summary>
        /// <param name="ex">Exception from file header.</param>
        /// <param name="fileMetadata">The file metadata.</param>
        /// <returns>The file metadata.</returns>
        private SFFileMetadata HandleFileHeaderErr(Exception ex, SFFileMetadata fileMetadata)
        {

            AmazonS3Exception err = (AmazonS3Exception)ex.InnerException;
            if (err.ErrorCode == EXPIRED_TOKEN || err.ErrorCode == SFStorageClientUtil.BAD_REQUEST_ERR)
            {
                fileMetadata.resultStatus = ResultStatus.RENEW_TOKEN.ToString();
            }
            else if (err.ErrorCode == NO_SUCH_KEY)
            {
                fileMetadata.resultStatus = ResultStatus.NOT_FOUND_FILE.ToString();
            }
            else
            {
                fileMetadata.resultStatus = ResultStatus.ERROR.ToString();
            }
            return fileMetadata;
        }
    }
}<|MERGE_RESOLUTION|>--- conflicted
+++ resolved
@@ -1,4 +1,4 @@
-﻿/*
+/*
  * Copyright (c) 2021 Snowflake Computing Inc. All rights reserved.
  */
 
@@ -174,7 +174,6 @@
             }
             catch (Exception ex)
             {
-<<<<<<< HEAD
                 fileMetadata = HandleFileHeaderErr(ex, fileMetadata);
                 return null;
             }
@@ -206,26 +205,6 @@
             {
                 fileMetadata = HandleFileHeaderErr(ex, fileMetadata);
                 return null;
-=======
-                if (ex.InnerException is AmazonS3Exception)
-                {
-                    AmazonS3Exception err = (AmazonS3Exception)ex.InnerException;
-                    if (err.ErrorCode == EXPIRED_TOKEN)
-                    {
-                        fileMetadata.resultStatus = ResultStatus.RENEW_TOKEN.ToString();
-                    }
-                    else if (err.ErrorCode == NO_SUCH_KEY)
-                    {
-                        fileMetadata.resultStatus = ResultStatus.NOT_FOUND_FILE.ToString();
-                    }
-                    else
-                    {
-                        fileMetadata.resultStatus = ResultStatus.ERROR.ToString();
-                    }
-                    return null;
-                }
-                throw ex;
->>>>>>> 560b8b79
             }
 
             return HandleFileHeaderResponse(ref fileMetadata, response);
@@ -457,21 +436,17 @@
             }
             catch (Exception ex)
             {
-                if (ex.InnerException is AmazonS3Exception)
-                {
-                    AmazonS3Exception err = (AmazonS3Exception)ex.InnerException;
-                    if (err.ErrorCode == EXPIRED_TOKEN)
-                    {
-                        fileMetadata.resultStatus = ResultStatus.RENEW_TOKEN.ToString();
-                    }
-                    else
-                    {
-                        fileMetadata.lastError = err;
-                        fileMetadata.resultStatus = ResultStatus.NEED_RETRY.ToString();
-                    }
-                    return;
-                }
-                throw ex;
+                AmazonS3Exception err = (AmazonS3Exception)ex.InnerException;
+                if (err.ErrorCode == EXPIRED_TOKEN)
+                {
+                    fileMetadata.resultStatus = ResultStatus.RENEW_TOKEN.ToString();
+                }
+                else
+                {
+                    fileMetadata.lastError = err;
+                    fileMetadata.resultStatus = ResultStatus.NEED_RETRY.ToString();
+                }
+                return;
             }
 
             fileMetadata.resultStatus = ResultStatus.DOWNLOADED.ToString();
@@ -503,21 +478,17 @@
             }
             catch (Exception ex)
             {
-                if (ex.InnerException is AmazonS3Exception)
-                {
-                    AmazonS3Exception err = (AmazonS3Exception)ex.InnerException;
-                    if (err.ErrorCode == EXPIRED_TOKEN)
-                    {
-                        fileMetadata.resultStatus = ResultStatus.RENEW_TOKEN.ToString();
-                    }
-                    else
-                    {
-                        fileMetadata.lastError = err;
-                        fileMetadata.resultStatus = ResultStatus.NEED_RETRY.ToString();
-                    }
-                    return;
-                }
-                throw ex;
+                AmazonS3Exception err = (AmazonS3Exception)ex.InnerException;
+                if (err.ErrorCode == EXPIRED_TOKEN)
+                {
+                    fileMetadata.resultStatus = ResultStatus.RENEW_TOKEN.ToString();
+                }
+                else
+                {
+                    fileMetadata.lastError = err;
+                    fileMetadata.resultStatus = ResultStatus.NEED_RETRY.ToString();
+                }
+                return;
             }
 
             fileMetadata.resultStatus = ResultStatus.DOWNLOADED.ToString();
