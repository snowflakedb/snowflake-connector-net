﻿<?xml version="1.0" encoding="utf-8"?>
<root>
  <!-- 
    Microsoft ResX Schema 
    
    Version 2.0
    
    The primary goals of this format is to allow a simple XML format 
    that is mostly human readable. The generation and parsing of the 
    various data types are done through the TypeConverter classes 
    associated with the data types.
    
    Example:
    
    ... ado.net/XML headers & schema ...
    <resheader name="resmimetype">text/microsoft-resx</resheader>
    <resheader name="version">2.0</resheader>
    <resheader name="reader">System.Resources.ResXResourceReader, System.Windows.Forms, ...</resheader>
    <resheader name="writer">System.Resources.ResXResourceWriter, System.Windows.Forms, ...</resheader>
    <data name="Name1"><value>this is my long string</value><comment>this is a comment</comment></data>
    <data name="Color1" type="System.Drawing.Color, System.Drawing">Blue</data>
    <data name="Bitmap1" mimetype="application/x-microsoft.net.object.binary.base64">
        <value>[base64 mime encoded serialized .NET Framework object]</value>
    </data>
    <data name="Icon1" type="System.Drawing.Icon, System.Drawing" mimetype="application/x-microsoft.net.object.bytearray.base64">
        <value>[base64 mime encoded string representing a byte array form of the .NET Framework object]</value>
        <comment>This is a comment</comment>
    </data>
                
    There are any number of "resheader" rows that contain simple 
    name/value pairs.
    
    Each data row contains a name, and value. The row also contains a 
    type or mimetype. Type corresponds to a .NET class that support 
    text/value conversion through the TypeConverter architecture. 
    Classes that don't support this are serialized and stored with the 
    mimetype set.
    
    The mimetype is used for serialized objects, and tells the 
    ResXResourceReader how to depersist the object. This is currently not 
    extensible. For a given mimetype the value must be set accordingly:
    
    Note - application/x-microsoft.net.object.binary.base64 is the format 
    that the ResXResourceWriter will generate, however the reader can 
    read any of the formats listed below.
    
    mimetype: application/x-microsoft.net.object.binary.base64
    value   : The object must be serialized with 
            : System.Runtime.Serialization.Formatters.Binary.BinaryFormatter
            : and then encoded with base64 encoding.
    
    mimetype: application/x-microsoft.net.object.soap.base64
    value   : The object must be serialized with 
            : System.Runtime.Serialization.Formatters.Soap.SoapFormatter
            : and then encoded with base64 encoding.

    mimetype: application/x-microsoft.net.object.bytearray.base64
    value   : The object must be serialized into a byte array 
            : using a System.ComponentModel.TypeConverter
            : and then encoded with base64 encoding.
    -->
  <xsd:schema id="root" xmlns="" xmlns:xsd="http://www.w3.org/2001/XMLSchema" xmlns:msdata="urn:schemas-microsoft-com:xml-msdata">
    <xsd:import namespace="http://www.w3.org/XML/1998/namespace" />
    <xsd:element name="root" msdata:IsDataSet="true">
      <xsd:complexType>
        <xsd:choice maxOccurs="unbounded">
          <xsd:element name="metadata">
            <xsd:complexType>
              <xsd:sequence>
                <xsd:element name="value" type="xsd:string" minOccurs="0" />
              </xsd:sequence>
              <xsd:attribute name="name" use="required" type="xsd:string" />
              <xsd:attribute name="type" type="xsd:string" />
              <xsd:attribute name="mimetype" type="xsd:string" />
              <xsd:attribute ref="xml:space" />
            </xsd:complexType>
          </xsd:element>
          <xsd:element name="assembly">
            <xsd:complexType>
              <xsd:attribute name="alias" type="xsd:string" />
              <xsd:attribute name="name" type="xsd:string" />
            </xsd:complexType>
          </xsd:element>
          <xsd:element name="data">
            <xsd:complexType>
              <xsd:sequence>
                <xsd:element name="value" type="xsd:string" minOccurs="0" msdata:Ordinal="1" />
                <xsd:element name="comment" type="xsd:string" minOccurs="0" msdata:Ordinal="2" />
              </xsd:sequence>
              <xsd:attribute name="name" type="xsd:string" use="required" msdata:Ordinal="1" />
              <xsd:attribute name="type" type="xsd:string" msdata:Ordinal="3" />
              <xsd:attribute name="mimetype" type="xsd:string" msdata:Ordinal="4" />
              <xsd:attribute ref="xml:space" />
            </xsd:complexType>
          </xsd:element>
          <xsd:element name="resheader">
            <xsd:complexType>
              <xsd:sequence>
                <xsd:element name="value" type="xsd:string" minOccurs="0" msdata:Ordinal="1" />
              </xsd:sequence>
              <xsd:attribute name="name" type="xsd:string" use="required" />
            </xsd:complexType>
          </xsd:element>
        </xsd:choice>
      </xsd:complexType>
    </xsd:element>
  </xsd:schema>
  <resheader name="resmimetype">
    <value>text/microsoft-resx</value>
  </resheader>
  <resheader name="version">
    <value>2.0</value>
  </resheader>
  <resheader name="reader">
    <value>System.Resources.ResXResourceReader, System.Windows.Forms, Version=4.0.0.0, Culture=neutral, PublicKeyToken=b77a5c561934e089</value>
  </resheader>
  <resheader name="writer">
    <value>System.Resources.ResXResourceWriter, System.Windows.Forms, Version=4.0.0.0, Culture=neutral, PublicKeyToken=b77a5c561934e089</value>
  </resheader>
  <data name="BROWSER_RESPONSE_INVALID_PREFIX" xml:space="preserve">
    <value>Expect ?token=, but got {0}</value>
  </data>
  <data name="BROWSER_RESPONSE_WRONG_METHOD" xml:space="preserve">
    <value>Expect GET, but got {0}</value>
  </data>
  <data name="COLUMN_INDEX_OUT_OF_BOUND" xml:space="preserve">
    <value>Column index {0} is out of bound of valid index.</value>
  </data>
  <data name="DATA_READER_ALREADY_CLOSED" xml:space="preserve">
    <value>Data reader has already been closed.</value>
  </data>
  <data name="IDP_SAML_POSTBACK_INVALID" xml:space="preserve">
    <value>Scheme/Hostname mismatch: postback lrl: {0}  session url: {1}</value>
  </data>
  <data name="IDP_SAML_POSTBACK_NOTFOUND" xml:space="preserve">
    <value>Cannot found the postback url from the SAML response</value>
  </data>
  <data name="IDP_SSO_TOKEN_URL_MISMATCH" xml:space="preserve">
    <value>Scheme/Hostname mismatch: token/sso url 1: {0}  session url: {1}</value>
  </data>
  <data name="INTERNAL_ERROR" xml:space="preserve">
    <value>Snowflake Internal Error: {0}</value>
  </data>
  <data name="INVALID_CONNECTION_STRING" xml:space="preserve">
    <value>Connection string is invalid: {0}</value>
  </data>
  <data name="INVALID_CONNECTION_PARAMETER_VALUE" xml:space="preserve">
    <value>Invalid parameter value {0} for {1}</value>
  </data>  
  <data name="INVALID_DATA_CONVERSION" xml:space="preserve">
    <value>Failed to convert data {0} from type {1} to type {2}.</value>
  </data>
  <data name="MISSING_CONNECTION_PROPERTY" xml:space="preserve">
    <value>Required property {0} is not provided.</value>
  </data>
  <data name="QUERY_CANCELLED" xml:space="preserve">
    <value>Query has been cancelled.</value>
  </data>
  <data name="REQUEST_TIMEOUT" xml:space="preserve">
    <value>Request reach its timeout.</value>
  </data>
  <data name="STATEMENT_ALREADY_RUNNING_QUERY" xml:space="preserve">
    <value>Another query is already running against this statement.</value>
  </data>
  <data name="UNKNOWN_AUTHENTICATOR" xml:space="preserve">
    <value>Unknown authenticator: {0}</value>
  </data>
  <data name="UNSUPPORTED_FEATURE" xml:space="preserve">
    <value>Feature is not supported. </value>
  </data>
  <data name="UNSUPPORTED_PLATFORM" xml:space="preserve">
    <value>OS platform is not supported.</value>
  </data>
  <data name="JWT_ERROR_READING_PK" xml:space="preserve">
    <value>Could not read private key {0}. \n Error : {1}</value>
  </data>
  <data name="UNSUPPORTED_DOTNET_TYPE" xml:space="preserve">
    <value>No corresponding Snowflake type for type {0}.</value>
  </data>
  <data name="UNSUPPORTED_SNOWFLAKE_TYPE_FOR_PARAM" xml:space="preserve">
    <value>Snowflake type {0} is not supported for parameters.</value>
  </data>
  <data name="BROWSER_RESPONSE_TIMEOUT" xml:space="preserve">
    <value>Browser response timed out after {0} seconds.</value>
  </data>
<<<<<<< HEAD
  <data name="INCONSISTENT_RESULT_ERROR" xml:space="preserve">
    <value>Cannot return result set as a scalar value: {0}</value>
=======
  <data name="IO_ERROR_ON_GETPUT_COMMAND" xml:space="preserve">
    <value>IO operation failed. Error: {0}</value>
  </data>  
  <data name="EXECUTE_COMMAND_ON_CLOSED_CONNECTION" xml:space="preserve">
    <value>Executing command on a non-opened connection.</value>
>>>>>>> 47235fb9
  </data>
</root><|MERGE_RESOLUTION|>--- conflicted
+++ resolved
@@ -1,197 +1,195 @@
-﻿<?xml version="1.0" encoding="utf-8"?>
-<root>
-  <!-- 
-    Microsoft ResX Schema 
-    
-    Version 2.0
-    
-    The primary goals of this format is to allow a simple XML format 
-    that is mostly human readable. The generation and parsing of the 
-    various data types are done through the TypeConverter classes 
-    associated with the data types.
-    
-    Example:
-    
-    ... ado.net/XML headers & schema ...
-    <resheader name="resmimetype">text/microsoft-resx</resheader>
-    <resheader name="version">2.0</resheader>
-    <resheader name="reader">System.Resources.ResXResourceReader, System.Windows.Forms, ...</resheader>
-    <resheader name="writer">System.Resources.ResXResourceWriter, System.Windows.Forms, ...</resheader>
-    <data name="Name1"><value>this is my long string</value><comment>this is a comment</comment></data>
-    <data name="Color1" type="System.Drawing.Color, System.Drawing">Blue</data>
-    <data name="Bitmap1" mimetype="application/x-microsoft.net.object.binary.base64">
-        <value>[base64 mime encoded serialized .NET Framework object]</value>
-    </data>
-    <data name="Icon1" type="System.Drawing.Icon, System.Drawing" mimetype="application/x-microsoft.net.object.bytearray.base64">
-        <value>[base64 mime encoded string representing a byte array form of the .NET Framework object]</value>
-        <comment>This is a comment</comment>
-    </data>
-                
-    There are any number of "resheader" rows that contain simple 
-    name/value pairs.
-    
-    Each data row contains a name, and value. The row also contains a 
-    type or mimetype. Type corresponds to a .NET class that support 
-    text/value conversion through the TypeConverter architecture. 
-    Classes that don't support this are serialized and stored with the 
-    mimetype set.
-    
-    The mimetype is used for serialized objects, and tells the 
-    ResXResourceReader how to depersist the object. This is currently not 
-    extensible. For a given mimetype the value must be set accordingly:
-    
-    Note - application/x-microsoft.net.object.binary.base64 is the format 
-    that the ResXResourceWriter will generate, however the reader can 
-    read any of the formats listed below.
-    
-    mimetype: application/x-microsoft.net.object.binary.base64
-    value   : The object must be serialized with 
-            : System.Runtime.Serialization.Formatters.Binary.BinaryFormatter
-            : and then encoded with base64 encoding.
-    
-    mimetype: application/x-microsoft.net.object.soap.base64
-    value   : The object must be serialized with 
-            : System.Runtime.Serialization.Formatters.Soap.SoapFormatter
-            : and then encoded with base64 encoding.
-
-    mimetype: application/x-microsoft.net.object.bytearray.base64
-    value   : The object must be serialized into a byte array 
-            : using a System.ComponentModel.TypeConverter
-            : and then encoded with base64 encoding.
-    -->
-  <xsd:schema id="root" xmlns="" xmlns:xsd="http://www.w3.org/2001/XMLSchema" xmlns:msdata="urn:schemas-microsoft-com:xml-msdata">
-    <xsd:import namespace="http://www.w3.org/XML/1998/namespace" />
-    <xsd:element name="root" msdata:IsDataSet="true">
-      <xsd:complexType>
-        <xsd:choice maxOccurs="unbounded">
-          <xsd:element name="metadata">
-            <xsd:complexType>
-              <xsd:sequence>
-                <xsd:element name="value" type="xsd:string" minOccurs="0" />
-              </xsd:sequence>
-              <xsd:attribute name="name" use="required" type="xsd:string" />
-              <xsd:attribute name="type" type="xsd:string" />
-              <xsd:attribute name="mimetype" type="xsd:string" />
-              <xsd:attribute ref="xml:space" />
-            </xsd:complexType>
-          </xsd:element>
-          <xsd:element name="assembly">
-            <xsd:complexType>
-              <xsd:attribute name="alias" type="xsd:string" />
-              <xsd:attribute name="name" type="xsd:string" />
-            </xsd:complexType>
-          </xsd:element>
-          <xsd:element name="data">
-            <xsd:complexType>
-              <xsd:sequence>
-                <xsd:element name="value" type="xsd:string" minOccurs="0" msdata:Ordinal="1" />
-                <xsd:element name="comment" type="xsd:string" minOccurs="0" msdata:Ordinal="2" />
-              </xsd:sequence>
-              <xsd:attribute name="name" type="xsd:string" use="required" msdata:Ordinal="1" />
-              <xsd:attribute name="type" type="xsd:string" msdata:Ordinal="3" />
-              <xsd:attribute name="mimetype" type="xsd:string" msdata:Ordinal="4" />
-              <xsd:attribute ref="xml:space" />
-            </xsd:complexType>
-          </xsd:element>
-          <xsd:element name="resheader">
-            <xsd:complexType>
-              <xsd:sequence>
-                <xsd:element name="value" type="xsd:string" minOccurs="0" msdata:Ordinal="1" />
-              </xsd:sequence>
-              <xsd:attribute name="name" type="xsd:string" use="required" />
-            </xsd:complexType>
-          </xsd:element>
-        </xsd:choice>
-      </xsd:complexType>
-    </xsd:element>
-  </xsd:schema>
-  <resheader name="resmimetype">
-    <value>text/microsoft-resx</value>
-  </resheader>
-  <resheader name="version">
-    <value>2.0</value>
-  </resheader>
-  <resheader name="reader">
-    <value>System.Resources.ResXResourceReader, System.Windows.Forms, Version=4.0.0.0, Culture=neutral, PublicKeyToken=b77a5c561934e089</value>
-  </resheader>
-  <resheader name="writer">
-    <value>System.Resources.ResXResourceWriter, System.Windows.Forms, Version=4.0.0.0, Culture=neutral, PublicKeyToken=b77a5c561934e089</value>
-  </resheader>
-  <data name="BROWSER_RESPONSE_INVALID_PREFIX" xml:space="preserve">
-    <value>Expect ?token=, but got {0}</value>
-  </data>
-  <data name="BROWSER_RESPONSE_WRONG_METHOD" xml:space="preserve">
-    <value>Expect GET, but got {0}</value>
-  </data>
-  <data name="COLUMN_INDEX_OUT_OF_BOUND" xml:space="preserve">
-    <value>Column index {0} is out of bound of valid index.</value>
-  </data>
-  <data name="DATA_READER_ALREADY_CLOSED" xml:space="preserve">
-    <value>Data reader has already been closed.</value>
-  </data>
-  <data name="IDP_SAML_POSTBACK_INVALID" xml:space="preserve">
-    <value>Scheme/Hostname mismatch: postback lrl: {0}  session url: {1}</value>
-  </data>
-  <data name="IDP_SAML_POSTBACK_NOTFOUND" xml:space="preserve">
-    <value>Cannot found the postback url from the SAML response</value>
-  </data>
-  <data name="IDP_SSO_TOKEN_URL_MISMATCH" xml:space="preserve">
-    <value>Scheme/Hostname mismatch: token/sso url 1: {0}  session url: {1}</value>
-  </data>
-  <data name="INTERNAL_ERROR" xml:space="preserve">
-    <value>Snowflake Internal Error: {0}</value>
-  </data>
-  <data name="INVALID_CONNECTION_STRING" xml:space="preserve">
-    <value>Connection string is invalid: {0}</value>
-  </data>
-  <data name="INVALID_CONNECTION_PARAMETER_VALUE" xml:space="preserve">
-    <value>Invalid parameter value {0} for {1}</value>
-  </data>  
-  <data name="INVALID_DATA_CONVERSION" xml:space="preserve">
-    <value>Failed to convert data {0} from type {1} to type {2}.</value>
-  </data>
-  <data name="MISSING_CONNECTION_PROPERTY" xml:space="preserve">
-    <value>Required property {0} is not provided.</value>
-  </data>
-  <data name="QUERY_CANCELLED" xml:space="preserve">
-    <value>Query has been cancelled.</value>
-  </data>
-  <data name="REQUEST_TIMEOUT" xml:space="preserve">
-    <value>Request reach its timeout.</value>
-  </data>
-  <data name="STATEMENT_ALREADY_RUNNING_QUERY" xml:space="preserve">
-    <value>Another query is already running against this statement.</value>
-  </data>
-  <data name="UNKNOWN_AUTHENTICATOR" xml:space="preserve">
-    <value>Unknown authenticator: {0}</value>
-  </data>
-  <data name="UNSUPPORTED_FEATURE" xml:space="preserve">
-    <value>Feature is not supported. </value>
-  </data>
-  <data name="UNSUPPORTED_PLATFORM" xml:space="preserve">
-    <value>OS platform is not supported.</value>
-  </data>
-  <data name="JWT_ERROR_READING_PK" xml:space="preserve">
-    <value>Could not read private key {0}. \n Error : {1}</value>
-  </data>
-  <data name="UNSUPPORTED_DOTNET_TYPE" xml:space="preserve">
-    <value>No corresponding Snowflake type for type {0}.</value>
-  </data>
-  <data name="UNSUPPORTED_SNOWFLAKE_TYPE_FOR_PARAM" xml:space="preserve">
-    <value>Snowflake type {0} is not supported for parameters.</value>
-  </data>
-  <data name="BROWSER_RESPONSE_TIMEOUT" xml:space="preserve">
-    <value>Browser response timed out after {0} seconds.</value>
-  </data>
-<<<<<<< HEAD
-  <data name="INCONSISTENT_RESULT_ERROR" xml:space="preserve">
-    <value>Cannot return result set as a scalar value: {0}</value>
-=======
-  <data name="IO_ERROR_ON_GETPUT_COMMAND" xml:space="preserve">
-    <value>IO operation failed. Error: {0}</value>
-  </data>  
-  <data name="EXECUTE_COMMAND_ON_CLOSED_CONNECTION" xml:space="preserve">
-    <value>Executing command on a non-opened connection.</value>
->>>>>>> 47235fb9
-  </data>
-</root>+﻿<?xml version="1.0" encoding="utf-8"?>
+<root>
+  <!--
+    Microsoft ResX Schema
+
+    Version 2.0
+
+    The primary goals of this format is to allow a simple XML format
+    that is mostly human readable. The generation and parsing of the
+    various data types are done through the TypeConverter classes
+    associated with the data types.
+
+    Example:
+
+    ... ado.net/XML headers & schema ...
+    <resheader name="resmimetype">text/microsoft-resx</resheader>
+    <resheader name="version">2.0</resheader>
+    <resheader name="reader">System.Resources.ResXResourceReader, System.Windows.Forms, ...</resheader>
+    <resheader name="writer">System.Resources.ResXResourceWriter, System.Windows.Forms, ...</resheader>
+    <data name="Name1"><value>this is my long string</value><comment>this is a comment</comment></data>
+    <data name="Color1" type="System.Drawing.Color, System.Drawing">Blue</data>
+    <data name="Bitmap1" mimetype="application/x-microsoft.net.object.binary.base64">
+        <value>[base64 mime encoded serialized .NET Framework object]</value>
+    </data>
+    <data name="Icon1" type="System.Drawing.Icon, System.Drawing" mimetype="application/x-microsoft.net.object.bytearray.base64">
+        <value>[base64 mime encoded string representing a byte array form of the .NET Framework object]</value>
+        <comment>This is a comment</comment>
+    </data>
+
+    There are any number of "resheader" rows that contain simple
+    name/value pairs.
+
+    Each data row contains a name, and value. The row also contains a
+    type or mimetype. Type corresponds to a .NET class that support
+    text/value conversion through the TypeConverter architecture.
+    Classes that don't support this are serialized and stored with the
+    mimetype set.
+
+    The mimetype is used for serialized objects, and tells the
+    ResXResourceReader how to depersist the object. This is currently not
+    extensible. For a given mimetype the value must be set accordingly:
+
+    Note - application/x-microsoft.net.object.binary.base64 is the format
+    that the ResXResourceWriter will generate, however the reader can
+    read any of the formats listed below.
+
+    mimetype: application/x-microsoft.net.object.binary.base64
+    value   : The object must be serialized with
+            : System.Runtime.Serialization.Formatters.Binary.BinaryFormatter
+            : and then encoded with base64 encoding.
+
+    mimetype: application/x-microsoft.net.object.soap.base64
+    value   : The object must be serialized with
+            : System.Runtime.Serialization.Formatters.Soap.SoapFormatter
+            : and then encoded with base64 encoding.
+
+    mimetype: application/x-microsoft.net.object.bytearray.base64
+    value   : The object must be serialized into a byte array
+            : using a System.ComponentModel.TypeConverter
+            : and then encoded with base64 encoding.
+    -->
+  <xsd:schema id="root" xmlns="" xmlns:xsd="http://www.w3.org/2001/XMLSchema" xmlns:msdata="urn:schemas-microsoft-com:xml-msdata">
+    <xsd:import namespace="http://www.w3.org/XML/1998/namespace" />
+    <xsd:element name="root" msdata:IsDataSet="true">
+      <xsd:complexType>
+        <xsd:choice maxOccurs="unbounded">
+          <xsd:element name="metadata">
+            <xsd:complexType>
+              <xsd:sequence>
+                <xsd:element name="value" type="xsd:string" minOccurs="0" />
+              </xsd:sequence>
+              <xsd:attribute name="name" use="required" type="xsd:string" />
+              <xsd:attribute name="type" type="xsd:string" />
+              <xsd:attribute name="mimetype" type="xsd:string" />
+              <xsd:attribute ref="xml:space" />
+            </xsd:complexType>
+          </xsd:element>
+          <xsd:element name="assembly">
+            <xsd:complexType>
+              <xsd:attribute name="alias" type="xsd:string" />
+              <xsd:attribute name="name" type="xsd:string" />
+            </xsd:complexType>
+          </xsd:element>
+          <xsd:element name="data">
+            <xsd:complexType>
+              <xsd:sequence>
+                <xsd:element name="value" type="xsd:string" minOccurs="0" msdata:Ordinal="1" />
+                <xsd:element name="comment" type="xsd:string" minOccurs="0" msdata:Ordinal="2" />
+              </xsd:sequence>
+              <xsd:attribute name="name" type="xsd:string" use="required" msdata:Ordinal="1" />
+              <xsd:attribute name="type" type="xsd:string" msdata:Ordinal="3" />
+              <xsd:attribute name="mimetype" type="xsd:string" msdata:Ordinal="4" />
+              <xsd:attribute ref="xml:space" />
+            </xsd:complexType>
+          </xsd:element>
+          <xsd:element name="resheader">
+            <xsd:complexType>
+              <xsd:sequence>
+                <xsd:element name="value" type="xsd:string" minOccurs="0" msdata:Ordinal="1" />
+              </xsd:sequence>
+              <xsd:attribute name="name" type="xsd:string" use="required" />
+            </xsd:complexType>
+          </xsd:element>
+        </xsd:choice>
+      </xsd:complexType>
+    </xsd:element>
+  </xsd:schema>
+  <resheader name="resmimetype">
+    <value>text/microsoft-resx</value>
+  </resheader>
+  <resheader name="version">
+    <value>2.0</value>
+  </resheader>
+  <resheader name="reader">
+    <value>System.Resources.ResXResourceReader, System.Windows.Forms, Version=4.0.0.0, Culture=neutral, PublicKeyToken=b77a5c561934e089</value>
+  </resheader>
+  <resheader name="writer">
+    <value>System.Resources.ResXResourceWriter, System.Windows.Forms, Version=4.0.0.0, Culture=neutral, PublicKeyToken=b77a5c561934e089</value>
+  </resheader>
+  <data name="BROWSER_RESPONSE_INVALID_PREFIX" xml:space="preserve">
+    <value>Expect ?token=, but got {0}</value>
+  </data>
+  <data name="BROWSER_RESPONSE_WRONG_METHOD" xml:space="preserve">
+    <value>Expect GET, but got {0}</value>
+  </data>
+  <data name="COLUMN_INDEX_OUT_OF_BOUND" xml:space="preserve">
+    <value>Column index {0} is out of bound of valid index.</value>
+  </data>
+  <data name="DATA_READER_ALREADY_CLOSED" xml:space="preserve">
+    <value>Data reader has already been closed.</value>
+  </data>
+  <data name="IDP_SAML_POSTBACK_INVALID" xml:space="preserve">
+    <value>Scheme/Hostname mismatch: postback lrl: {0}  session url: {1}</value>
+  </data>
+  <data name="IDP_SAML_POSTBACK_NOTFOUND" xml:space="preserve">
+    <value>Cannot found the postback url from the SAML response</value>
+  </data>
+  <data name="IDP_SSO_TOKEN_URL_MISMATCH" xml:space="preserve">
+    <value>Scheme/Hostname mismatch: token/sso url 1: {0}  session url: {1}</value>
+  </data>
+  <data name="INTERNAL_ERROR" xml:space="preserve">
+    <value>Snowflake Internal Error: {0}</value>
+  </data>
+  <data name="INVALID_CONNECTION_STRING" xml:space="preserve">
+    <value>Connection string is invalid: {0}</value>
+  </data>
+  <data name="INVALID_CONNECTION_PARAMETER_VALUE" xml:space="preserve">
+    <value>Invalid parameter value {0} for {1}</value>
+  </data>
+  <data name="INVALID_DATA_CONVERSION" xml:space="preserve">
+    <value>Failed to convert data {0} from type {1} to type {2}.</value>
+  </data>
+  <data name="MISSING_CONNECTION_PROPERTY" xml:space="preserve">
+    <value>Required property {0} is not provided.</value>
+  </data>
+  <data name="QUERY_CANCELLED" xml:space="preserve">
+    <value>Query has been cancelled.</value>
+  </data>
+  <data name="REQUEST_TIMEOUT" xml:space="preserve">
+    <value>Request reach its timeout.</value>
+  </data>
+  <data name="STATEMENT_ALREADY_RUNNING_QUERY" xml:space="preserve">
+    <value>Another query is already running against this statement.</value>
+  </data>
+  <data name="UNKNOWN_AUTHENTICATOR" xml:space="preserve">
+    <value>Unknown authenticator: {0}</value>
+  </data>
+  <data name="UNSUPPORTED_FEATURE" xml:space="preserve">
+    <value>Feature is not supported. </value>
+  </data>
+  <data name="UNSUPPORTED_PLATFORM" xml:space="preserve">
+    <value>OS platform is not supported.</value>
+  </data>
+  <data name="JWT_ERROR_READING_PK" xml:space="preserve">
+    <value>Could not read private key {0}. \n Error : {1}</value>
+  </data>
+  <data name="UNSUPPORTED_DOTNET_TYPE" xml:space="preserve">
+    <value>No corresponding Snowflake type for type {0}.</value>
+  </data>
+  <data name="UNSUPPORTED_SNOWFLAKE_TYPE_FOR_PARAM" xml:space="preserve">
+    <value>Snowflake type {0} is not supported for parameters.</value>
+  </data>
+  <data name="BROWSER_RESPONSE_TIMEOUT" xml:space="preserve">
+    <value>Browser response timed out after {0} seconds.</value>
+  </data>
+  <data name="INCONSISTENT_RESULT_ERROR" xml:space="preserve">
+    <value>Cannot return result set as a scalar value: {0}</value>
+  </data>
+  <data name="IO_ERROR_ON_GETPUT_COMMAND" xml:space="preserve">
+    <value>IO operation failed. Error: {0}</value>
+  </data>
+  <data name="EXECUTE_COMMAND_ON_CLOSED_CONNECTION" xml:space="preserve">
+    <value>Executing command on a non-opened connection.</value>
+  </data>
+</root>