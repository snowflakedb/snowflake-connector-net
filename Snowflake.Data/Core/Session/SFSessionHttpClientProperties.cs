using System;
using System.Collections.Generic;
using Snowflake.Data.Client;
using Snowflake.Data.Core.Authenticator;
using Snowflake.Data.Core.Revocation;
using Snowflake.Data.Core.Session;
using Snowflake.Data.Core.Tools;
using Snowflake.Data.Log;

namespace Snowflake.Data.Core
{

    internal class SFSessionHttpClientProperties
    {
        private static readonly Extractor s_propertiesExtractor = new Extractor(new SFSessionHttpClientProxyProperties.Extractor());
        public const int DefaultMaxPoolSize = 10;
        public const int DefaultMinPoolSize = 2;
        public const ChangedSessionBehavior DefaultChangedSession = ChangedSessionBehavior.Destroy;
        public static readonly TimeSpan DefaultWaitingForIdleSessionTimeout = TimeSpan.FromSeconds(30);
        public static readonly TimeSpan DefaultConnectionTimeout = TimeSpan.FromMinutes(5);
        public static readonly TimeSpan DefaultExpirationTimeout = TimeSpan.FromHours(1);
        public const bool DefaultPoolingEnabled = true;
        public const int DefaultMaxHttpRetries = 7;
        public const int DefaultConnectionLimit = 20;
        public static readonly TimeSpan DefaultRetryTimeout = TimeSpan.FromSeconds(300);
        private static readonly SFLogger s_logger = SFLoggerFactory.GetLogger<SFSessionHttpClientProperties>();

        internal bool validateDefaultParameters;
        internal bool clientSessionKeepAlive;
        internal TimeSpan connectionTimeout;
        internal bool disableRetry;
        internal bool forceRetryOn404;
        internal TimeSpan retryTimeout;
        internal int maxHttpRetries;
        internal bool includeRetryReason;
        internal SFSessionHttpClientProxyProperties proxyProperties;
        internal bool _disableSamlUrlCheck;
        private int _maxPoolSize;
        private int _minPoolSize;
        private ChangedSessionBehavior _changedSession;
        private TimeSpan _waitingForSessionIdleTimeout;
        private TimeSpan _expirationTimeout;
        private bool _poolingEnabled;
        internal bool _clientStoreTemporaryCredential;
<<<<<<< HEAD
        internal int _servicePointConnectionLimit;
=======
        internal CertRevocationCheckMode _certRevocationCheckMode;
        internal bool _enableCrlDiskCaching;
        internal bool _enableCrlInMemoryCaching;
        internal bool _allowCertificatesWithoutCrlUrl;
        private int _crlDownloadTimeout;
        internal string _minTlsProtocol;
        internal string _maxTlsProtocol;
>>>>>>> 56e22203

        public static SFSessionHttpClientProperties ExtractAndValidate(SFSessionProperties properties)
        {
            var extractedProperties = s_propertiesExtractor.ExtractProperties(properties);
            extractedProperties.CheckPropertiesAreValid();
            return extractedProperties;
        }

        public void DisablePoolingDefaultIfSecretsProvidedExternally(SFSessionProperties properties)
        {
            var authenticator = properties[SFSessionProperty.AUTHENTICATOR];
            if (ExternalBrowserAuthenticator.IsExternalBrowserAuthenticator(authenticator))
            {
                DisablePoolingIfNotExplicitlyEnabled(properties, "external browser");

            }
            else if (KeyPairAuthenticator.IsKeyPairAuthenticator(authenticator)
                       && properties.IsNonEmptyValueProvided(SFSessionProperty.PRIVATE_KEY_FILE)
                       && !properties.IsNonEmptyValueProvided(SFSessionProperty.PRIVATE_KEY_PWD))
            {
                DisablePoolingIfNotExplicitlyEnabled(properties, "key pair with private key in a file");
            }
            else if (OAuthAuthorizationCodeAuthenticator.IsOAuthAuthorizationCodeAuthenticator(authenticator))
            {
                DisablePoolingIfNotExplicitlyEnabled(properties, "oauth authorization code");
            }
        }

        private void DisablePoolingIfNotExplicitlyEnabled(SFSessionProperties properties, string authenticationDescription)
        {
            if (!properties.IsPoolingEnabledValueProvided && _poolingEnabled)
            {
                _poolingEnabled = false;
                s_logger.Info($"Disabling connection pooling for {authenticationDescription} authentication");
            }
            else if (properties.IsPoolingEnabledValueProvided && _poolingEnabled)
            {
                s_logger.Warn($"Connection pooling is enabled for {authenticationDescription} authentication which is not recommended");
            }
        }

        private void CheckPropertiesAreValid()
        {
            try
            {
                ValidateConnectionTimeout();
                ValidateRetryTimeout();
                ShortenConnectionTimeoutByRetryTimeout();
                ValidateHttpRetries();
                ValidateMinMaxPoolSize();
                ValidateWaitingForSessionIdleTimeout();
                ValidateConnectionLimit();
            }
            catch (SnowflakeDbException)
            {
                throw;
            }
            catch (Exception exception)
            {
                throw new SnowflakeDbException(SFError.INVALID_CONNECTION_STRING, exception);
            }
        }

        private void ValidateConnectionTimeout()
        {
            if (TimeoutHelper.IsZeroLength(connectionTimeout))
            {
                s_logger.Warn("Connection timeout provided is 0. Timeout will be infinite");
                connectionTimeout = TimeoutHelper.Infinity();
            }
            else if (TimeoutHelper.IsInfinite(connectionTimeout))
            {
                s_logger.Warn("Connection timeout provided is negative. Timeout will be infinite.");
            }
            if (!TimeoutHelper.IsInfinite(connectionTimeout) && connectionTimeout < DefaultRetryTimeout)
            {
                s_logger.Warn($"Connection timeout provided is less than recommended minimum value of {DefaultRetryTimeout}");
            }
        }

        private void ValidateRetryTimeout()
        {
            if (retryTimeout.TotalMilliseconds > 0 && retryTimeout < DefaultRetryTimeout)
            {
                s_logger.Warn($"Max retry timeout provided is less than the allowed minimum value of {DefaultRetryTimeout}");
                retryTimeout = DefaultRetryTimeout;
            }
            else if (TimeoutHelper.IsZeroLength(retryTimeout))
            {
                s_logger.Warn($"Max retry timeout provided is 0. Timeout will be infinite");
                retryTimeout = TimeoutHelper.Infinity();
            }
            else if (TimeoutHelper.IsInfinite(retryTimeout))
            {
                s_logger.Warn($"Max retry timeout provided is negative. Timeout will be infinite");
            }
        }

        private void ShortenConnectionTimeoutByRetryTimeout()
        {
            if (!TimeoutHelper.IsInfinite(retryTimeout) && retryTimeout < connectionTimeout)
            {
                s_logger.Warn($"Connection timeout greater than retry timeout. Setting connection time same as retry timeout");
                connectionTimeout = retryTimeout;
            }
        }

        private void ValidateHttpRetries()
        {
            if (maxHttpRetries > 0 && maxHttpRetries < DefaultMaxHttpRetries)
            {
                s_logger.Warn($"Max retry count provided is less than the allowed minimum value of {DefaultMaxHttpRetries}");

                maxHttpRetries = DefaultMaxHttpRetries;
            }
            else if (maxHttpRetries == 0)
            {
                s_logger.Warn($"Max retry count provided is 0. Retry count will be infinite");
            }
        }

        private void ValidateMinMaxPoolSize()
        {
            if (_minPoolSize > _maxPoolSize)
            {
                throw new Exception("MinPoolSize cannot be greater than MaxPoolSize");
            }
        }

        private void ValidateWaitingForSessionIdleTimeout()
        {
            if (TimeoutHelper.IsInfinite(_waitingForSessionIdleTimeout))
            {
                throw new Exception("Waiting for idle session timeout cannot be infinite");
            }
            if (TimeoutHelper.IsZeroLength(_waitingForSessionIdleTimeout))
            {
                s_logger.Warn("Waiting for idle session timeout is 0. There will be no waiting for idle session");
            }
        }

        private void ValidateConnectionLimit()
        {
            if (_servicePointConnectionLimit < 1)
            {
                s_logger.Warn($"Connection limit cannot be less than 1. Using the default value of {DefaultConnectionLimit}");
                _servicePointConnectionLimit = DefaultConnectionLimit;
            }
        }

        public HttpClientConfig BuildHttpClientConfig()
        {
            return new HttpClientConfig(
                proxyProperties.proxyHost,
                proxyProperties.proxyPort,
                proxyProperties.proxyUser,
                proxyProperties.proxyPassword,
                proxyProperties.nonProxyHosts,
                disableRetry,
                forceRetryOn404,
                maxHttpRetries,
<<<<<<< HEAD
                _servicePointConnectionLimit,
                includeRetryReason);
=======
                includeRetryReason,
                _certRevocationCheckMode.ToString(),
                _enableCrlDiskCaching,
                _enableCrlInMemoryCaching,
                _allowCertificatesWithoutCrlUrl,
                _crlDownloadTimeout,
                _minTlsProtocol,
                _maxTlsProtocol
                );
>>>>>>> 56e22203
        }

        public ConnectionPoolConfig BuildConnectionPoolConfig() =>
            new ConnectionPoolConfig()
            {
                MaxPoolSize = _maxPoolSize,
                MinPoolSize = _minPoolSize,
                ChangedSession = _changedSession,
                WaitingForIdleSessionTimeout = _waitingForSessionIdleTimeout,
                ExpirationTimeout = _expirationTimeout,
                PoolingEnabled = _poolingEnabled,
                ConnectionTimeout = connectionTimeout
            };

        internal Dictionary<SFSessionParameter, object> ToParameterMap()
        {
            var parameterMap = new Dictionary<SFSessionParameter, object>();
            parameterMap[SFSessionParameter.CLIENT_VALIDATE_DEFAULT_PARAMETERS] = validateDefaultParameters;
            parameterMap[SFSessionParameter.CLIENT_SESSION_KEEP_ALIVE] = clientSessionKeepAlive;
            parameterMap[SFSessionParameter.CLIENT_STORE_TEMPORARY_CREDENTIAL] = _clientStoreTemporaryCredential;
            return parameterMap;
        }

        internal interface IExtractor
        {
            SFSessionHttpClientProperties ExtractProperties(SFSessionProperties propertiesDictionary);
        }

        internal class Extractor : IExtractor
        {
            private SFSessionHttpClientProxyProperties.IExtractor proxyPropertiesExtractor;

            public Extractor(SFSessionHttpClientProxyProperties.IExtractor proxyPropertiesExtractor)
            {
                this.proxyPropertiesExtractor = proxyPropertiesExtractor;
            }

            public SFSessionHttpClientProperties ExtractProperties(SFSessionProperties propertiesDictionary)
            {
                var extractor = new SessionPropertiesWithDefaultValuesExtractor(propertiesDictionary, true);
                return new SFSessionHttpClientProperties()
                {
                    validateDefaultParameters = Boolean.Parse(propertiesDictionary[SFSessionProperty.VALIDATE_DEFAULT_PARAMETERS]),
                    clientSessionKeepAlive = Boolean.Parse(propertiesDictionary[SFSessionProperty.CLIENT_SESSION_KEEP_ALIVE]),
                    connectionTimeout = extractor.ExtractTimeout(SFSessionProperty.CONNECTION_TIMEOUT),
                    disableRetry = Boolean.Parse(propertiesDictionary[SFSessionProperty.DISABLERETRY]),
                    forceRetryOn404 = Boolean.Parse(propertiesDictionary[SFSessionProperty.FORCERETRYON404]),
                    retryTimeout = extractor.ExtractTimeout(SFSessionProperty.RETRY_TIMEOUT),
                    maxHttpRetries = int.Parse(propertiesDictionary[SFSessionProperty.MAXHTTPRETRIES]),
                    includeRetryReason = Boolean.Parse(propertiesDictionary[SFSessionProperty.INCLUDERETRYREASON]),
                    proxyProperties = proxyPropertiesExtractor.ExtractProperties(propertiesDictionary),
                    _maxPoolSize = extractor.ExtractPositiveIntegerWithDefaultValue(SFSessionProperty.MAXPOOLSIZE),
                    _minPoolSize = extractor.ExtractNonNegativeIntegerWithDefaultValue(SFSessionProperty.MINPOOLSIZE),
                    _changedSession = ExtractChangedSession(extractor, SFSessionProperty.CHANGEDSESSION),
                    _waitingForSessionIdleTimeout = extractor.ExtractTimeout(SFSessionProperty.WAITINGFORIDLESESSIONTIMEOUT),
                    _expirationTimeout = extractor.ExtractTimeout(SFSessionProperty.EXPIRATIONTIMEOUT),
                    _poolingEnabled = extractor.ExtractBooleanWithDefaultValue(SFSessionProperty.POOLINGENABLED),
                    _disableSamlUrlCheck = extractor.ExtractBooleanWithDefaultValue(SFSessionProperty.DISABLE_SAML_URL_CHECK),
                    _clientStoreTemporaryCredential = Boolean.Parse(propertiesDictionary[SFSessionProperty.CLIENT_STORE_TEMPORARY_CREDENTIAL]),
<<<<<<< HEAD
                    _servicePointConnectionLimit = int.Parse(propertiesDictionary[SFSessionProperty.SERVICE_POINT_CONNECTION_LIMIT]),
=======
                    _certRevocationCheckMode = (CertRevocationCheckMode)Enum.Parse(typeof(CertRevocationCheckMode), propertiesDictionary[SFSessionProperty.CERTREVOCATIONCHECKMODE], true),
                    _enableCrlDiskCaching = Boolean.Parse(propertiesDictionary[SFSessionProperty.ENABLECRLDISKCACHING]),
                    _enableCrlInMemoryCaching = Boolean.Parse(propertiesDictionary[SFSessionProperty.ENABLECRLINMEMORYCACHING]),
                    _allowCertificatesWithoutCrlUrl = Boolean.Parse(propertiesDictionary[SFSessionProperty.ALLOWCERTIFICATESWITHOUTCRLURL]),
                    _crlDownloadTimeout = int.Parse(propertiesDictionary[SFSessionProperty.CRLDOWNLOADTIMEOUT]),
                    _minTlsProtocol = propertiesDictionary[SFSessionProperty.MINTLS],
                    _maxTlsProtocol = propertiesDictionary[SFSessionProperty.MAXTLS]
>>>>>>> 56e22203
                };
            }

            private ChangedSessionBehavior ExtractChangedSession(
                SessionPropertiesWithDefaultValuesExtractor extractor,
                SFSessionProperty property) =>
                extractor.ExtractPropertyWithDefaultValue(
                    property,
                    i => (ChangedSessionBehavior)Enum.Parse(typeof(ChangedSessionBehavior), i, true),
                    s => !string.IsNullOrEmpty(s),
                    b => true
                );
        }
    }
}<|MERGE_RESOLUTION|>--- conflicted
+++ resolved
@@ -42,9 +42,7 @@
         private TimeSpan _expirationTimeout;
         private bool _poolingEnabled;
         internal bool _clientStoreTemporaryCredential;
-<<<<<<< HEAD
         internal int _servicePointConnectionLimit;
-=======
         internal CertRevocationCheckMode _certRevocationCheckMode;
         internal bool _enableCrlDiskCaching;
         internal bool _enableCrlInMemoryCaching;
@@ -52,7 +50,6 @@
         private int _crlDownloadTimeout;
         internal string _minTlsProtocol;
         internal string _maxTlsProtocol;
->>>>>>> 56e22203
 
         public static SFSessionHttpClientProperties ExtractAndValidate(SFSessionProperties properties)
         {
@@ -214,10 +211,7 @@
                 disableRetry,
                 forceRetryOn404,
                 maxHttpRetries,
-<<<<<<< HEAD
                 _servicePointConnectionLimit,
-                includeRetryReason);
-=======
                 includeRetryReason,
                 _certRevocationCheckMode.ToString(),
                 _enableCrlDiskCaching,
@@ -227,7 +221,6 @@
                 _minTlsProtocol,
                 _maxTlsProtocol
                 );
->>>>>>> 56e22203
         }
 
         public ConnectionPoolConfig BuildConnectionPoolConfig() =>
@@ -287,9 +280,7 @@
                     _poolingEnabled = extractor.ExtractBooleanWithDefaultValue(SFSessionProperty.POOLINGENABLED),
                     _disableSamlUrlCheck = extractor.ExtractBooleanWithDefaultValue(SFSessionProperty.DISABLE_SAML_URL_CHECK),
                     _clientStoreTemporaryCredential = Boolean.Parse(propertiesDictionary[SFSessionProperty.CLIENT_STORE_TEMPORARY_CREDENTIAL]),
-<<<<<<< HEAD
                     _servicePointConnectionLimit = int.Parse(propertiesDictionary[SFSessionProperty.SERVICE_POINT_CONNECTION_LIMIT]),
-=======
                     _certRevocationCheckMode = (CertRevocationCheckMode)Enum.Parse(typeof(CertRevocationCheckMode), propertiesDictionary[SFSessionProperty.CERTREVOCATIONCHECKMODE], true),
                     _enableCrlDiskCaching = Boolean.Parse(propertiesDictionary[SFSessionProperty.ENABLECRLDISKCACHING]),
                     _enableCrlInMemoryCaching = Boolean.Parse(propertiesDictionary[SFSessionProperty.ENABLECRLINMEMORYCACHING]),
@@ -297,7 +288,6 @@
                     _crlDownloadTimeout = int.Parse(propertiesDictionary[SFSessionProperty.CRLDOWNLOADTIMEOUT]),
                     _minTlsProtocol = propertiesDictionary[SFSessionProperty.MINTLS],
                     _maxTlsProtocol = propertiesDictionary[SFSessionProperty.MAXTLS]
->>>>>>> 56e22203
                 };
             }
 
