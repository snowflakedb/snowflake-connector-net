using System;
using System.Collections.Generic;
using Snowflake.Data.Client;
using Snowflake.Data.Core.Authenticator;
using Snowflake.Data.Core.Session;
using Snowflake.Data.Core.Tools;
using Snowflake.Data.Log;

namespace Snowflake.Data.Core
{

    internal class SFSessionHttpClientProperties
    {
        private static readonly Extractor s_propertiesExtractor = new Extractor(new SFSessionHttpClientProxyProperties.Extractor());
        public const int DefaultMaxPoolSize = 10;
        public const int DefaultMinPoolSize = 2;
        public const ChangedSessionBehavior DefaultChangedSession = ChangedSessionBehavior.Destroy;
        public static readonly TimeSpan DefaultWaitingForIdleSessionTimeout = TimeSpan.FromSeconds(30);
        public static readonly TimeSpan DefaultConnectionTimeout = TimeSpan.FromMinutes(5);
        public static readonly TimeSpan DefaultExpirationTimeout = TimeSpan.FromHours(1);
        public const bool DefaultPoolingEnabled = true;
        public const int DefaultMaxHttpRetries = 7;
        public static readonly TimeSpan DefaultRetryTimeout = TimeSpan.FromSeconds(300);
        private static readonly SFLogger s_logger = SFLoggerFactory.GetLogger<SFSessionHttpClientProperties>();

        internal bool validateDefaultParameters;
        internal bool clientSessionKeepAlive;
        internal TimeSpan connectionTimeout;
        internal bool insecureMode;
        internal bool disableRetry;
        internal bool forceRetryOn404;
        internal TimeSpan retryTimeout;
        internal int maxHttpRetries;
        internal bool includeRetryReason;
        internal SFSessionHttpClientProxyProperties proxyProperties;
        internal bool _disableSamlUrlCheck;
        private int _maxPoolSize;
        private int _minPoolSize;
        private ChangedSessionBehavior _changedSession;
        private TimeSpan _waitingForSessionIdleTimeout;
        private TimeSpan _expirationTimeout;
        private bool _poolingEnabled;
        internal bool allowSSOTokenCaching;

        public static SFSessionHttpClientProperties ExtractAndValidate(SFSessionProperties properties)
        {
            var extractedProperties = s_propertiesExtractor.ExtractProperties(properties);
            extractedProperties.CheckPropertiesAreValid();
            return extractedProperties;
        }

        public void DisablePoolingDefaultIfSecretsProvidedExternally(SFSessionProperties properties)
        {
            var authenticator = properties[SFSessionProperty.AUTHENTICATOR].ToLower();
            if (ExternalBrowserAuthenticator.AUTH_NAME.Equals(authenticator))
            {
                DisablePoolingIfNotExplicitlyEnabled(properties, "external browser");

            } else if (KeyPairAuthenticator.AUTH_NAME.Equals(authenticator)
                       && properties.IsNonEmptyValueProvided(SFSessionProperty.PRIVATE_KEY_FILE)
                       && !properties.IsNonEmptyValueProvided(SFSessionProperty.PRIVATE_KEY_PWD))
            {
                DisablePoolingIfNotExplicitlyEnabled(properties, "key pair with private key in a file");
            }
        }

        private void DisablePoolingIfNotExplicitlyEnabled(SFSessionProperties properties, string authenticationDescription)
        {
            if (!properties.IsPoolingEnabledValueProvided && _poolingEnabled)
            {
                _poolingEnabled = false;
                s_logger.Info($"Disabling connection pooling for {authenticationDescription} authentication");
            }
            else if (properties.IsPoolingEnabledValueProvided && _poolingEnabled)
            {
                s_logger.Warn($"Connection pooling is enabled for {authenticationDescription} authentication which is not recommended");
            }
        }

        private void CheckPropertiesAreValid()
        {
            try
            {
                ValidateConnectionTimeout();
                ValidateRetryTimeout();
                ShortenConnectionTimeoutByRetryTimeout();
                ValidateHttpRetries();
                ValidateMinMaxPoolSize();
                ValidateWaitingForSessionIdleTimeout();
            }
            catch (SnowflakeDbException)
            {
                throw;
            }
            catch (Exception exception)
            {
                throw new SnowflakeDbException(SFError.INVALID_CONNECTION_STRING, exception);
            }
        }

        private void ValidateConnectionTimeout()
        {
            if (TimeoutHelper.IsZeroLength(connectionTimeout))
            {
                s_logger.Warn("Connection timeout provided is 0. Timeout will be infinite");
                connectionTimeout = TimeoutHelper.Infinity();
            }
            else if (TimeoutHelper.IsInfinite(connectionTimeout))
            {
                s_logger.Warn("Connection timeout provided is negative. Timeout will be infinite.");
            }
            if (!TimeoutHelper.IsInfinite(connectionTimeout) && connectionTimeout < DefaultRetryTimeout)
            {
                s_logger.Warn($"Connection timeout provided is less than recommended minimum value of {DefaultRetryTimeout}");
            }
        }

        private void ValidateRetryTimeout()
        {
            if (retryTimeout.TotalMilliseconds > 0 && retryTimeout < DefaultRetryTimeout)
            {
                s_logger.Warn($"Max retry timeout provided is less than the allowed minimum value of {DefaultRetryTimeout}");
                retryTimeout = DefaultRetryTimeout;
            }
            else if (TimeoutHelper.IsZeroLength(retryTimeout))
            {
                s_logger.Warn($"Max retry timeout provided is 0. Timeout will be infinite");
                retryTimeout = TimeoutHelper.Infinity();
            }
            else if (TimeoutHelper.IsInfinite(retryTimeout))
            {
                s_logger.Warn($"Max retry timeout provided is negative. Timeout will be infinite");
            }
        }

        private void ShortenConnectionTimeoutByRetryTimeout()
        {
            if (!TimeoutHelper.IsInfinite(retryTimeout) && retryTimeout < connectionTimeout)
            {
                s_logger.Warn($"Connection timeout greater than retry timeout. Setting connection time same as retry timeout");
                connectionTimeout = retryTimeout;
            }
        }

        private void ValidateHttpRetries()
        {
            if (maxHttpRetries > 0 && maxHttpRetries < DefaultMaxHttpRetries)
            {
                    s_logger.Warn($"Max retry count provided is less than the allowed minimum value of {DefaultMaxHttpRetries}");

                maxHttpRetries = DefaultMaxHttpRetries;
            }
            else if (maxHttpRetries == 0)
            {
                s_logger.Warn($"Max retry count provided is 0. Retry count will be infinite");
            }
        }

        private void ValidateMinMaxPoolSize()
        {
            if (_minPoolSize > _maxPoolSize)
            {
                throw new Exception("MinPoolSize cannot be greater than MaxPoolSize");
            }
        }

        private void ValidateWaitingForSessionIdleTimeout()
        {
            if (TimeoutHelper.IsInfinite(_waitingForSessionIdleTimeout))
            {
                throw new Exception("Waiting for idle session timeout cannot be infinite");
            }
            if (TimeoutHelper.IsZeroLength(_waitingForSessionIdleTimeout))
            {
                s_logger.Warn("Waiting for idle session timeout is 0. There will be no waiting for idle session");
            }
        }

        public HttpClientConfig BuildHttpClientConfig()
        {
            return new HttpClientConfig(
                !insecureMode,
                proxyProperties.proxyHost,
                proxyProperties.proxyPort,
                proxyProperties.proxyUser,
                proxyProperties.proxyPassword,
                proxyProperties.nonProxyHosts,
                disableRetry,
                forceRetryOn404,
                maxHttpRetries,
                includeRetryReason);
        }

        public ConnectionPoolConfig BuildConnectionPoolConfig() =>
            new ConnectionPoolConfig()
            {
                MaxPoolSize = _maxPoolSize,
                MinPoolSize = _minPoolSize,
                ChangedSession = _changedSession,
                WaitingForIdleSessionTimeout = _waitingForSessionIdleTimeout,
                ExpirationTimeout = _expirationTimeout,
                PoolingEnabled = _poolingEnabled,
                ConnectionTimeout = connectionTimeout
            };

        internal Dictionary<SFSessionParameter, object> ToParameterMap()
        {
            var parameterMap = new Dictionary<SFSessionParameter, object>();
            parameterMap[SFSessionParameter.CLIENT_VALIDATE_DEFAULT_PARAMETERS] = validateDefaultParameters;
            parameterMap[SFSessionParameter.CLIENT_SESSION_KEEP_ALIVE] = clientSessionKeepAlive;
            parameterMap[SFSessionParameter.CLIENT_STORE_TEMPORARY_CREDENTIAL] = allowSSOTokenCaching;
            return parameterMap;
        }

        internal interface IExtractor
        {
            SFSessionHttpClientProperties ExtractProperties(SFSessionProperties propertiesDictionary);
        }

        internal class Extractor : IExtractor
        {
            private SFSessionHttpClientProxyProperties.IExtractor proxyPropertiesExtractor;

            public Extractor(SFSessionHttpClientProxyProperties.IExtractor proxyPropertiesExtractor)
            {
                this.proxyPropertiesExtractor = proxyPropertiesExtractor;
            }

            public SFSessionHttpClientProperties ExtractProperties(SFSessionProperties propertiesDictionary)
            {
                var extractor = new SessionPropertiesWithDefaultValuesExtractor(propertiesDictionary, true);
                return new SFSessionHttpClientProperties()
                {
                    validateDefaultParameters = Boolean.Parse(propertiesDictionary[SFSessionProperty.VALIDATE_DEFAULT_PARAMETERS]),
                    clientSessionKeepAlive = Boolean.Parse(propertiesDictionary[SFSessionProperty.CLIENT_SESSION_KEEP_ALIVE]),
                    connectionTimeout = extractor.ExtractTimeout(SFSessionProperty.CONNECTION_TIMEOUT),
                    insecureMode = Boolean.Parse(propertiesDictionary[SFSessionProperty.INSECUREMODE]),
                    disableRetry = Boolean.Parse(propertiesDictionary[SFSessionProperty.DISABLERETRY]),
                    forceRetryOn404 = Boolean.Parse(propertiesDictionary[SFSessionProperty.FORCERETRYON404]),
                    retryTimeout = extractor.ExtractTimeout(SFSessionProperty.RETRY_TIMEOUT),
                    maxHttpRetries = int.Parse(propertiesDictionary[SFSessionProperty.MAXHTTPRETRIES]),
                    includeRetryReason = Boolean.Parse(propertiesDictionary[SFSessionProperty.INCLUDERETRYREASON]),
                    proxyProperties = proxyPropertiesExtractor.ExtractProperties(propertiesDictionary),
                    _maxPoolSize = extractor.ExtractPositiveIntegerWithDefaultValue(SFSessionProperty.MAXPOOLSIZE),
                    _minPoolSize = extractor.ExtractNonNegativeIntegerWithDefaultValue(SFSessionProperty.MINPOOLSIZE),
                    _changedSession = ExtractChangedSession(extractor, SFSessionProperty.CHANGEDSESSION),
                    _waitingForSessionIdleTimeout = extractor.ExtractTimeout(SFSessionProperty.WAITINGFORIDLESESSIONTIMEOUT),
                    _expirationTimeout = extractor.ExtractTimeout(SFSessionProperty.EXPIRATIONTIMEOUT),
                    _poolingEnabled = extractor.ExtractBooleanWithDefaultValue(SFSessionProperty.POOLINGENABLED),
<<<<<<< HEAD
                    allowSSOTokenCaching = Boolean.Parse(propertiesDictionary[SFSessionProperty.ALLOW_SSO_TOKEN_CACHING])
=======
                    _disableSamlUrlCheck = extractor.ExtractBooleanWithDefaultValue(SFSessionProperty.DISABLE_SAML_URL_CHECK)
>>>>>>> cd2078da
                };
            }

            private ChangedSessionBehavior ExtractChangedSession(
                SessionPropertiesWithDefaultValuesExtractor extractor,
                SFSessionProperty property) =>
                extractor.ExtractPropertyWithDefaultValue(
                    property,
                    i => (ChangedSessionBehavior)Enum.Parse(typeof(ChangedSessionBehavior), i, true),
                    s => !string.IsNullOrEmpty(s),
                    b => true
                );
        }
    }
}<|MERGE_RESOLUTION|>--- conflicted
+++ resolved
@@ -247,11 +247,8 @@
                     _waitingForSessionIdleTimeout = extractor.ExtractTimeout(SFSessionProperty.WAITINGFORIDLESESSIONTIMEOUT),
                     _expirationTimeout = extractor.ExtractTimeout(SFSessionProperty.EXPIRATIONTIMEOUT),
                     _poolingEnabled = extractor.ExtractBooleanWithDefaultValue(SFSessionProperty.POOLINGENABLED),
-<<<<<<< HEAD
+                    _disableSamlUrlCheck = extractor.ExtractBooleanWithDefaultValue(SFSessionProperty.DISABLE_SAML_URL_CHECK)
                     allowSSOTokenCaching = Boolean.Parse(propertiesDictionary[SFSessionProperty.ALLOW_SSO_TOKEN_CACHING])
-=======
-                    _disableSamlUrlCheck = extractor.ExtractBooleanWithDefaultValue(SFSessionProperty.DISABLE_SAML_URL_CHECK)
->>>>>>> cd2078da
                 };
             }
 
