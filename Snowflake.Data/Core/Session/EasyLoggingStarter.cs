--- conflicted
+++ resolved
@@ -14,11 +14,7 @@
 {
     internal class EasyLoggingStarter
     {
-<<<<<<< HEAD
         private static readonly SFLogger s_logger = SFLoggerFactory.GetSFLogger<EasyLoggingStarter>();
-=======
-        private static readonly SFLogger s_logger = SFLoggerFactory.GetLogger<EasyLoggingStarter>();
->>>>>>> 444a2c18
 
         private readonly EasyLoggingConfigProvider _easyLoggingConfigProvider;
 
