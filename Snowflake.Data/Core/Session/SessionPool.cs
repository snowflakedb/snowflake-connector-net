--- conflicted
+++ resolved
@@ -422,11 +422,7 @@
 
         internal bool AddSession(SFSession session, bool ensureMinPoolSize)
         {
-            const string AddSessionMessage = "SessionPool::AddSession";
-            var addSessionMessage = IsMultiplePoolsVersion()
-                ? $"{AddSessionMessage} - returning session to pool identified by connection string: {ConnectionString}"
-                : AddSessionMessage;
-            s_logger.Debug(addSessionMessage);
+            s_logger.Debug("SessionPool::AddSession" + PoolIdentification());
 
             if (!GetPooling())
                 return false;
@@ -435,7 +431,7 @@
                 session.SessionPropertiesChanged &&
                 _poolConfig.ChangedSession == ChangedSessionBehavior.Destroy)
             {
-                s_logger.Debug("Session returning to pool was changed. Destroying the session.");
+                s_logger.Debug($"Session returning to pool was changed. Destroying the session: {session.sessionId}.");
                 session.SetPooling(false);
             }
 
@@ -448,11 +444,7 @@
                 }
                 return false;
             }
-<<<<<<< HEAD
-
-=======
-            s_logger.Debug("SessionPool::AddSession" + PoolIdentification());
->>>>>>> 5de53f9b
+
             var result = ReturnSessionToPool(session, ensureMinPoolSize);
             var wasSessionReturnedToPool = result.Item1;
             var sessionCreationTokens = result.Item2;
@@ -545,15 +537,10 @@
             }
         }
 
-        public void SetMaxPoolSize(int newMaxPoolSize)
-        {
-<<<<<<< HEAD
-            s_logger.Info($"SessionPool::SetMaxPoolSize({newMaxPoolSize})");
-            _poolConfig.MaxPoolSize = newMaxPoolSize;
-=======
+        public void SetMaxPoolSize(int size)
+        {
             s_logger.Debug($"SessionPool::SetMaxPoolSize({size})" + PoolIdentification());
             _poolConfig.MaxPoolSize = size;
->>>>>>> 5de53f9b
             _configOverriden = true;
         }
 
