--- conflicted
+++ resolved
@@ -1,10 +1,3 @@
-<<<<<<< HEAD
-/*
- * Copyright (c) 2012-2025 Snowflake Computing Inc. All rights reserved.
- */
-
-=======
->>>>>>> d2440924
 using System;
 using System.Collections.Generic;
 using System.Linq;
