--- conflicted
+++ resolved
@@ -1,11 +1,3 @@
-<<<<<<< HEAD
-/*
- * Copyright (c) 2012-2025 Snowflake Computing Inc. All rights reserved.
- */
-
-=======
-using System.Security;
->>>>>>> d2440924
 using System.Threading;
 using System.Threading.Tasks;
 
