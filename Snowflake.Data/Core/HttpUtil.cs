<<<<<<< HEAD
using System.Threading.Tasks;
using System.Net.Http;
using System.Net;
using System;
using System.Threading;
using System.Collections.Generic;
using Snowflake.Data.Log;
using System.Collections.Specialized;
using System.Web;
using System.Security.Authentication;
using System.Linq;
using Snowflake.Data.Core.Authenticator;
using Snowflake.Data.Core.Revocation;
using Snowflake.Data.Core.Tools;
using TimeProvider = Snowflake.Data.Core.Tools.TimeProvider;

namespace Snowflake.Data.Core
{
    internal class HttpClientConfig
    {
        public HttpClientConfig(
            string proxyHost,
            string proxyPort,
            string proxyUser,
            string proxyPassword,
            string noProxyList,
            bool disableRetry,
            bool forceRetryOn404,
            int maxHttpRetries,
            int connectionLimit,
            bool includeRetryReason = true,
            string certRevocationCheckMode = "DISABLED",
            bool enableCRLDiskCaching = true,
            bool enableCRLInMemoryCaching = true,
            bool allowCertificatesWithoutCrlUrl = true,
            int crlDownloadTimeout = 10,
            long crlDownloadMaxSize = 209715200,
            string minTlsProtocol = "TLS12",
            string maxTlsProtocol = "TLS13"
            )
        {
            ProxyHost = proxyHost;
            ProxyPort = proxyPort;
            ProxyUser = proxyUser;
            ProxyPassword = proxyPassword;
            NoProxyList = noProxyList;
            DisableRetry = disableRetry;
            ForceRetryOn404 = forceRetryOn404;
            MaxHttpRetries = maxHttpRetries;
            IncludeRetryReason = includeRetryReason;
            ConnectionLimit = connectionLimit;
            CertRevocationCheckMode = (CertRevocationCheckMode)Enum.Parse(typeof(CertRevocationCheckMode), certRevocationCheckMode, true);
            EnableCRLDiskCaching = enableCRLDiskCaching;
            EnableCRLInMemoryCaching = enableCRLInMemoryCaching;
            AllowCertificatesWithoutCrlUrl = allowCertificatesWithoutCrlUrl;
            CrlDownloadTimeout = crlDownloadTimeout;
            CrlDownloadMaxSize = crlDownloadMaxSize;
            MinTlsProtocol = minTlsProtocol != null ? SslProtocolsExtensions.FromString(minTlsProtocol) : SslProtocols.None;
            MaxTlsProtocol = minTlsProtocol != null ? SslProtocolsExtensions.FromString(maxTlsProtocol) : SslProtocols.None;

            ConfKey = string.Join(";",
                new string[] {
                    proxyHost,
                    proxyPort,
                    proxyUser,
                    proxyPassword,
                    noProxyList,
                    disableRetry.ToString(),
                    forceRetryOn404.ToString(),
                    maxHttpRetries.ToString(),
                    includeRetryReason.ToString(),
                    connectionLimit.ToString(),
                    certRevocationCheckMode,
                    enableCRLDiskCaching.ToString(),
                    enableCRLInMemoryCaching.ToString(),
                    allowCertificatesWithoutCrlUrl.ToString(),
                    crlDownloadTimeout.ToString(),
                    crlDownloadMaxSize.ToString(),
                    minTlsProtocol,
                    maxTlsProtocol
                });
        }

        public readonly string ProxyHost;
        public readonly string ProxyPort;
        public readonly string ProxyUser;
        public readonly string ProxyPassword;
        public readonly string NoProxyList;
        public readonly bool DisableRetry;
        public readonly bool ForceRetryOn404;
        public readonly int MaxHttpRetries;
        public readonly bool IncludeRetryReason;
        public readonly int ConnectionLimit;
        internal readonly CertRevocationCheckMode CertRevocationCheckMode;
        internal readonly bool EnableCRLDiskCaching;
        internal readonly bool EnableCRLInMemoryCaching;
        internal readonly bool AllowCertificatesWithoutCrlUrl;
        internal readonly int CrlDownloadTimeout;
        internal readonly long CrlDownloadMaxSize;
        internal readonly SslProtocols MinTlsProtocol;
        internal readonly SslProtocols MaxTlsProtocol;

        // Key used to identify the HttpClient with the configuration matching the settings
        public readonly string ConfKey;

        internal bool IsCustomCrlCheckConfigured() =>
            CertRevocationCheckMode == CertRevocationCheckMode.Enabled || CertRevocationCheckMode == CertRevocationCheckMode.Advisory;

        internal bool IsDotnetCrlCheckEnabled() => CertRevocationCheckMode == CertRevocationCheckMode.Native;

        public SslProtocols GetRequestedTlsProtocolsRange()
        {
            return MinTlsProtocol | MaxTlsProtocol;
        }
    }

    internal sealed class HttpUtil
    {
        static internal readonly int MAX_BACKOFF = 16;
        private static readonly int s_baseBackOffTime = 1;
        private static readonly int s_exponentialFactor = 2;
        private static readonly SFLogger logger = SFLoggerFactory.GetLogger<HttpUtil>();
        internal const int DefaultConnectionLimit = 50;

        private static readonly List<string> s_supportedEndpointsForRetryPolicy = new List<string>
        {
            RestPath.SF_LOGIN_PATH,
            RestPath.SF_AUTHENTICATOR_REQUEST_PATH,
            RestPath.SF_TOKEN_REQUEST_PATH
        };

        private HttpUtil()
        {
            IncreaseLowDefaultConnectionLimitOfServicePointManager();
        }

        internal void IncreaseLowDefaultConnectionLimitOfServicePointManager()
        {
            var currentLimit = ServicePointManager.DefaultConnectionLimit;

            // Only increase if below Snowflake's minimum requirement
            if (currentLimit < DefaultConnectionLimit)
            {
                // This value is used by AWS SDK and can cause deadlock,
                // so we need to increase the default value of 2
                // See: https://github.com/aws/aws-sdk-net/issues/152
                ServicePointManager.DefaultConnectionLimit = DefaultConnectionLimit;
                logger.Debug($"Increasing ServicePointManager.DefaultConnectionLimit from {currentLimit} to minimum default value of {DefaultConnectionLimit}");
            }
            else
            {
                logger.Debug($"Using the current ServicePointManager.DefaultConnectionLimit value of {currentLimit}");
            }
        }

        internal static HttpUtil Instance { get; } = new HttpUtil();

        private readonly object _httpClientProviderLock = new object();

        private Dictionary<string, HttpClient> _HttpClients = new Dictionary<string, HttpClient>();

        private IRestRequester _restRequesterForCrlCheck;

        internal HttpClient GetHttpClient(HttpClientConfig config, DelegatingHandler customHandler = null)
        {
            lock (_httpClientProviderLock)
            {
                return RegisterNewHttpClientIfNecessary(config, customHandler);
            }
        }

        private HttpClient RegisterNewHttpClientIfNecessary(HttpClientConfig config, DelegatingHandler customHandler = null)
        {
            string name = config.ConfKey;
            if (!_HttpClients.ContainsKey(name))
            {
                logger.Debug("Http client not registered. Adding.");
                var httpClient = CreateNewHttpClient(config, customHandler);

                // Add the new client key to the list
                _HttpClients.Add(name, httpClient);
            }

            return _HttpClients[name];
        }

        internal HttpClient CreateNewHttpClient(HttpClientConfig config, DelegatingHandler customHandler = null) =>
            new HttpClient(
                new RetryHandler(SetupCustomHttpHandler(config, customHandler), config.DisableRetry, config.ForceRetryOn404, config.MaxHttpRetries, config.IncludeRetryReason, config.ConnectionLimit))
            {
                Timeout = Timeout.InfiniteTimeSpan
            };


        private IRestRequester GetHttpClientForCrlCheck()
        {
            if (_restRequesterForCrlCheck != null)
            {
                return _restRequesterForCrlCheck;
            }
            lock (_httpClientProviderLock)
            {
                if (_restRequesterForCrlCheck != null)
                {
                    return _restRequesterForCrlCheck;
                }
                var httpClient = new HttpClient();
                _restRequesterForCrlCheck = new RestRequester(httpClient);
                return _restRequesterForCrlCheck;
            }
        }

        internal HttpMessageHandler SetupCustomHttpHandler(HttpClientConfig config, DelegatingHandler customHandler = null)
        {
            if (customHandler != null)
            {
                return customHandler;
            }

            HttpMessageHandler httpHandler = CreateHttpClientHandler(config);

            // Add a proxy if necessary
            if (null != config.ProxyHost)
            {
                // Proxy needed
                WebProxy proxy = new WebProxy(config.ProxyHost, int.Parse(config.ProxyPort));

                // Add credential if provided
                if (!String.IsNullOrEmpty(config.ProxyUser))
                {
                    ICredentials credentials = new NetworkCredential(config.ProxyUser, config.ProxyPassword);
                    proxy.Credentials = credentials;
                }

                // Add bypasslist if provided
                if (!String.IsNullOrEmpty(config.NoProxyList))
                {
                    string[] bypassList = config.NoProxyList.Split(
                        new char[] { '|' },
                        StringSplitOptions.RemoveEmptyEntries);
                    // Convert simplified syntax to standard regular expression syntax
                    string entry = null;
                    for (int i = 0; i < bypassList.Length; i++)
                    {
                        // Get the original entry
                        entry = bypassList[i].Trim();
                        // . -> [.] because . means any char
                        entry = entry.Replace(".", "[.]");
                        // * -> .*  because * is a quantifier and need a char or group to apply to
                        entry = entry.Replace("*", ".*");

                        entry = entry.StartsWith("^") ? entry : $"^{entry}";

                        entry = entry.EndsWith("$") ? entry : $"{entry}$";

                        // Replace with the valid entry syntax
                        bypassList[i] = entry;

                    }
                    proxy.BypassList = bypassList;
                }

                HttpClientHandler httpHandlerWithProxy = (HttpClientHandler)httpHandler;
                httpHandlerWithProxy.UseProxy = true;
                httpHandlerWithProxy.Proxy = proxy;
                return httpHandlerWithProxy;
            }
            return httpHandler;
        }

        private HttpClientHandler CreateHttpClientHandler(HttpClientConfig config)
        {
            bool customizedCrlCheck = false;
            try
            {
                if (config.IsCustomCrlCheckConfigured())
                {
                    customizedCrlCheck = true;
                    return CreateHttpClientHandlerWithCustomizedCrlCheck(config);
                }
                return CreateHttpClientHandlerWithDotnetCrlCheck(config);
            }
            // special logic for .NET framework 4.7.1 that
            // CheckCertificateRevocationList and SslProtocols are not supported
            catch (PlatformNotSupportedException)
            {
                if (customizedCrlCheck)
                {
                    logger.Error("Could not use customized Crl revocation check. Probably you are using old .net framework 4.6.2 or 4.7.1 where revocation check is done by Windows OS");
                }
                return new HttpClientHandler
                {
                    AutomaticDecompression = DecompressionMethods.GZip | DecompressionMethods.Deflate,
                    UseCookies = false, // Disable cookies
                    UseProxy = false,
                    AllowAutoRedirect = true
                };
            }
        }

        private HttpClientHandler CreateHttpClientHandlerWithDotnetCrlCheck(HttpClientConfig config)
        {
            logger.Debug("Creating HttpClientHandler without CRL check customizations");
            return new HttpClientHandler
            {
                CheckCertificateRevocationList = config.IsDotnetCrlCheckEnabled(),
                SslProtocols = config.GetRequestedTlsProtocolsRange(),
                AutomaticDecompression = DecompressionMethods.GZip | DecompressionMethods.Deflate,
                UseCookies = false, // Disable cookies
                UseProxy = false,
                AllowAutoRedirect = true
            };
        }

        private HttpClientHandler CreateHttpClientHandlerWithCustomizedCrlCheck(HttpClientConfig config)
        {
            logger.Debug("Creating HttpClientHandler with customized CRL check");
            var revocationVerifier = new CertificateRevocationVerifier(
                config,
                TimeProvider.Instance,
                GetHttpClientForCrlCheck(),
                CertificateCrlDistributionPointsExtractor.Instance,
                new CrlParser(EnvironmentOperations.Instance),
                new CrlRepository(config.EnableCRLInMemoryCaching, config.EnableCRLDiskCaching));
            return new HttpClientHandler
            {
                CheckCertificateRevocationList = false,
                ServerCertificateCustomValidationCallback = revocationVerifier.CertificateValidationCallback,
                SslProtocols = config.GetRequestedTlsProtocolsRange(),
                AutomaticDecompression = DecompressionMethods.GZip | DecompressionMethods.Deflate,
                UseCookies = false, // Disable cookies
                UseProxy = false,
                AllowAutoRedirect = true
            };
        }

        /// <summary>
        /// UriUpdater would update the uri in each retry. During construction, it would take in an uri that would later
        /// be updated in each retry and figure out the rules to apply when updating.
        /// </summary>
        internal class UriUpdater
        {
            /// <summary>
            /// IRule defines how the queryParams of a uri should be updated in each retry
            /// </summary>
            interface IRule
            {
                void apply(NameValueCollection queryParams);
            }

            /// <summary>
            /// RetryCountRule would update the retryCount parameter
            /// </summary>
            class RetryCountRule : IRule
            {
                int retryCount;

                internal RetryCountRule()
                {
                    retryCount = 1;
                }

                void IRule.apply(NameValueCollection queryParams)
                {
                    if (retryCount == 1)
                    {
                        queryParams.Add(RestParams.SF_QUERY_RETRY_COUNT, retryCount.ToString());
                    }
                    else
                    {
                        queryParams.Set(RestParams.SF_QUERY_RETRY_COUNT, retryCount.ToString());
                    }
                    retryCount++;
                }
            }

            /// <summary>
            /// RequestUUIDRule would update the request_guid query with a new RequestGUID
            /// </summary>
            class RequestUUIDRule : IRule
            {
                void IRule.apply(NameValueCollection queryParams)
                {
                    queryParams.Set(RestParams.SF_QUERY_REQUEST_GUID, Guid.NewGuid().ToString());
                }
            }

            /// <summary>
            /// RetryReasonRule would update the retryReason parameter
            /// </summary>
            class RetryReasonRule : IRule
            {
                int retryReason;

                internal RetryReasonRule()
                {
                    retryReason = 0;
                }

                public void SetRetryReason(int reason)
                {
                    retryReason = reason;
                }

                void IRule.apply(NameValueCollection queryParams)
                {
                    queryParams.Set(RestParams.SF_QUERY_RETRY_REASON, retryReason.ToString());
                }
            }

            UriBuilder uriBuilder;
            List<IRule> rules;
            internal UriUpdater(Uri uri, bool includeRetryReason = true)
            {
                uriBuilder = new UriBuilder(uri);
                rules = new List<IRule>();

                if (uri.AbsolutePath.StartsWith(RestPath.SF_QUERY_PATH))
                {
                    rules.Add(new RetryCountRule());
                    if (includeRetryReason)
                    {
                        rules.Add(new RetryReasonRule());
                    }
                }

                if (uri.Query != null && uri.Query.Contains(RestParams.SF_QUERY_REQUEST_GUID))
                {
                    rules.Add(new RequestUUIDRule());
                }
            }

            internal Uri Update(int retryReason = 0, Uri requestUri = null, Uri location = null)
            {
                if (IsRedirectHTTPCode(retryReason))
                    return GetRedirectedUri(requestUri, location);

                // Optimization to bypass parsing if there is no rules at all.
                if (rules.Count == 0)
                {
                    return uriBuilder.Uri;
                }

                var queryParams = HttpUtility.ParseQueryString(uriBuilder.Query);

                foreach (IRule rule in rules)
                {
                    if (rule is RetryReasonRule)
                    {
                        ((RetryReasonRule)rule).SetRetryReason(retryReason);
                    }
                    rule.apply(queryParams);
                }

                uriBuilder.Query = queryParams.ToString();

                return uriBuilder.Uri;
            }

            private Uri GetRedirectedUri(Uri requestUri, Uri location)
            {
                if (requestUri.AbsolutePath != location.ToString())
                    return new Uri(uriBuilder.Uri, location);
                return uriBuilder.Uri;
            }
        }
        private class RetryHandler : DelegatingHandler
        {
            static private SFLogger logger = SFLoggerFactory.GetLogger<RetryHandler>();

            private bool disableRetry;
            private bool forceRetryOn404;
            private int maxRetryCount;
            private bool includeRetryReason;
            private int connectionLimit;

            internal RetryHandler(HttpMessageHandler innerHandler, bool disableRetry, bool forceRetryOn404, int maxRetryCount, bool includeRetryReason, int connectionLimit) : base(innerHandler)
            {
                this.disableRetry = disableRetry;
                this.forceRetryOn404 = forceRetryOn404;
                this.maxRetryCount = maxRetryCount;
                this.includeRetryReason = includeRetryReason;
                this.connectionLimit = connectionLimit;
            }

            protected override async Task<HttpResponseMessage> SendAsync(HttpRequestMessage requestMessage,
                CancellationToken cancellationToken)
            {
                HttpResponseMessage response = null;
                string absolutePath = requestMessage.RequestUri.AbsolutePath;
                bool isLoginRequest = IsLoginEndpoint(absolutePath);
                bool isOktaSSORequest = IsOktaSSORequest(requestMessage.RequestUri.Host, absolutePath);
                int backOffInSec = s_baseBackOffTime;
                int totalRetryTime = 0;
                Exception lastException = null;

                ServicePoint p = ServicePointManager.FindServicePoint(requestMessage.RequestUri);
                p.Expect100Continue = false; // Saves about 100 ms per request
                p.UseNagleAlgorithm = false; // Saves about 200 ms per request
                p.ConnectionLimit = connectionLimit;    // Default value is 2, we need more connections for performing multiple parallel queries

                TimeSpan httpTimeout = (TimeSpan)requestMessage.Properties[BaseRestRequest.HTTP_REQUEST_TIMEOUT_KEY];
                TimeSpan restTimeout = (TimeSpan)requestMessage.Properties[BaseRestRequest.REST_REQUEST_TIMEOUT_KEY];

                if (logger.IsDebugEnabled())
                {
                    logger.Debug("Http request timeout : " + httpTimeout);
                    logger.Debug("Rest request timeout : " + restTimeout);
                }

                CancellationTokenSource childCts = null;

                UriUpdater updater = new UriUpdater(requestMessage.RequestUri, includeRetryReason);
                int retryCount = 0;

                long startTimeInMilliseconds = DateTimeOffset.UtcNow.ToUnixTimeMilliseconds();
                while (true)
                {
                    try
                    {
                        childCts = null;

                        if (!httpTimeout.Equals(Timeout.InfiniteTimeSpan))
                        {
                            childCts = CancellationTokenSource.CreateLinkedTokenSource(cancellationToken);
                            if (httpTimeout.Ticks == 0)
                                childCts.Cancel();
                            else
                                childCts.CancelAfter(httpTimeout);
                        }
                        response = await base.SendAsync(requestMessage, childCts == null ?
                            cancellationToken : childCts.Token).ConfigureAwait(false);
                    }
                    catch (Exception e)
                    {
                        lastException = e;
                        if (cancellationToken.IsCancellationRequested)
                        {
                            logger.Info("SF rest request timeout or explicit cancel called.");
                            cancellationToken.ThrowIfCancellationRequested();
                        }
                        else if (childCts != null && childCts.Token.IsCancellationRequested)
                        {
                            logger.Warn($"Http request timeout. Retry the request after max {backOffInSec} sec.");
                        }
                        else
                        {
                            Exception innermostException = GetInnerMostException(e);

                            if (innermostException is AuthenticationException)
                            {
                                logger.Error("Non-retryable error encountered: ", e);
                                throw;
                            }
                            else
                            {
                                //TODO: Should probably check to see if the error is recoverable or transient.
                                logger.Warn("Error occurred during request, retrying...", e);
                            }
                        }
                    }

                    totalRetryTime = (int)((DateTimeOffset.UtcNow.ToUnixTimeMilliseconds() - startTimeInMilliseconds) / 1000);

                    if (childCts != null)
                    {
                        childCts.Dispose();
                    }

                    int errorReason = 0;

                    if (response != null)
                    {
                        if (isOktaSSORequest)
                        {
                            response.Content.Headers.Add(OktaAuthenticator.RetryCountHeader, retryCount.ToString());
                            response.Content.Headers.Add(OktaAuthenticator.TimeoutElapsedHeader, totalRetryTime.ToString());
                        }

                        if (response.IsSuccessStatusCode)
                        {
                            logger.Debug($"Success Response: StatusCode: {(int)response.StatusCode}, ReasonPhrase: '{response.ReasonPhrase}'");
                            return response;
                        }
                        else
                        {
                            logger.Debug($"Failed Response: StatusCode: {(int)response.StatusCode}, ReasonPhrase: '{response.ReasonPhrase}'");
                            bool isRetryable = isRetryableHTTPCode((int)response.StatusCode, forceRetryOn404);

                            if (!isRetryable || disableRetry)
                            {
                                // No need to keep retrying, stop here
                                return response;
                            }
                        }
                        errorReason = (int)response.StatusCode;
                    }
                    else
                    {
                        logger.Info("Response returned was null.");
                    }

                    if (restTimeout.TotalSeconds > 0 && totalRetryTime >= restTimeout.TotalSeconds)
                    {
                        logger.Debug($"stop retry as connection_timeout {restTimeout.TotalSeconds} sec. reached");
                        if (response != null)
                        {
                            return response;
                        }
                        var errorMessage = $"http request failed and connection_timeout {restTimeout.TotalSeconds} sec. reached.\n";
                        errorMessage += $"Last exception encountered: {lastException}";
                        logger.Error(errorMessage);
                        throw new OperationCanceledException(errorMessage);
                    }

                    if (restTimeout.TotalSeconds > 0 && totalRetryTime + backOffInSec > restTimeout.TotalSeconds)
                    {
                        // No need to wait more than necessary if it can be avoided.
                        backOffInSec = (int)restTimeout.TotalSeconds - totalRetryTime;
                    }

                    retryCount++;
                    if ((maxRetryCount > 0) && (retryCount > maxRetryCount))
                    {
                        logger.Debug($"stop retry as maxHttpRetries {maxRetryCount} reached");
                        if (response != null)
                        {
                            return response;
                        }
                        var errorMessage = $"http request failed and max retry {maxRetryCount} reached.\n";
                        errorMessage += $"Last exception encountered: {lastException}";
                        logger.Error(errorMessage);
                        throw new OperationCanceledException(errorMessage);
                    }

                    requestMessage.RequestUri = updater.Update(errorReason, requestMessage.RequestUri, response?.Headers?.Location);

                    // Disposing of the response if not null now that we don't need it anymore
                    response?.Dispose();

                    logger.Debug($"Sleep {backOffInSec} seconds and then retry the request, retryCount: {retryCount}");

                    await Task.Delay(TimeSpan.FromSeconds(backOffInSec), cancellationToken).ConfigureAwait(false);

                    var jitter = GetJitter(backOffInSec);

                    // Set backoff time
                    if (isLoginRequest)
                    {
                        // Choose between previous sleep time and new base sleep time for login requests
                        backOffInSec = (int)ChooseRandom(
                            backOffInSec + jitter,
                            Math.Pow(s_exponentialFactor, retryCount) + jitter);
                    }
                    else if (backOffInSec < MAX_BACKOFF)
                    {
                        // Multiply sleep by 2 for non-login requests
                        backOffInSec *= 2;
                    }
                }
            }
        }

        internal static Exception UnpackAggregateException(Exception exception) =>
            exception is AggregateException ? ((AggregateException)exception).InnerException : exception;

        static private Exception GetInnerMostException(Exception exception)
        {
            var innermostException = exception;
            while (innermostException.InnerException != null && innermostException != innermostException.InnerException)
                innermostException = innermostException.InnerException;
            return innermostException;
        }

        /// <summary>
        /// Check whether or not the error is retryable or not.
        /// </summary>
        /// <param name="statusCode">The http status code.</param>
        /// <returns>True if the request should be retried, false otherwise.</returns>
        static public bool isRetryableHTTPCode(int statusCode, bool forceRetryOn404)
        {
            if (forceRetryOn404 && statusCode == 404)
                return true;
            return (500 <= statusCode && statusCode < 600) ||
            // Forbidden
            (statusCode == 403) ||
            // Request timeout
            (statusCode == 408) ||
            // Too many requests
            (statusCode == 429) ||
            IsRedirectHTTPCode(statusCode);
        }

        static public bool IsRedirectHTTPCode(int statusCode)
        {
            return
            // Temporary redirect
            (statusCode == 307) ||
            // Permanent redirect
            (statusCode == 308);
        }

        /// <summary>
        /// Get the jitter amount based on current wait time.
        /// </summary>
        /// <param name="curWaitTime">The current retry backoff time.</param>
        /// <returns>The new jitter amount.</returns>
        static internal double GetJitter(double curWaitTime)
        {
            double multiplicationFactor = ChooseRandom(-1, 1);
            double jitterAmount = 0.5 * curWaitTime * multiplicationFactor;
            return jitterAmount;
        }

        /// <summary>
        /// Randomly generates a number between a given range.
        /// </summary>
        /// <param name="min">The min range (inclusive).</param>
        /// <param name="max">The max range (inclusive).</param>
        /// <returns>The random number.</returns>
        static double ChooseRandom(double min, double max)
        {
            var next = new Random().NextDouble();

            return min + (next * (max - min));
        }

        /// <summary>
        /// Checks if the endpoint is a login request.
        /// </summary>
        /// <param name="endpoint">The endpoint to check.</param>
        /// <returns>True if the endpoint is a login request, false otherwise.</returns>
        static internal bool IsLoginEndpoint(string endpoint)
        {
            return null != s_supportedEndpointsForRetryPolicy.FirstOrDefault(ep => endpoint.Equals(ep));
        }

        /// <summary>
        /// Checks if request is for Okta and an SSO SAML endpoint.
        /// </summary>
        /// <param name="host">The host url to check.</param>
        /// <param name="endpoint">The endpoint to check.</param>
        /// <returns>True if the endpoint is an okta sso saml request, false otherwise.</returns>
        static internal bool IsOktaSSORequest(string host, string endpoint)
        {
            return host.Contains(OktaUrl.DOMAIN) && endpoint.Contains(OktaUrl.SSO_SAML_PATH);
        }
    }
}


=======
using System.Threading.Tasks;
using System.Net.Http;
using System.Net;
using System;
using System.Threading;
using System.Collections.Generic;
using Snowflake.Data.Log;
using System.Collections.Specialized;
using System.Web;
using System.Security.Authentication;
using System.Linq;
using Snowflake.Data.Core.Authenticator;
using Snowflake.Data.Core.Revocation;
using Snowflake.Data.Core.Tools;
using TimeProvider = Snowflake.Data.Core.Tools.TimeProvider;

namespace Snowflake.Data.Core
{
    internal class HttpClientConfig
    {
        public HttpClientConfig(
            string proxyHost,
            string proxyPort,
            string proxyUser,
            string proxyPassword,
            string noProxyList,
            bool disableRetry,
            bool forceRetryOn404,
            int maxHttpRetries,
            int connectionLimit,
            bool includeRetryReason = true,
            string certRevocationCheckMode = "DISABLED",
            bool enableCRLDiskCaching = true,
            bool enableCRLInMemoryCaching = true,
            bool allowCertificatesWithoutCrlUrl = true,
            int crlDownloadTimeout = 10,
            long crlDownloadMaxSize = 209715200,
            string minTlsProtocol = "TLS12",
            string maxTlsProtocol = "TLS13"
            )
        {
            ProxyHost = proxyHost;
            ProxyPort = proxyPort;
            ProxyUser = proxyUser;
            ProxyPassword = proxyPassword;
            NoProxyList = noProxyList;
            DisableRetry = disableRetry;
            ForceRetryOn404 = forceRetryOn404;
            MaxHttpRetries = maxHttpRetries;
            IncludeRetryReason = includeRetryReason;
            ConnectionLimit = connectionLimit;
            CertRevocationCheckMode = (CertRevocationCheckMode)Enum.Parse(typeof(CertRevocationCheckMode), certRevocationCheckMode, true);
            EnableCRLDiskCaching = enableCRLDiskCaching;
            EnableCRLInMemoryCaching = enableCRLInMemoryCaching;
            AllowCertificatesWithoutCrlUrl = allowCertificatesWithoutCrlUrl;
            CrlDownloadTimeout = crlDownloadTimeout;
            CrlDownloadMaxSize = crlDownloadMaxSize;
            MinTlsProtocol = minTlsProtocol != null ? SslProtocolsExtensions.FromString(minTlsProtocol) : SslProtocols.None;
            MaxTlsProtocol = minTlsProtocol != null ? SslProtocolsExtensions.FromString(maxTlsProtocol) : SslProtocols.None;

            ConfKey = string.Join(";",
                new string[] {
                    proxyHost,
                    proxyPort,
                    proxyUser,
                    proxyPassword,
                    noProxyList,
                    disableRetry.ToString(),
                    forceRetryOn404.ToString(),
                    maxHttpRetries.ToString(),
                    includeRetryReason.ToString(),
                    connectionLimit.ToString(),
                    certRevocationCheckMode,
                    enableCRLDiskCaching.ToString(),
                    enableCRLInMemoryCaching.ToString(),
                    allowCertificatesWithoutCrlUrl.ToString(),
                    crlDownloadTimeout.ToString(),
                    crlDownloadMaxSize.ToString(),
                    minTlsProtocol,
                    maxTlsProtocol
                });
        }

        public readonly string ProxyHost;
        public readonly string ProxyPort;
        public readonly string ProxyUser;
        public readonly string ProxyPassword;
        public readonly string NoProxyList;
        public readonly bool DisableRetry;
        public readonly bool ForceRetryOn404;
        public readonly int MaxHttpRetries;
        public readonly bool IncludeRetryReason;
        public readonly int ConnectionLimit;
        internal readonly CertRevocationCheckMode CertRevocationCheckMode;
        internal readonly bool EnableCRLDiskCaching;
        internal readonly bool EnableCRLInMemoryCaching;
        internal readonly bool AllowCertificatesWithoutCrlUrl;
        internal readonly int CrlDownloadTimeout;
        internal readonly long CrlDownloadMaxSize;
        internal readonly SslProtocols MinTlsProtocol;
        internal readonly SslProtocols MaxTlsProtocol;

        // Key used to identify the HttpClient with the configuration matching the settings
        public readonly string ConfKey;

        internal bool IsCustomCrlCheckConfigured() =>
            CertRevocationCheckMode == CertRevocationCheckMode.Enabled || CertRevocationCheckMode == CertRevocationCheckMode.Advisory;

        internal bool IsDotnetCrlCheckEnabled() => CertRevocationCheckMode == CertRevocationCheckMode.Native;

        public SslProtocols GetRequestedTlsProtocolsRange()
        {
            return MinTlsProtocol | MaxTlsProtocol;
        }
    }

    internal sealed class HttpUtil
    {
        static internal readonly int MAX_BACKOFF = 16;
        private static readonly int s_baseBackOffTime = 1;
        private static readonly int s_exponentialFactor = 2;
        private static readonly SFLogger logger = SFLoggerFactory.GetLogger<HttpUtil>();
        internal const int DefaultConnectionLimit = 50;

        private static readonly List<string> s_supportedEndpointsForRetryPolicy = new List<string>
        {
            RestPath.SF_LOGIN_PATH,
            RestPath.SF_AUTHENTICATOR_REQUEST_PATH,
            RestPath.SF_TOKEN_REQUEST_PATH
        };

        private HttpUtil()
        {
            IncreaseLowDefaultConnectionLimitOfServicePointManager();
        }

        internal void IncreaseLowDefaultConnectionLimitOfServicePointManager()
        {
            var currentLimit = ServicePointManager.DefaultConnectionLimit;

            // Only increase if below Snowflake's minimum requirement
            if (currentLimit < DefaultConnectionLimit)
            {
                // This value is used by AWS SDK and can cause deadlock,
                // so we need to increase the default value of 2
                // See: https://github.com/aws/aws-sdk-net/issues/152
                ServicePointManager.DefaultConnectionLimit = DefaultConnectionLimit;
                logger.Debug($"Increasing ServicePointManager.DefaultConnectionLimit from {currentLimit} to minimum default value of {DefaultConnectionLimit}");
            }
            else
            {
                logger.Debug($"Using the current ServicePointManager.DefaultConnectionLimit value of {currentLimit}");
            }
        }

        internal static HttpUtil Instance { get; } = new HttpUtil();

        private readonly object _httpClientProviderLock = new object();

        private Dictionary<string, HttpClient> _HttpClients = new Dictionary<string, HttpClient>();

        private IRestRequester _restRequesterForCrlCheck;

        internal HttpClient GetHttpClient(HttpClientConfig config, DelegatingHandler customHandler = null)
        {
            lock (_httpClientProviderLock)
            {
                return RegisterNewHttpClientIfNecessary(config, customHandler);
            }
        }

        private HttpClient RegisterNewHttpClientIfNecessary(HttpClientConfig config, DelegatingHandler customHandler = null)
        {
            string name = config.ConfKey;
            if (!_HttpClients.ContainsKey(name))
            {
                logger.Debug("Http client not registered. Adding.");
                var httpClient = CreateNewHttpClient(config, customHandler);

                // Add the new client key to the list
                _HttpClients.Add(name, httpClient);
            }

            return _HttpClients[name];
        }

        internal HttpClient CreateNewHttpClient(HttpClientConfig config, DelegatingHandler customHandler = null) =>
            new HttpClient(
                new RetryHandler(SetupCustomHttpHandler(config, customHandler), config.DisableRetry, config.ForceRetryOn404, config.MaxHttpRetries, config.IncludeRetryReason, config.ConnectionLimit))
            {
                Timeout = Timeout.InfiniteTimeSpan
            };


        private IRestRequester GetHttpClientForCrlCheck()
        {
            if (_restRequesterForCrlCheck != null)
            {
                return _restRequesterForCrlCheck;
            }
            lock (_httpClientProviderLock)
            {
                if (_restRequesterForCrlCheck != null)
                {
                    return _restRequesterForCrlCheck;
                }
                var httpClient = new HttpClient();
                _restRequesterForCrlCheck = new RestRequester(httpClient);
                return _restRequesterForCrlCheck;
            }
        }

        internal HttpMessageHandler SetupCustomHttpHandler(HttpClientConfig config, DelegatingHandler customHandler = null)
        {
            if (customHandler != null)
            {
                return customHandler;
            }

            HttpMessageHandler httpHandler = CreateHttpClientHandler(config);

            // Add a proxy if necessary
            if (null != config.ProxyHost)
            {
                // Proxy needed
                WebProxy proxy = new WebProxy(config.ProxyHost, int.Parse(config.ProxyPort));

                // Add credential if provided
                if (!String.IsNullOrEmpty(config.ProxyUser))
                {
                    ICredentials credentials = new NetworkCredential(config.ProxyUser, config.ProxyPassword);
                    proxy.Credentials = credentials;
                }

                // Add bypasslist if provided
                if (!String.IsNullOrEmpty(config.NoProxyList))
                {
                    string[] bypassList = config.NoProxyList.Split(
                        new char[] { '|' },
                        StringSplitOptions.RemoveEmptyEntries);
                    // Convert simplified syntax to standard regular expression syntax
                    string entry = null;
                    for (int i = 0; i < bypassList.Length; i++)
                    {
                        // Get the original entry
                        entry = bypassList[i].Trim();
                        // . -> [.] because . means any char
                        entry = entry.Replace(".", "[.]");
                        // * -> .*  because * is a quantifier and need a char or group to apply to
                        entry = entry.Replace("*", ".*");

                        entry = entry.StartsWith("^") ? entry : $"^{entry}";

                        entry = entry.EndsWith("$") ? entry : $"{entry}$";

                        // Replace with the valid entry syntax
                        bypassList[i] = entry;

                    }
                    proxy.BypassList = bypassList;
                }

                HttpClientHandler httpHandlerWithProxy = (HttpClientHandler)httpHandler;
                httpHandlerWithProxy.UseProxy = true;
                httpHandlerWithProxy.Proxy = proxy;
                return httpHandlerWithProxy;
            }
            return httpHandler;
        }

        private HttpClientHandler CreateHttpClientHandler(HttpClientConfig config)
        {
            bool customizedCrlCheck = false;
            try
            {
                if (config.IsCustomCrlCheckConfigured())
                {
                    customizedCrlCheck = true;
                    return CreateHttpClientHandlerWithCustomizedCrlCheck(config);
                }
                return CreateHttpClientHandlerWithDotnetCrlCheck(config);
            }
            // special logic for .NET framework 4.7.1 that
            // CheckCertificateRevocationList and SslProtocols are not supported
            catch (PlatformNotSupportedException)
            {
                if (customizedCrlCheck)
                {
                    logger.Error("Could not use customized Crl revocation check. Probably you are using old .net framework 4.6.2 or 4.7.1 where revocation check is done by Windows OS");
                }
                return new HttpClientHandler
                {
                    AutomaticDecompression = DecompressionMethods.GZip | DecompressionMethods.Deflate,
                    UseCookies = false, // Disable cookies
                    UseProxy = false
                };
            }
        }

        private HttpClientHandler CreateHttpClientHandlerWithDotnetCrlCheck(HttpClientConfig config)
        {
            logger.Debug("Creating HttpClientHandler without CRL check customizations");
            return new HttpClientHandler
            {
                CheckCertificateRevocationList = config.IsDotnetCrlCheckEnabled(),
                SslProtocols = config.GetRequestedTlsProtocolsRange(),
                AutomaticDecompression = DecompressionMethods.GZip | DecompressionMethods.Deflate,
                UseCookies = false, // Disable cookies
                UseProxy = false
            };
        }

        private HttpClientHandler CreateHttpClientHandlerWithCustomizedCrlCheck(HttpClientConfig config)
        {
            logger.Debug("Creating HttpClientHandler with customized CRL check");
            var revocationVerifier = new CertificateRevocationVerifier(
                config,
                TimeProvider.Instance,
                GetHttpClientForCrlCheck(),
                CertificateCrlDistributionPointsExtractor.Instance,
                new CrlParser(EnvironmentOperations.Instance),
                new CrlRepository(config.EnableCRLInMemoryCaching, config.EnableCRLDiskCaching));
            return new HttpClientHandler
            {
                CheckCertificateRevocationList = false,
                ServerCertificateCustomValidationCallback = revocationVerifier.CertificateValidationCallback,
                SslProtocols = config.GetRequestedTlsProtocolsRange(),
                AutomaticDecompression = DecompressionMethods.GZip | DecompressionMethods.Deflate,
                UseCookies = false, // Disable cookies
                UseProxy = false
            };
        }

        /// <summary>
        /// UriUpdater would update the uri in each retry. During construction, it would take in an uri that would later
        /// be updated in each retry and figure out the rules to apply when updating.
        /// </summary>
        internal class UriUpdater
        {
            /// <summary>
            /// IRule defines how the queryParams of a uri should be updated in each retry
            /// </summary>
            interface IRule
            {
                void apply(NameValueCollection queryParams);
            }

            /// <summary>
            /// RetryCountRule would update the retryCount parameter
            /// </summary>
            class RetryCountRule : IRule
            {
                int retryCount;

                internal RetryCountRule()
                {
                    retryCount = 1;
                }

                void IRule.apply(NameValueCollection queryParams)
                {
                    if (retryCount == 1)
                    {
                        queryParams.Add(RestParams.SF_QUERY_RETRY_COUNT, retryCount.ToString());
                    }
                    else
                    {
                        queryParams.Set(RestParams.SF_QUERY_RETRY_COUNT, retryCount.ToString());
                    }
                    retryCount++;
                }
            }

            /// <summary>
            /// RequestUUIDRule would update the request_guid query with a new RequestGUID
            /// </summary>
            class RequestUUIDRule : IRule
            {
                void IRule.apply(NameValueCollection queryParams)
                {
                    queryParams.Set(RestParams.SF_QUERY_REQUEST_GUID, Guid.NewGuid().ToString());
                }
            }

            /// <summary>
            /// RetryReasonRule would update the retryReason parameter
            /// </summary>
            class RetryReasonRule : IRule
            {
                int retryReason;

                internal RetryReasonRule()
                {
                    retryReason = 0;
                }

                public void SetRetryReason(int reason)
                {
                    retryReason = reason;
                }

                void IRule.apply(NameValueCollection queryParams)
                {
                    queryParams.Set(RestParams.SF_QUERY_RETRY_REASON, retryReason.ToString());
                }
            }

            UriBuilder uriBuilder;
            List<IRule> rules;
            internal UriUpdater(Uri uri, bool includeRetryReason = true)
            {
                uriBuilder = new UriBuilder(uri);
                rules = new List<IRule>();

                if (uri.AbsolutePath.StartsWith(RestPath.SF_QUERY_PATH))
                {
                    rules.Add(new RetryCountRule());
                    if (includeRetryReason)
                    {
                        rules.Add(new RetryReasonRule());
                    }
                }

                if (uri.Query != null && uri.Query.Contains(RestParams.SF_QUERY_REQUEST_GUID))
                {
                    rules.Add(new RequestUUIDRule());
                }
            }

            internal Uri Update(int retryReason = 0)
            {
                // Optimization to bypass parsing if there is no rules at all.
                if (rules.Count == 0)
                {
                    return uriBuilder.Uri;
                }

                var queryParams = HttpUtility.ParseQueryString(uriBuilder.Query);

                foreach (IRule rule in rules)
                {
                    if (rule is RetryReasonRule)
                    {
                        ((RetryReasonRule)rule).SetRetryReason(retryReason);
                    }
                    rule.apply(queryParams);
                }

                uriBuilder.Query = queryParams.ToString();

                return uriBuilder.Uri;
            }
        }
        private class RetryHandler : DelegatingHandler
        {
            static private SFLogger logger = SFLoggerFactory.GetLogger<RetryHandler>();

            private bool disableRetry;
            private bool forceRetryOn404;
            private int maxRetryCount;
            private bool includeRetryReason;
            private int connectionLimit;

            internal RetryHandler(HttpMessageHandler innerHandler, bool disableRetry, bool forceRetryOn404, int maxRetryCount, bool includeRetryReason, int connectionLimit) : base(innerHandler)
            {
                this.disableRetry = disableRetry;
                this.forceRetryOn404 = forceRetryOn404;
                this.maxRetryCount = maxRetryCount;
                this.includeRetryReason = includeRetryReason;
                this.connectionLimit = connectionLimit;
            }

            protected override async Task<HttpResponseMessage> SendAsync(HttpRequestMessage requestMessage,
                CancellationToken cancellationToken)
            {
                HttpResponseMessage response = null;
                string absolutePath = requestMessage.RequestUri.AbsolutePath;
                bool isLoginRequest = IsLoginEndpoint(absolutePath);
                bool isOktaSSORequest = IsOktaSSORequest(requestMessage.RequestUri.Host, absolutePath);
                int backOffInSec = s_baseBackOffTime;
                int totalRetryTime = 0;
                Exception lastException = null;

                ServicePoint p = ServicePointManager.FindServicePoint(requestMessage.RequestUri);
                p.Expect100Continue = false; // Saves about 100 ms per request
                p.UseNagleAlgorithm = false; // Saves about 200 ms per request
                p.ConnectionLimit = connectionLimit;    // Default value is 2, we need more connections for performing multiple parallel queries

                TimeSpan httpTimeout = (TimeSpan)requestMessage.Properties[BaseRestRequest.HTTP_REQUEST_TIMEOUT_KEY];
                TimeSpan restTimeout = (TimeSpan)requestMessage.Properties[BaseRestRequest.REST_REQUEST_TIMEOUT_KEY];

                if (logger.IsDebugEnabled())
                {
                    logger.Debug("Http request timeout : " + httpTimeout);
                    logger.Debug("Rest request timeout : " + restTimeout);
                }

                CancellationTokenSource childCts = null;

                UriUpdater updater = new UriUpdater(requestMessage.RequestUri, includeRetryReason);
                int retryCount = 0;

                long startTimeInMilliseconds = DateTimeOffset.UtcNow.ToUnixTimeMilliseconds();
                while (true)
                {
                    try
                    {
                        childCts = null;

                        if (!httpTimeout.Equals(Timeout.InfiniteTimeSpan))
                        {
                            childCts = CancellationTokenSource.CreateLinkedTokenSource(cancellationToken);
                            if (httpTimeout.Ticks == 0)
                                childCts.Cancel();
                            else
                                childCts.CancelAfter(httpTimeout);
                        }
                        response = await base.SendAsync(requestMessage, childCts == null ?
                            cancellationToken : childCts.Token).ConfigureAwait(false);
                    }
                    catch (Exception e)
                    {
                        lastException = e;
                        if (cancellationToken.IsCancellationRequested)
                        {
                            logger.Info("SF rest request timeout or explicit cancel called.");
                            cancellationToken.ThrowIfCancellationRequested();
                        }
                        else if (childCts != null && childCts.Token.IsCancellationRequested)
                        {
                            logger.Warn($"Http request timeout. Retry the request after max {backOffInSec} sec.");
                        }
                        else
                        {
                            Exception innermostException = GetInnerMostException(e);

                            if (innermostException is AuthenticationException)
                            {
                                logger.Error("Non-retryable error encountered: ", e);
                                throw;
                            }
                            else
                            {
                                //TODO: Should probably check to see if the error is recoverable or transient.
                                logger.Warn("Error occurred during request, retrying...", e);
                            }
                        }
                    }

                    totalRetryTime = (int)((DateTimeOffset.UtcNow.ToUnixTimeMilliseconds() - startTimeInMilliseconds) / 1000);

                    if (childCts != null)
                    {
                        childCts.Dispose();
                    }

                    int errorReason = 0;

                    if (response != null)
                    {
                        if (isOktaSSORequest)
                        {
                            response.Content.Headers.Add(OktaAuthenticator.RetryCountHeader, retryCount.ToString());
                            response.Content.Headers.Add(OktaAuthenticator.TimeoutElapsedHeader, totalRetryTime.ToString());
                        }

                        if (response.IsSuccessStatusCode)
                        {
                            logger.Debug($"Success Response: StatusCode: {(int)response.StatusCode}, ReasonPhrase: '{response.ReasonPhrase}'");
                            return response;
                        }
                        else
                        {
                            logger.Debug($"Failed Response: StatusCode: {(int)response.StatusCode}, ReasonPhrase: '{response.ReasonPhrase}'");
                            bool isRetryable = isRetryableHTTPCode((int)response.StatusCode, forceRetryOn404);

                            if (!isRetryable || disableRetry)
                            {
                                // No need to keep retrying, stop here
                                return response;
                            }
                        }
                        errorReason = (int)response.StatusCode;
                    }
                    else
                    {
                        logger.Info("Response returned was null.");
                    }

                    if (restTimeout.TotalSeconds > 0 && totalRetryTime >= restTimeout.TotalSeconds)
                    {
                        logger.Debug($"stop retry as connection_timeout {restTimeout.TotalSeconds} sec. reached");
                        if (response != null)
                        {
                            return response;
                        }
                        var errorMessage = $"http request failed and connection_timeout {restTimeout.TotalSeconds} sec. reached.\n";
                        errorMessage += $"Last exception encountered: {lastException}";
                        logger.Error(errorMessage);
                        throw new OperationCanceledException(errorMessage);
                    }

                    if (restTimeout.TotalSeconds > 0 && totalRetryTime + backOffInSec > restTimeout.TotalSeconds)
                    {
                        // No need to wait more than necessary if it can be avoided.
                        backOffInSec = (int)restTimeout.TotalSeconds - totalRetryTime;
                    }

                    retryCount++;
                    if ((maxRetryCount > 0) && (retryCount > maxRetryCount))
                    {
                        logger.Debug($"stop retry as maxHttpRetries {maxRetryCount} reached");
                        if (response != null)
                        {
                            return response;
                        }
                        var errorMessage = $"http request failed and max retry {maxRetryCount} reached.\n";
                        errorMessage += $"Last exception encountered: {lastException}";
                        logger.Error(errorMessage);
                        throw new OperationCanceledException(errorMessage);
                    }

                    // Disposing of the response if not null now that we don't need it anymore
                    response?.Dispose();

                    requestMessage.RequestUri = updater.Update(errorReason);

                    logger.Debug($"Sleep {backOffInSec} seconds and then retry the request, retryCount: {retryCount}");

                    await Task.Delay(TimeSpan.FromSeconds(backOffInSec), cancellationToken).ConfigureAwait(false);

                    var jitter = GetJitter(backOffInSec);

                    // Set backoff time
                    if (isLoginRequest)
                    {
                        // Choose between previous sleep time and new base sleep time for login requests
                        backOffInSec = (int)ChooseRandom(
                            backOffInSec + jitter,
                            Math.Pow(s_exponentialFactor, retryCount) + jitter);
                    }
                    else if (backOffInSec < MAX_BACKOFF)
                    {
                        // Multiply sleep by 2 for non-login requests
                        backOffInSec *= 2;
                    }
                }
            }
        }

        internal static Exception UnpackAggregateException(Exception exception) =>
            exception is AggregateException ? ((AggregateException)exception).InnerException : exception;

        static private Exception GetInnerMostException(Exception exception)
        {
            var innermostException = exception;
            while (innermostException.InnerException != null && innermostException != innermostException.InnerException)
                innermostException = innermostException.InnerException;
            return innermostException;
        }

        /// <summary>
        /// Check whether or not the error is retryable or not.
        /// </summary>
        /// <param name="statusCode">The http status code.</param>
        /// <returns>True if the request should be retried, false otherwise.</returns>
        static public bool isRetryableHTTPCode(int statusCode, bool forceRetryOn404)
        {
            if (forceRetryOn404 && statusCode == 404)
                return true;
            return (500 <= statusCode && statusCode < 600) ||
            // Forbidden
            (statusCode == 403) ||
            // Request timeout
            (statusCode == 408) ||
            // Too many requests
            (statusCode == 429);
        }

        /// <summary>
        /// Get the jitter amount based on current wait time.
        /// </summary>
        /// <param name="curWaitTime">The current retry backoff time.</param>
        /// <returns>The new jitter amount.</returns>
        static internal double GetJitter(double curWaitTime)
        {
            double multiplicationFactor = ChooseRandom(-1, 1);
            double jitterAmount = 0.5 * curWaitTime * multiplicationFactor;
            return jitterAmount;
        }

        /// <summary>
        /// Randomly generates a number between a given range.
        /// </summary>
        /// <param name="min">The min range (inclusive).</param>
        /// <param name="max">The max range (inclusive).</param>
        /// <returns>The random number.</returns>
        static double ChooseRandom(double min, double max)
        {
            var next = new Random().NextDouble();

            return min + (next * (max - min));
        }

        /// <summary>
        /// Checks if the endpoint is a login request.
        /// </summary>
        /// <param name="endpoint">The endpoint to check.</param>
        /// <returns>True if the endpoint is a login request, false otherwise.</returns>
        static internal bool IsLoginEndpoint(string endpoint)
        {
            return null != s_supportedEndpointsForRetryPolicy.FirstOrDefault(ep => endpoint.Equals(ep));
        }

        /// <summary>
        /// Checks if request is for Okta and an SSO SAML endpoint.
        /// </summary>
        /// <param name="host">The host url to check.</param>
        /// <param name="endpoint">The endpoint to check.</param>
        /// <returns>True if the endpoint is an okta sso saml request, false otherwise.</returns>
        static internal bool IsOktaSSORequest(string host, string endpoint)
        {
            return host.Contains(OktaUrl.DOMAIN) && endpoint.Contains(OktaUrl.SSO_SAML_PATH);
        }
    }
}

>>>>>>> a906865d
<|MERGE_RESOLUTION|>--- conflicted
+++ resolved
@@ -1,4 +1,3 @@
-<<<<<<< HEAD
 using System.Threading.Tasks;
 using System.Net.Http;
 using System.Net;
@@ -457,7 +456,6 @@
 
                 return uriBuilder.Uri;
             }
-
             private Uri GetRedirectedUri(Uri requestUri, Uri location)
             {
                 if (requestUri.AbsolutePath != location.ToString())
@@ -639,6 +637,7 @@
                     // Disposing of the response if not null now that we don't need it anymore
                     response?.Dispose();
 
+
                     logger.Debug($"Sleep {backOffInSec} seconds and then retry the request, retryCount: {retryCount}");
 
                     await Task.Delay(TimeSpan.FromSeconds(backOffInSec), cancellationToken).ConfigureAwait(false);
@@ -747,735 +746,4 @@
             return host.Contains(OktaUrl.DOMAIN) && endpoint.Contains(OktaUrl.SSO_SAML_PATH);
         }
     }
-}
-
-
-=======
-using System.Threading.Tasks;
-using System.Net.Http;
-using System.Net;
-using System;
-using System.Threading;
-using System.Collections.Generic;
-using Snowflake.Data.Log;
-using System.Collections.Specialized;
-using System.Web;
-using System.Security.Authentication;
-using System.Linq;
-using Snowflake.Data.Core.Authenticator;
-using Snowflake.Data.Core.Revocation;
-using Snowflake.Data.Core.Tools;
-using TimeProvider = Snowflake.Data.Core.Tools.TimeProvider;
-
-namespace Snowflake.Data.Core
-{
-    internal class HttpClientConfig
-    {
-        public HttpClientConfig(
-            string proxyHost,
-            string proxyPort,
-            string proxyUser,
-            string proxyPassword,
-            string noProxyList,
-            bool disableRetry,
-            bool forceRetryOn404,
-            int maxHttpRetries,
-            int connectionLimit,
-            bool includeRetryReason = true,
-            string certRevocationCheckMode = "DISABLED",
-            bool enableCRLDiskCaching = true,
-            bool enableCRLInMemoryCaching = true,
-            bool allowCertificatesWithoutCrlUrl = true,
-            int crlDownloadTimeout = 10,
-            long crlDownloadMaxSize = 209715200,
-            string minTlsProtocol = "TLS12",
-            string maxTlsProtocol = "TLS13"
-            )
-        {
-            ProxyHost = proxyHost;
-            ProxyPort = proxyPort;
-            ProxyUser = proxyUser;
-            ProxyPassword = proxyPassword;
-            NoProxyList = noProxyList;
-            DisableRetry = disableRetry;
-            ForceRetryOn404 = forceRetryOn404;
-            MaxHttpRetries = maxHttpRetries;
-            IncludeRetryReason = includeRetryReason;
-            ConnectionLimit = connectionLimit;
-            CertRevocationCheckMode = (CertRevocationCheckMode)Enum.Parse(typeof(CertRevocationCheckMode), certRevocationCheckMode, true);
-            EnableCRLDiskCaching = enableCRLDiskCaching;
-            EnableCRLInMemoryCaching = enableCRLInMemoryCaching;
-            AllowCertificatesWithoutCrlUrl = allowCertificatesWithoutCrlUrl;
-            CrlDownloadTimeout = crlDownloadTimeout;
-            CrlDownloadMaxSize = crlDownloadMaxSize;
-            MinTlsProtocol = minTlsProtocol != null ? SslProtocolsExtensions.FromString(minTlsProtocol) : SslProtocols.None;
-            MaxTlsProtocol = minTlsProtocol != null ? SslProtocolsExtensions.FromString(maxTlsProtocol) : SslProtocols.None;
-
-            ConfKey = string.Join(";",
-                new string[] {
-                    proxyHost,
-                    proxyPort,
-                    proxyUser,
-                    proxyPassword,
-                    noProxyList,
-                    disableRetry.ToString(),
-                    forceRetryOn404.ToString(),
-                    maxHttpRetries.ToString(),
-                    includeRetryReason.ToString(),
-                    connectionLimit.ToString(),
-                    certRevocationCheckMode,
-                    enableCRLDiskCaching.ToString(),
-                    enableCRLInMemoryCaching.ToString(),
-                    allowCertificatesWithoutCrlUrl.ToString(),
-                    crlDownloadTimeout.ToString(),
-                    crlDownloadMaxSize.ToString(),
-                    minTlsProtocol,
-                    maxTlsProtocol
-                });
-        }
-
-        public readonly string ProxyHost;
-        public readonly string ProxyPort;
-        public readonly string ProxyUser;
-        public readonly string ProxyPassword;
-        public readonly string NoProxyList;
-        public readonly bool DisableRetry;
-        public readonly bool ForceRetryOn404;
-        public readonly int MaxHttpRetries;
-        public readonly bool IncludeRetryReason;
-        public readonly int ConnectionLimit;
-        internal readonly CertRevocationCheckMode CertRevocationCheckMode;
-        internal readonly bool EnableCRLDiskCaching;
-        internal readonly bool EnableCRLInMemoryCaching;
-        internal readonly bool AllowCertificatesWithoutCrlUrl;
-        internal readonly int CrlDownloadTimeout;
-        internal readonly long CrlDownloadMaxSize;
-        internal readonly SslProtocols MinTlsProtocol;
-        internal readonly SslProtocols MaxTlsProtocol;
-
-        // Key used to identify the HttpClient with the configuration matching the settings
-        public readonly string ConfKey;
-
-        internal bool IsCustomCrlCheckConfigured() =>
-            CertRevocationCheckMode == CertRevocationCheckMode.Enabled || CertRevocationCheckMode == CertRevocationCheckMode.Advisory;
-
-        internal bool IsDotnetCrlCheckEnabled() => CertRevocationCheckMode == CertRevocationCheckMode.Native;
-
-        public SslProtocols GetRequestedTlsProtocolsRange()
-        {
-            return MinTlsProtocol | MaxTlsProtocol;
-        }
-    }
-
-    internal sealed class HttpUtil
-    {
-        static internal readonly int MAX_BACKOFF = 16;
-        private static readonly int s_baseBackOffTime = 1;
-        private static readonly int s_exponentialFactor = 2;
-        private static readonly SFLogger logger = SFLoggerFactory.GetLogger<HttpUtil>();
-        internal const int DefaultConnectionLimit = 50;
-
-        private static readonly List<string> s_supportedEndpointsForRetryPolicy = new List<string>
-        {
-            RestPath.SF_LOGIN_PATH,
-            RestPath.SF_AUTHENTICATOR_REQUEST_PATH,
-            RestPath.SF_TOKEN_REQUEST_PATH
-        };
-
-        private HttpUtil()
-        {
-            IncreaseLowDefaultConnectionLimitOfServicePointManager();
-        }
-
-        internal void IncreaseLowDefaultConnectionLimitOfServicePointManager()
-        {
-            var currentLimit = ServicePointManager.DefaultConnectionLimit;
-
-            // Only increase if below Snowflake's minimum requirement
-            if (currentLimit < DefaultConnectionLimit)
-            {
-                // This value is used by AWS SDK and can cause deadlock,
-                // so we need to increase the default value of 2
-                // See: https://github.com/aws/aws-sdk-net/issues/152
-                ServicePointManager.DefaultConnectionLimit = DefaultConnectionLimit;
-                logger.Debug($"Increasing ServicePointManager.DefaultConnectionLimit from {currentLimit} to minimum default value of {DefaultConnectionLimit}");
-            }
-            else
-            {
-                logger.Debug($"Using the current ServicePointManager.DefaultConnectionLimit value of {currentLimit}");
-            }
-        }
-
-        internal static HttpUtil Instance { get; } = new HttpUtil();
-
-        private readonly object _httpClientProviderLock = new object();
-
-        private Dictionary<string, HttpClient> _HttpClients = new Dictionary<string, HttpClient>();
-
-        private IRestRequester _restRequesterForCrlCheck;
-
-        internal HttpClient GetHttpClient(HttpClientConfig config, DelegatingHandler customHandler = null)
-        {
-            lock (_httpClientProviderLock)
-            {
-                return RegisterNewHttpClientIfNecessary(config, customHandler);
-            }
-        }
-
-        private HttpClient RegisterNewHttpClientIfNecessary(HttpClientConfig config, DelegatingHandler customHandler = null)
-        {
-            string name = config.ConfKey;
-            if (!_HttpClients.ContainsKey(name))
-            {
-                logger.Debug("Http client not registered. Adding.");
-                var httpClient = CreateNewHttpClient(config, customHandler);
-
-                // Add the new client key to the list
-                _HttpClients.Add(name, httpClient);
-            }
-
-            return _HttpClients[name];
-        }
-
-        internal HttpClient CreateNewHttpClient(HttpClientConfig config, DelegatingHandler customHandler = null) =>
-            new HttpClient(
-                new RetryHandler(SetupCustomHttpHandler(config, customHandler), config.DisableRetry, config.ForceRetryOn404, config.MaxHttpRetries, config.IncludeRetryReason, config.ConnectionLimit))
-            {
-                Timeout = Timeout.InfiniteTimeSpan
-            };
-
-
-        private IRestRequester GetHttpClientForCrlCheck()
-        {
-            if (_restRequesterForCrlCheck != null)
-            {
-                return _restRequesterForCrlCheck;
-            }
-            lock (_httpClientProviderLock)
-            {
-                if (_restRequesterForCrlCheck != null)
-                {
-                    return _restRequesterForCrlCheck;
-                }
-                var httpClient = new HttpClient();
-                _restRequesterForCrlCheck = new RestRequester(httpClient);
-                return _restRequesterForCrlCheck;
-            }
-        }
-
-        internal HttpMessageHandler SetupCustomHttpHandler(HttpClientConfig config, DelegatingHandler customHandler = null)
-        {
-            if (customHandler != null)
-            {
-                return customHandler;
-            }
-
-            HttpMessageHandler httpHandler = CreateHttpClientHandler(config);
-
-            // Add a proxy if necessary
-            if (null != config.ProxyHost)
-            {
-                // Proxy needed
-                WebProxy proxy = new WebProxy(config.ProxyHost, int.Parse(config.ProxyPort));
-
-                // Add credential if provided
-                if (!String.IsNullOrEmpty(config.ProxyUser))
-                {
-                    ICredentials credentials = new NetworkCredential(config.ProxyUser, config.ProxyPassword);
-                    proxy.Credentials = credentials;
-                }
-
-                // Add bypasslist if provided
-                if (!String.IsNullOrEmpty(config.NoProxyList))
-                {
-                    string[] bypassList = config.NoProxyList.Split(
-                        new char[] { '|' },
-                        StringSplitOptions.RemoveEmptyEntries);
-                    // Convert simplified syntax to standard regular expression syntax
-                    string entry = null;
-                    for (int i = 0; i < bypassList.Length; i++)
-                    {
-                        // Get the original entry
-                        entry = bypassList[i].Trim();
-                        // . -> [.] because . means any char
-                        entry = entry.Replace(".", "[.]");
-                        // * -> .*  because * is a quantifier and need a char or group to apply to
-                        entry = entry.Replace("*", ".*");
-
-                        entry = entry.StartsWith("^") ? entry : $"^{entry}";
-
-                        entry = entry.EndsWith("$") ? entry : $"{entry}$";
-
-                        // Replace with the valid entry syntax
-                        bypassList[i] = entry;
-
-                    }
-                    proxy.BypassList = bypassList;
-                }
-
-                HttpClientHandler httpHandlerWithProxy = (HttpClientHandler)httpHandler;
-                httpHandlerWithProxy.UseProxy = true;
-                httpHandlerWithProxy.Proxy = proxy;
-                return httpHandlerWithProxy;
-            }
-            return httpHandler;
-        }
-
-        private HttpClientHandler CreateHttpClientHandler(HttpClientConfig config)
-        {
-            bool customizedCrlCheck = false;
-            try
-            {
-                if (config.IsCustomCrlCheckConfigured())
-                {
-                    customizedCrlCheck = true;
-                    return CreateHttpClientHandlerWithCustomizedCrlCheck(config);
-                }
-                return CreateHttpClientHandlerWithDotnetCrlCheck(config);
-            }
-            // special logic for .NET framework 4.7.1 that
-            // CheckCertificateRevocationList and SslProtocols are not supported
-            catch (PlatformNotSupportedException)
-            {
-                if (customizedCrlCheck)
-                {
-                    logger.Error("Could not use customized Crl revocation check. Probably you are using old .net framework 4.6.2 or 4.7.1 where revocation check is done by Windows OS");
-                }
-                return new HttpClientHandler
-                {
-                    AutomaticDecompression = DecompressionMethods.GZip | DecompressionMethods.Deflate,
-                    UseCookies = false, // Disable cookies
-                    UseProxy = false
-                };
-            }
-        }
-
-        private HttpClientHandler CreateHttpClientHandlerWithDotnetCrlCheck(HttpClientConfig config)
-        {
-            logger.Debug("Creating HttpClientHandler without CRL check customizations");
-            return new HttpClientHandler
-            {
-                CheckCertificateRevocationList = config.IsDotnetCrlCheckEnabled(),
-                SslProtocols = config.GetRequestedTlsProtocolsRange(),
-                AutomaticDecompression = DecompressionMethods.GZip | DecompressionMethods.Deflate,
-                UseCookies = false, // Disable cookies
-                UseProxy = false
-            };
-        }
-
-        private HttpClientHandler CreateHttpClientHandlerWithCustomizedCrlCheck(HttpClientConfig config)
-        {
-            logger.Debug("Creating HttpClientHandler with customized CRL check");
-            var revocationVerifier = new CertificateRevocationVerifier(
-                config,
-                TimeProvider.Instance,
-                GetHttpClientForCrlCheck(),
-                CertificateCrlDistributionPointsExtractor.Instance,
-                new CrlParser(EnvironmentOperations.Instance),
-                new CrlRepository(config.EnableCRLInMemoryCaching, config.EnableCRLDiskCaching));
-            return new HttpClientHandler
-            {
-                CheckCertificateRevocationList = false,
-                ServerCertificateCustomValidationCallback = revocationVerifier.CertificateValidationCallback,
-                SslProtocols = config.GetRequestedTlsProtocolsRange(),
-                AutomaticDecompression = DecompressionMethods.GZip | DecompressionMethods.Deflate,
-                UseCookies = false, // Disable cookies
-                UseProxy = false
-            };
-        }
-
-        /// <summary>
-        /// UriUpdater would update the uri in each retry. During construction, it would take in an uri that would later
-        /// be updated in each retry and figure out the rules to apply when updating.
-        /// </summary>
-        internal class UriUpdater
-        {
-            /// <summary>
-            /// IRule defines how the queryParams of a uri should be updated in each retry
-            /// </summary>
-            interface IRule
-            {
-                void apply(NameValueCollection queryParams);
-            }
-
-            /// <summary>
-            /// RetryCountRule would update the retryCount parameter
-            /// </summary>
-            class RetryCountRule : IRule
-            {
-                int retryCount;
-
-                internal RetryCountRule()
-                {
-                    retryCount = 1;
-                }
-
-                void IRule.apply(NameValueCollection queryParams)
-                {
-                    if (retryCount == 1)
-                    {
-                        queryParams.Add(RestParams.SF_QUERY_RETRY_COUNT, retryCount.ToString());
-                    }
-                    else
-                    {
-                        queryParams.Set(RestParams.SF_QUERY_RETRY_COUNT, retryCount.ToString());
-                    }
-                    retryCount++;
-                }
-            }
-
-            /// <summary>
-            /// RequestUUIDRule would update the request_guid query with a new RequestGUID
-            /// </summary>
-            class RequestUUIDRule : IRule
-            {
-                void IRule.apply(NameValueCollection queryParams)
-                {
-                    queryParams.Set(RestParams.SF_QUERY_REQUEST_GUID, Guid.NewGuid().ToString());
-                }
-            }
-
-            /// <summary>
-            /// RetryReasonRule would update the retryReason parameter
-            /// </summary>
-            class RetryReasonRule : IRule
-            {
-                int retryReason;
-
-                internal RetryReasonRule()
-                {
-                    retryReason = 0;
-                }
-
-                public void SetRetryReason(int reason)
-                {
-                    retryReason = reason;
-                }
-
-                void IRule.apply(NameValueCollection queryParams)
-                {
-                    queryParams.Set(RestParams.SF_QUERY_RETRY_REASON, retryReason.ToString());
-                }
-            }
-
-            UriBuilder uriBuilder;
-            List<IRule> rules;
-            internal UriUpdater(Uri uri, bool includeRetryReason = true)
-            {
-                uriBuilder = new UriBuilder(uri);
-                rules = new List<IRule>();
-
-                if (uri.AbsolutePath.StartsWith(RestPath.SF_QUERY_PATH))
-                {
-                    rules.Add(new RetryCountRule());
-                    if (includeRetryReason)
-                    {
-                        rules.Add(new RetryReasonRule());
-                    }
-                }
-
-                if (uri.Query != null && uri.Query.Contains(RestParams.SF_QUERY_REQUEST_GUID))
-                {
-                    rules.Add(new RequestUUIDRule());
-                }
-            }
-
-            internal Uri Update(int retryReason = 0)
-            {
-                // Optimization to bypass parsing if there is no rules at all.
-                if (rules.Count == 0)
-                {
-                    return uriBuilder.Uri;
-                }
-
-                var queryParams = HttpUtility.ParseQueryString(uriBuilder.Query);
-
-                foreach (IRule rule in rules)
-                {
-                    if (rule is RetryReasonRule)
-                    {
-                        ((RetryReasonRule)rule).SetRetryReason(retryReason);
-                    }
-                    rule.apply(queryParams);
-                }
-
-                uriBuilder.Query = queryParams.ToString();
-
-                return uriBuilder.Uri;
-            }
-        }
-        private class RetryHandler : DelegatingHandler
-        {
-            static private SFLogger logger = SFLoggerFactory.GetLogger<RetryHandler>();
-
-            private bool disableRetry;
-            private bool forceRetryOn404;
-            private int maxRetryCount;
-            private bool includeRetryReason;
-            private int connectionLimit;
-
-            internal RetryHandler(HttpMessageHandler innerHandler, bool disableRetry, bool forceRetryOn404, int maxRetryCount, bool includeRetryReason, int connectionLimit) : base(innerHandler)
-            {
-                this.disableRetry = disableRetry;
-                this.forceRetryOn404 = forceRetryOn404;
-                this.maxRetryCount = maxRetryCount;
-                this.includeRetryReason = includeRetryReason;
-                this.connectionLimit = connectionLimit;
-            }
-
-            protected override async Task<HttpResponseMessage> SendAsync(HttpRequestMessage requestMessage,
-                CancellationToken cancellationToken)
-            {
-                HttpResponseMessage response = null;
-                string absolutePath = requestMessage.RequestUri.AbsolutePath;
-                bool isLoginRequest = IsLoginEndpoint(absolutePath);
-                bool isOktaSSORequest = IsOktaSSORequest(requestMessage.RequestUri.Host, absolutePath);
-                int backOffInSec = s_baseBackOffTime;
-                int totalRetryTime = 0;
-                Exception lastException = null;
-
-                ServicePoint p = ServicePointManager.FindServicePoint(requestMessage.RequestUri);
-                p.Expect100Continue = false; // Saves about 100 ms per request
-                p.UseNagleAlgorithm = false; // Saves about 200 ms per request
-                p.ConnectionLimit = connectionLimit;    // Default value is 2, we need more connections for performing multiple parallel queries
-
-                TimeSpan httpTimeout = (TimeSpan)requestMessage.Properties[BaseRestRequest.HTTP_REQUEST_TIMEOUT_KEY];
-                TimeSpan restTimeout = (TimeSpan)requestMessage.Properties[BaseRestRequest.REST_REQUEST_TIMEOUT_KEY];
-
-                if (logger.IsDebugEnabled())
-                {
-                    logger.Debug("Http request timeout : " + httpTimeout);
-                    logger.Debug("Rest request timeout : " + restTimeout);
-                }
-
-                CancellationTokenSource childCts = null;
-
-                UriUpdater updater = new UriUpdater(requestMessage.RequestUri, includeRetryReason);
-                int retryCount = 0;
-
-                long startTimeInMilliseconds = DateTimeOffset.UtcNow.ToUnixTimeMilliseconds();
-                while (true)
-                {
-                    try
-                    {
-                        childCts = null;
-
-                        if (!httpTimeout.Equals(Timeout.InfiniteTimeSpan))
-                        {
-                            childCts = CancellationTokenSource.CreateLinkedTokenSource(cancellationToken);
-                            if (httpTimeout.Ticks == 0)
-                                childCts.Cancel();
-                            else
-                                childCts.CancelAfter(httpTimeout);
-                        }
-                        response = await base.SendAsync(requestMessage, childCts == null ?
-                            cancellationToken : childCts.Token).ConfigureAwait(false);
-                    }
-                    catch (Exception e)
-                    {
-                        lastException = e;
-                        if (cancellationToken.IsCancellationRequested)
-                        {
-                            logger.Info("SF rest request timeout or explicit cancel called.");
-                            cancellationToken.ThrowIfCancellationRequested();
-                        }
-                        else if (childCts != null && childCts.Token.IsCancellationRequested)
-                        {
-                            logger.Warn($"Http request timeout. Retry the request after max {backOffInSec} sec.");
-                        }
-                        else
-                        {
-                            Exception innermostException = GetInnerMostException(e);
-
-                            if (innermostException is AuthenticationException)
-                            {
-                                logger.Error("Non-retryable error encountered: ", e);
-                                throw;
-                            }
-                            else
-                            {
-                                //TODO: Should probably check to see if the error is recoverable or transient.
-                                logger.Warn("Error occurred during request, retrying...", e);
-                            }
-                        }
-                    }
-
-                    totalRetryTime = (int)((DateTimeOffset.UtcNow.ToUnixTimeMilliseconds() - startTimeInMilliseconds) / 1000);
-
-                    if (childCts != null)
-                    {
-                        childCts.Dispose();
-                    }
-
-                    int errorReason = 0;
-
-                    if (response != null)
-                    {
-                        if (isOktaSSORequest)
-                        {
-                            response.Content.Headers.Add(OktaAuthenticator.RetryCountHeader, retryCount.ToString());
-                            response.Content.Headers.Add(OktaAuthenticator.TimeoutElapsedHeader, totalRetryTime.ToString());
-                        }
-
-                        if (response.IsSuccessStatusCode)
-                        {
-                            logger.Debug($"Success Response: StatusCode: {(int)response.StatusCode}, ReasonPhrase: '{response.ReasonPhrase}'");
-                            return response;
-                        }
-                        else
-                        {
-                            logger.Debug($"Failed Response: StatusCode: {(int)response.StatusCode}, ReasonPhrase: '{response.ReasonPhrase}'");
-                            bool isRetryable = isRetryableHTTPCode((int)response.StatusCode, forceRetryOn404);
-
-                            if (!isRetryable || disableRetry)
-                            {
-                                // No need to keep retrying, stop here
-                                return response;
-                            }
-                        }
-                        errorReason = (int)response.StatusCode;
-                    }
-                    else
-                    {
-                        logger.Info("Response returned was null.");
-                    }
-
-                    if (restTimeout.TotalSeconds > 0 && totalRetryTime >= restTimeout.TotalSeconds)
-                    {
-                        logger.Debug($"stop retry as connection_timeout {restTimeout.TotalSeconds} sec. reached");
-                        if (response != null)
-                        {
-                            return response;
-                        }
-                        var errorMessage = $"http request failed and connection_timeout {restTimeout.TotalSeconds} sec. reached.\n";
-                        errorMessage += $"Last exception encountered: {lastException}";
-                        logger.Error(errorMessage);
-                        throw new OperationCanceledException(errorMessage);
-                    }
-
-                    if (restTimeout.TotalSeconds > 0 && totalRetryTime + backOffInSec > restTimeout.TotalSeconds)
-                    {
-                        // No need to wait more than necessary if it can be avoided.
-                        backOffInSec = (int)restTimeout.TotalSeconds - totalRetryTime;
-                    }
-
-                    retryCount++;
-                    if ((maxRetryCount > 0) && (retryCount > maxRetryCount))
-                    {
-                        logger.Debug($"stop retry as maxHttpRetries {maxRetryCount} reached");
-                        if (response != null)
-                        {
-                            return response;
-                        }
-                        var errorMessage = $"http request failed and max retry {maxRetryCount} reached.\n";
-                        errorMessage += $"Last exception encountered: {lastException}";
-                        logger.Error(errorMessage);
-                        throw new OperationCanceledException(errorMessage);
-                    }
-
-                    // Disposing of the response if not null now that we don't need it anymore
-                    response?.Dispose();
-
-                    requestMessage.RequestUri = updater.Update(errorReason);
-
-                    logger.Debug($"Sleep {backOffInSec} seconds and then retry the request, retryCount: {retryCount}");
-
-                    await Task.Delay(TimeSpan.FromSeconds(backOffInSec), cancellationToken).ConfigureAwait(false);
-
-                    var jitter = GetJitter(backOffInSec);
-
-                    // Set backoff time
-                    if (isLoginRequest)
-                    {
-                        // Choose between previous sleep time and new base sleep time for login requests
-                        backOffInSec = (int)ChooseRandom(
-                            backOffInSec + jitter,
-                            Math.Pow(s_exponentialFactor, retryCount) + jitter);
-                    }
-                    else if (backOffInSec < MAX_BACKOFF)
-                    {
-                        // Multiply sleep by 2 for non-login requests
-                        backOffInSec *= 2;
-                    }
-                }
-            }
-        }
-
-        internal static Exception UnpackAggregateException(Exception exception) =>
-            exception is AggregateException ? ((AggregateException)exception).InnerException : exception;
-
-        static private Exception GetInnerMostException(Exception exception)
-        {
-            var innermostException = exception;
-            while (innermostException.InnerException != null && innermostException != innermostException.InnerException)
-                innermostException = innermostException.InnerException;
-            return innermostException;
-        }
-
-        /// <summary>
-        /// Check whether or not the error is retryable or not.
-        /// </summary>
-        /// <param name="statusCode">The http status code.</param>
-        /// <returns>True if the request should be retried, false otherwise.</returns>
-        static public bool isRetryableHTTPCode(int statusCode, bool forceRetryOn404)
-        {
-            if (forceRetryOn404 && statusCode == 404)
-                return true;
-            return (500 <= statusCode && statusCode < 600) ||
-            // Forbidden
-            (statusCode == 403) ||
-            // Request timeout
-            (statusCode == 408) ||
-            // Too many requests
-            (statusCode == 429);
-        }
-
-        /// <summary>
-        /// Get the jitter amount based on current wait time.
-        /// </summary>
-        /// <param name="curWaitTime">The current retry backoff time.</param>
-        /// <returns>The new jitter amount.</returns>
-        static internal double GetJitter(double curWaitTime)
-        {
-            double multiplicationFactor = ChooseRandom(-1, 1);
-            double jitterAmount = 0.5 * curWaitTime * multiplicationFactor;
-            return jitterAmount;
-        }
-
-        /// <summary>
-        /// Randomly generates a number between a given range.
-        /// </summary>
-        /// <param name="min">The min range (inclusive).</param>
-        /// <param name="max">The max range (inclusive).</param>
-        /// <returns>The random number.</returns>
-        static double ChooseRandom(double min, double max)
-        {
-            var next = new Random().NextDouble();
-
-            return min + (next * (max - min));
-        }
-
-        /// <summary>
-        /// Checks if the endpoint is a login request.
-        /// </summary>
-        /// <param name="endpoint">The endpoint to check.</param>
-        /// <returns>True if the endpoint is a login request, false otherwise.</returns>
-        static internal bool IsLoginEndpoint(string endpoint)
-        {
-            return null != s_supportedEndpointsForRetryPolicy.FirstOrDefault(ep => endpoint.Equals(ep));
-        }
-
-        /// <summary>
-        /// Checks if request is for Okta and an SSO SAML endpoint.
-        /// </summary>
-        /// <param name="host">The host url to check.</param>
-        /// <param name="endpoint">The endpoint to check.</param>
-        /// <returns>True if the endpoint is an okta sso saml request, false otherwise.</returns>
-        static internal bool IsOktaSSORequest(string host, string endpoint)
-        {
-            return host.Contains(OktaUrl.DOMAIN) && endpoint.Contains(OktaUrl.SSO_SAML_PATH);
-        }
-    }
-}
-
->>>>>>> a906865d
+}