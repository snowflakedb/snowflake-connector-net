<<<<<<< HEAD
﻿/*
 * Copyright (c) 2012-2019 Snowflake Computing Inc. All rights reserved.
 */

using System;
using System.IO.Compression;
using System.IO;
using System.Collections;
using System.Collections.Concurrent;
using System.Collections.Generic;
using System.Linq;
using System.Text;
using System.Threading;
using System.Threading.Tasks;
using System.Net.Http;
using Newtonsoft.Json;
using System.Diagnostics;
using Newtonsoft.Json.Serialization;
using Snowflake.Data.Log;

namespace Snowflake.Data.Core
{
    class SFBlockingChunkDownloaderV3 : IChunkDownloader
    {
        static private SFLogger logger = SFLoggerFactory.GetLogger<SFBlockingChunkDownloaderV3>();

        private List<BaseResultChunk> chunkDatas = new List<BaseResultChunk>();

        private string qrmk;

        private int nextChunkToDownloadIndex;

        private int nextChunkToConsumeIndex;

        // External cancellation token, used to stop donwload
        private CancellationToken externalCancellationToken;

        private readonly int prefetchSlot;

        private readonly IRestRequester _RestRequester;

        private readonly SFSessionProperties sessionProperies;

        private Dictionary<string, string> chunkHeaders;

        private readonly SFBaseResultSet ResultSet;

        private readonly List<ExecResponseChunk> chunkInfos;

        private readonly List<Task<BaseResultChunk>> taskQueues;

        public SFBlockingChunkDownloaderV3(int colCount,
            List<ExecResponseChunk> chunkInfos, string qrmk,
            Dictionary<string, string> chunkHeaders,
            CancellationToken cancellationToken,
            SFBaseResultSet ResultSet,
            ResultFormat resultFormat)
        {
            this.qrmk = qrmk;
            this.chunkHeaders = chunkHeaders;
            this.nextChunkToDownloadIndex = 0;
            this.ResultSet = ResultSet;
            this._RestRequester = ResultSet.sfStatement.SfSession.restRequester;
            this.sessionProperies = ResultSet.sfStatement.SfSession.properties;
            this.prefetchSlot = Math.Min(chunkInfos.Count, GetPrefetchThreads(ResultSet));
            this.chunkInfos = chunkInfos;
            this.nextChunkToConsumeIndex = 0;
            this.taskQueues = new List<Task<BaseResultChunk>>();
            externalCancellationToken = cancellationToken;

            for (int i=0; i<prefetchSlot; i++)
            {
                BaseResultChunk resultChunk =
                    resultFormat == ResultFormat.ARROW ? (BaseResultChunk)
                        new ArrowResultChunk(colCount) :
                        new SFReusableChunk(colCount);

                resultChunk.Reset(chunkInfos[nextChunkToDownloadIndex], nextChunkToDownloadIndex);
                chunkDatas.Add(resultChunk);

                taskQueues.Add(DownloadChunkAsync(new DownloadContextV3()
                {
                    chunk = resultChunk,
                    qrmk = this.qrmk,
                    chunkHeaders = this.chunkHeaders,
                    cancellationToken = this.externalCancellationToken
                }));

                nextChunkToDownloadIndex++;
            }
        }

        private int GetPrefetchThreads(SFBaseResultSet resultSet)
        {
            Dictionary<SFSessionParameter, object> sessionParameters = resultSet.sfStatement.SfSession.ParameterMap;
            String val = (String)sessionParameters[SFSessionParameter.CLIENT_PREFETCH_THREADS];
            return Int32.Parse(val);
        }

        public async Task<BaseResultChunk> GetNextChunkAsync()
        {
            logger.Info($"NextChunkToConsume: {nextChunkToConsumeIndex}, NextChunkToDownload: {nextChunkToDownloadIndex}");
            if (nextChunkToConsumeIndex < chunkInfos.Count)
            {
                Task<BaseResultChunk> chunk = taskQueues[nextChunkToConsumeIndex % prefetchSlot];

                if (nextChunkToConsumeIndex > 0)
                {
                    if (nextChunkToDownloadIndex < chunkInfos.Count)
                    {
                        BaseResultChunk reusableChunk = chunkDatas[nextChunkToDownloadIndex % prefetchSlot];
                        reusableChunk.Reset(chunkInfos[nextChunkToDownloadIndex], nextChunkToDownloadIndex);

                        taskQueues[nextChunkToDownloadIndex % prefetchSlot] = DownloadChunkAsync(new DownloadContextV3()
                        {
                            chunk = reusableChunk,
                            qrmk = this.qrmk,
                            chunkHeaders = this.chunkHeaders,
                            cancellationToken = externalCancellationToken
                        });

                        // in case of one slot we need to return the chunk already downloaded
                        if (prefetchSlot == 1)
                        {
                            chunk = taskQueues[0];
                        }
                    }
                    else
                    {
                        chunkDatas[nextChunkToDownloadIndex % prefetchSlot].Reset();
                        chunkDatas[nextChunkToDownloadIndex % prefetchSlot] = null;
                    }

                    nextChunkToDownloadIndex++;
                }

                nextChunkToConsumeIndex++;
                return await chunk;
            }
            else
            {
                if (chunkInfos.Count > 0)
                {
                    chunkDatas[nextChunkToDownloadIndex % prefetchSlot].Reset();
                    chunkDatas[nextChunkToDownloadIndex % prefetchSlot] = null;
                }
                return await Task.FromResult<BaseResultChunk>(null);
            }
        }

        private async Task<BaseResultChunk> DownloadChunkAsync(DownloadContextV3 downloadContext)
        {
            BaseResultChunk chunk = downloadContext.chunk;
            int backOffInSec = 1;
            bool retry = false;
            int retryCount = 0;
            int maxRetry = int.Parse(sessionProperies[SFSessionProperty.MAXHTTPRETRIES]);

            do
            {
                retry = false;

                S3DownloadRequest downloadRequest =
                    new S3DownloadRequest()
                    {
                        Url = new UriBuilder(chunk.Url).Uri,
                        qrmk = downloadContext.qrmk,
                        // s3 download request timeout to one hour
                        RestTimeout = TimeSpan.FromHours(1),
                        HttpTimeout = Timeout.InfiniteTimeSpan, // Disable timeout for each request
                        chunkHeaders = downloadContext.chunkHeaders,
                        sid = ResultSet.sfStatement.SfSession.sessionId
                    };

                using (var httpResponse = await _RestRequester.GetAsync(downloadRequest, downloadContext.cancellationToken)
                               .ConfigureAwait(continueOnCapturedContext: false))
                using (Stream stream = await httpResponse.Content.ReadAsStreamAsync()
                    .ConfigureAwait(continueOnCapturedContext: false))
                {
                    // retry on chunk downloading since the retry logic in HttpClient.RetryHandler
                    // doesn't cover this. The GET request could be succeeded but network error
                    // still could happen during reading chunk data from stream and that needs
                    // retry as well.
                    try
                    {
                        IEnumerable<string> encoding;
                        if (httpResponse.Content.Headers.TryGetValues("Content-Encoding", out encoding))
                        {
                            if (String.Compare(encoding.First(), "gzip", true) == 0)
                            {
                                using (Stream streamGzip = new GZipStream(stream, CompressionMode.Decompress))
                                {
                                    await ParseStreamIntoChunk(streamGzip, chunk).ConfigureAwait(false);
                                }
                            }
                            else
                            {
                                await ParseStreamIntoChunk(stream, chunk).ConfigureAwait(false);
                            }
                        }
                        else
                        {
                            await ParseStreamIntoChunk(stream, chunk).ConfigureAwait(false);
                        }
                    }
                    catch (Exception e)
                    {
                        if ((maxRetry <= 0) || (retryCount < maxRetry))
                        {
                            retry = true;
                            // reset the chunk before retry in case there could be garbage
                            // data left from last attempt
                            chunk.ResetForRetry();
                            await Task.Delay(TimeSpan.FromSeconds(backOffInSec), downloadContext.cancellationToken).ConfigureAwait(false);
                            ++retryCount;
                            // Set next backoff time
                            backOffInSec = backOffInSec * 2;
                            if (backOffInSec > HttpUtil.MAX_BACKOFF)
                            {
                                backOffInSec = HttpUtil.MAX_BACKOFF;
                            }
                        }
                        else
                        {
                            //parse error
                            throw new Exception("parse stream to Chunk error. " + e);
                        }
                    }
                }
            } while (retry);
            logger.Info($"Succeed downloading chunk #{chunk.ChunkIndex}");
            return chunk;
        }

        private async Task ParseStreamIntoChunk(Stream content, BaseResultChunk resultChunk)
        {
            IChunkParser parser = ChunkParserFactory.Instance.GetParser(resultChunk.ResultFormat, content);
            await parser.ParseChunk(resultChunk);
        }
    }

    class DownloadContextV3
    {
        public BaseResultChunk chunk { get; set; }

        public string qrmk { get; set; }

        public Dictionary<string, string> chunkHeaders { get; set; }

        public CancellationToken cancellationToken { get; set; }
    }
}
=======
﻿/*
 * Copyright (c) 2012-2019 Snowflake Computing Inc. All rights reserved.
 */

using System;
using System.IO.Compression;
using System.IO;
using System.Collections;
using System.Collections.Concurrent;
using System.Collections.Generic;
using System.Linq;
using System.Text;
using System.Threading;
using System.Threading.Tasks;
using System.Net.Http;
using Newtonsoft.Json;
using System.Diagnostics;
using Newtonsoft.Json.Serialization;
using Snowflake.Data.Log;

namespace Snowflake.Data.Core
{
    class SFBlockingChunkDownloaderV3 : IChunkDownloader
    {
        static private SFLogger logger = SFLoggerFactory.GetLogger<SFBlockingChunkDownloaderV3>();

        private List<BaseResultChunk> chunkDatas = new List<BaseResultChunk>();

        private string qrmk;

        private int nextChunkToDownloadIndex;

        private int nextChunkToConsumeIndex;

        // External cancellation token, used to stop donwload
        private CancellationToken externalCancellationToken;

        private readonly int prefetchSlot;

        private readonly IRestRequester _RestRequester;

        private readonly SFSessionProperties sessionProperies;

        private Dictionary<string, string> chunkHeaders;

        private readonly SFBaseResultSet ResultSet;

        private readonly List<ExecResponseChunk> chunkInfos;

        private readonly List<Task<BaseResultChunk>> taskQueues;

        public SFBlockingChunkDownloaderV3(int colCount,
            List<ExecResponseChunk> chunkInfos, string qrmk,
            Dictionary<string, string> chunkHeaders,
            CancellationToken cancellationToken,
            SFBaseResultSet ResultSet,
            ResultFormat resultFormat)
        {
            this.qrmk = qrmk;
            this.chunkHeaders = chunkHeaders;
            this.nextChunkToDownloadIndex = 0;
            this.ResultSet = ResultSet;
            this._RestRequester = ResultSet.sfStatement.SfSession.restRequester;
            this.sessionProperies = ResultSet.sfStatement.SfSession.properties;
            this.prefetchSlot = Math.Min(chunkInfos.Count, GetPrefetchThreads(ResultSet));
            this.chunkInfos = chunkInfos;
            this.nextChunkToConsumeIndex = 0;
            this.taskQueues = new List<Task<BaseResultChunk>>();
            externalCancellationToken = cancellationToken;

            for (int i=0; i<prefetchSlot; i++)
            {
                BaseResultChunk resultChunk =
                    resultFormat == ResultFormat.ARROW ? (BaseResultChunk)
                        new ArrowResultChunk(colCount) :
                        new SFReusableChunk(colCount);

                resultChunk.Reset(chunkInfos[nextChunkToDownloadIndex], nextChunkToDownloadIndex);
                chunkDatas.Add(resultChunk);

                taskQueues.Add(DownloadChunkAsync(new DownloadContextV3()
                {
                    chunk = resultChunk,
                    qrmk = this.qrmk,
                    chunkHeaders = this.chunkHeaders,
                    cancellationToken = this.externalCancellationToken
                }));

                nextChunkToDownloadIndex++;
            }
        }

        private int GetPrefetchThreads(SFBaseResultSet resultSet)
        {
            Dictionary<SFSessionParameter, object> sessionParameters = resultSet.sfStatement.SfSession.ParameterMap;
            String val = (String)sessionParameters[SFSessionParameter.CLIENT_PREFETCH_THREADS];
            return Int32.Parse(val);
        }

        public async Task<BaseResultChunk> GetNextChunkAsync()
        {
            logger.Info($"NextChunkToConsume: {nextChunkToConsumeIndex}, NextChunkToDownload: {nextChunkToDownloadIndex}");
            if (nextChunkToConsumeIndex < chunkInfos.Count)
            {
                Task<BaseResultChunk> chunk = taskQueues[nextChunkToConsumeIndex % prefetchSlot];

                if (nextChunkToDownloadIndex < chunkInfos.Count && nextChunkToConsumeIndex > 0)
                {
                    BaseResultChunk reusableChunk = chunkDatas[nextChunkToDownloadIndex % prefetchSlot];
                    reusableChunk.Reset(chunkInfos[nextChunkToDownloadIndex], nextChunkToDownloadIndex);

                    taskQueues[nextChunkToDownloadIndex % prefetchSlot] = DownloadChunkAsync(new DownloadContextV3()
                    {
                        chunk = reusableChunk,
                        qrmk = this.qrmk,
                        chunkHeaders = this.chunkHeaders,
                        cancellationToken = externalCancellationToken
                    });
                    nextChunkToDownloadIndex++;

                    // in case of one slot we need to return the chunk already downloaded
                    if (prefetchSlot == 1)
                    {
                        chunk = taskQueues[0];
                    }
                }
                nextChunkToConsumeIndex++;
                return await chunk;
            }
            else
            {
                return await Task.FromResult<BaseResultChunk>(null);
            }
        }

        private async Task<BaseResultChunk> DownloadChunkAsync(DownloadContextV3 downloadContext)
        {
            BaseResultChunk chunk = downloadContext.chunk;
            int backOffInSec = 1;
            bool retry = false;
            int retryCount = 0;
            int maxRetry = int.Parse(sessionProperies[SFSessionProperty.MAXHTTPRETRIES]);

            do
            {
                retry = false;

                S3DownloadRequest downloadRequest =
                    new S3DownloadRequest()
                    {
                        Url = new UriBuilder(chunk.Url).Uri,
                        qrmk = downloadContext.qrmk,
                        // s3 download request timeout to one hour
                        RestTimeout = TimeSpan.FromHours(1),
                        HttpTimeout = Timeout.InfiniteTimeSpan, // Disable timeout for each request
                        chunkHeaders = downloadContext.chunkHeaders,
                        sid = ResultSet.sfStatement.SfSession.sessionId
                    };

                using (var httpResponse = await _RestRequester.GetAsync(downloadRequest, downloadContext.cancellationToken)
                               .ConfigureAwait(continueOnCapturedContext: false))
                using (Stream stream = await httpResponse.Content.ReadAsStreamAsync()
                    .ConfigureAwait(continueOnCapturedContext: false))
                {
                    // retry on chunk downloading since the retry logic in HttpClient.RetryHandler
                    // doesn't cover this. The GET request could be succeeded but network error
                    // still could happen during reading chunk data from stream and that needs
                    // retry as well.
                    try
                    {
                        IEnumerable<string> encoding;
                        if (httpResponse.Content.Headers.TryGetValues("Content-Encoding", out encoding))
                        {
                            if (String.Compare(encoding.First(), "gzip", true) == 0)
                            {
                                using (Stream streamGzip = new GZipStream(stream, CompressionMode.Decompress))
                                {
                                    await ParseStreamIntoChunk(streamGzip, chunk).ConfigureAwait(false);
                                }
                            }
                            else
                            {
                                await ParseStreamIntoChunk(stream, chunk).ConfigureAwait(false);
                            }
                        }
                        else
                        {
                            await ParseStreamIntoChunk(stream, chunk).ConfigureAwait(false);
                        }
                    }
                    catch (Exception e)
                    {
                        if ((maxRetry <= 0) || (retryCount < maxRetry))
                        {
                            logger.Debug($"Retry {retryCount}/{maxRetry} of parse stream to chunk error: " + e.Message);
                            retry = true;
                            // reset the chunk before retry in case there could be garbage
                            // data left from last attempt
                            chunk.ResetForRetry();
                            await Task.Delay(TimeSpan.FromSeconds(backOffInSec), downloadContext.cancellationToken).ConfigureAwait(false);
                            ++retryCount;
                            // Set next backoff time
                            backOffInSec = backOffInSec * 2;
                            if (backOffInSec > HttpUtil.MAX_BACKOFF)
                            {
                                backOffInSec = HttpUtil.MAX_BACKOFF;
                            }
                        }
                        else
                        {
                            //parse error
                            logger.Error("Failed retries of parse stream to chunk error: " + e.Message);
                            throw new Exception("Parse stream to chunk error: " + e.Message);
                        }
                    }
                }
            } while (retry);
            logger.Info($"Succeed downloading chunk #{chunk.ChunkIndex}");
            return chunk;
        }

        private async Task ParseStreamIntoChunk(Stream content, BaseResultChunk resultChunk)
        {
            IChunkParser parser = ChunkParserFactory.Instance.GetParser(resultChunk.ResultFormat, content);
            await parser.ParseChunk(resultChunk);
        }
    }

    class DownloadContextV3
    {
        public BaseResultChunk chunk { get; set; }

        public string qrmk { get; set; }

        public Dictionary<string, string> chunkHeaders { get; set; }

        public CancellationToken cancellationToken { get; set; }
    }
}
>>>>>>> 717a8044
<|MERGE_RESOLUTION|>--- conflicted
+++ resolved
@@ -1,494 +1,237 @@
-<<<<<<< HEAD
-﻿/*
- * Copyright (c) 2012-2019 Snowflake Computing Inc. All rights reserved.
- */
-
-using System;
-using System.IO.Compression;
-using System.IO;
-using System.Collections;
-using System.Collections.Concurrent;
-using System.Collections.Generic;
-using System.Linq;
-using System.Text;
-using System.Threading;
-using System.Threading.Tasks;
-using System.Net.Http;
-using Newtonsoft.Json;
-using System.Diagnostics;
-using Newtonsoft.Json.Serialization;
-using Snowflake.Data.Log;
-
-namespace Snowflake.Data.Core
-{
-    class SFBlockingChunkDownloaderV3 : IChunkDownloader
-    {
-        static private SFLogger logger = SFLoggerFactory.GetLogger<SFBlockingChunkDownloaderV3>();
-
-        private List<BaseResultChunk> chunkDatas = new List<BaseResultChunk>();
-
-        private string qrmk;
-
-        private int nextChunkToDownloadIndex;
-
-        private int nextChunkToConsumeIndex;
-
-        // External cancellation token, used to stop donwload
-        private CancellationToken externalCancellationToken;
-
-        private readonly int prefetchSlot;
-
-        private readonly IRestRequester _RestRequester;
-
-        private readonly SFSessionProperties sessionProperies;
-
-        private Dictionary<string, string> chunkHeaders;
-
-        private readonly SFBaseResultSet ResultSet;
-
-        private readonly List<ExecResponseChunk> chunkInfos;
-
-        private readonly List<Task<BaseResultChunk>> taskQueues;
-
-        public SFBlockingChunkDownloaderV3(int colCount,
-            List<ExecResponseChunk> chunkInfos, string qrmk,
-            Dictionary<string, string> chunkHeaders,
-            CancellationToken cancellationToken,
-            SFBaseResultSet ResultSet,
-            ResultFormat resultFormat)
-        {
-            this.qrmk = qrmk;
-            this.chunkHeaders = chunkHeaders;
-            this.nextChunkToDownloadIndex = 0;
-            this.ResultSet = ResultSet;
-            this._RestRequester = ResultSet.sfStatement.SfSession.restRequester;
-            this.sessionProperies = ResultSet.sfStatement.SfSession.properties;
-            this.prefetchSlot = Math.Min(chunkInfos.Count, GetPrefetchThreads(ResultSet));
-            this.chunkInfos = chunkInfos;
-            this.nextChunkToConsumeIndex = 0;
-            this.taskQueues = new List<Task<BaseResultChunk>>();
-            externalCancellationToken = cancellationToken;
-
-            for (int i=0; i<prefetchSlot; i++)
-            {
-                BaseResultChunk resultChunk =
-                    resultFormat == ResultFormat.ARROW ? (BaseResultChunk)
-                        new ArrowResultChunk(colCount) :
-                        new SFReusableChunk(colCount);
-
-                resultChunk.Reset(chunkInfos[nextChunkToDownloadIndex], nextChunkToDownloadIndex);
-                chunkDatas.Add(resultChunk);
-
-                taskQueues.Add(DownloadChunkAsync(new DownloadContextV3()
-                {
-                    chunk = resultChunk,
-                    qrmk = this.qrmk,
-                    chunkHeaders = this.chunkHeaders,
-                    cancellationToken = this.externalCancellationToken
-                }));
-
-                nextChunkToDownloadIndex++;
-            }
-        }
-
-        private int GetPrefetchThreads(SFBaseResultSet resultSet)
-        {
-            Dictionary<SFSessionParameter, object> sessionParameters = resultSet.sfStatement.SfSession.ParameterMap;
-            String val = (String)sessionParameters[SFSessionParameter.CLIENT_PREFETCH_THREADS];
-            return Int32.Parse(val);
-        }
-
-        public async Task<BaseResultChunk> GetNextChunkAsync()
-        {
-            logger.Info($"NextChunkToConsume: {nextChunkToConsumeIndex}, NextChunkToDownload: {nextChunkToDownloadIndex}");
-            if (nextChunkToConsumeIndex < chunkInfos.Count)
-            {
-                Task<BaseResultChunk> chunk = taskQueues[nextChunkToConsumeIndex % prefetchSlot];
-
-                if (nextChunkToConsumeIndex > 0)
-                {
-                    if (nextChunkToDownloadIndex < chunkInfos.Count)
-                    {
-                        BaseResultChunk reusableChunk = chunkDatas[nextChunkToDownloadIndex % prefetchSlot];
-                        reusableChunk.Reset(chunkInfos[nextChunkToDownloadIndex], nextChunkToDownloadIndex);
-
-                        taskQueues[nextChunkToDownloadIndex % prefetchSlot] = DownloadChunkAsync(new DownloadContextV3()
-                        {
-                            chunk = reusableChunk,
-                            qrmk = this.qrmk,
-                            chunkHeaders = this.chunkHeaders,
-                            cancellationToken = externalCancellationToken
-                        });
-
-                        // in case of one slot we need to return the chunk already downloaded
-                        if (prefetchSlot == 1)
-                        {
-                            chunk = taskQueues[0];
-                        }
-                    }
-                    else
-                    {
-                        chunkDatas[nextChunkToDownloadIndex % prefetchSlot].Reset();
-                        chunkDatas[nextChunkToDownloadIndex % prefetchSlot] = null;
-                    }
-
-                    nextChunkToDownloadIndex++;
-                }
-
-                nextChunkToConsumeIndex++;
-                return await chunk;
-            }
-            else
-            {
-                if (chunkInfos.Count > 0)
-                {
-                    chunkDatas[nextChunkToDownloadIndex % prefetchSlot].Reset();
-                    chunkDatas[nextChunkToDownloadIndex % prefetchSlot] = null;
-                }
-                return await Task.FromResult<BaseResultChunk>(null);
-            }
-        }
-
-        private async Task<BaseResultChunk> DownloadChunkAsync(DownloadContextV3 downloadContext)
-        {
-            BaseResultChunk chunk = downloadContext.chunk;
-            int backOffInSec = 1;
-            bool retry = false;
-            int retryCount = 0;
-            int maxRetry = int.Parse(sessionProperies[SFSessionProperty.MAXHTTPRETRIES]);
-
-            do
-            {
-                retry = false;
-
-                S3DownloadRequest downloadRequest =
-                    new S3DownloadRequest()
-                    {
-                        Url = new UriBuilder(chunk.Url).Uri,
-                        qrmk = downloadContext.qrmk,
-                        // s3 download request timeout to one hour
-                        RestTimeout = TimeSpan.FromHours(1),
-                        HttpTimeout = Timeout.InfiniteTimeSpan, // Disable timeout for each request
-                        chunkHeaders = downloadContext.chunkHeaders,
-                        sid = ResultSet.sfStatement.SfSession.sessionId
-                    };
-
-                using (var httpResponse = await _RestRequester.GetAsync(downloadRequest, downloadContext.cancellationToken)
-                               .ConfigureAwait(continueOnCapturedContext: false))
-                using (Stream stream = await httpResponse.Content.ReadAsStreamAsync()
-                    .ConfigureAwait(continueOnCapturedContext: false))
-                {
-                    // retry on chunk downloading since the retry logic in HttpClient.RetryHandler
-                    // doesn't cover this. The GET request could be succeeded but network error
-                    // still could happen during reading chunk data from stream and that needs
-                    // retry as well.
-                    try
-                    {
-                        IEnumerable<string> encoding;
-                        if (httpResponse.Content.Headers.TryGetValues("Content-Encoding", out encoding))
-                        {
-                            if (String.Compare(encoding.First(), "gzip", true) == 0)
-                            {
-                                using (Stream streamGzip = new GZipStream(stream, CompressionMode.Decompress))
-                                {
-                                    await ParseStreamIntoChunk(streamGzip, chunk).ConfigureAwait(false);
-                                }
-                            }
-                            else
-                            {
-                                await ParseStreamIntoChunk(stream, chunk).ConfigureAwait(false);
-                            }
-                        }
-                        else
-                        {
-                            await ParseStreamIntoChunk(stream, chunk).ConfigureAwait(false);
-                        }
-                    }
-                    catch (Exception e)
-                    {
-                        if ((maxRetry <= 0) || (retryCount < maxRetry))
-                        {
-                            retry = true;
-                            // reset the chunk before retry in case there could be garbage
-                            // data left from last attempt
-                            chunk.ResetForRetry();
-                            await Task.Delay(TimeSpan.FromSeconds(backOffInSec), downloadContext.cancellationToken).ConfigureAwait(false);
-                            ++retryCount;
-                            // Set next backoff time
-                            backOffInSec = backOffInSec * 2;
-                            if (backOffInSec > HttpUtil.MAX_BACKOFF)
-                            {
-                                backOffInSec = HttpUtil.MAX_BACKOFF;
-                            }
-                        }
-                        else
-                        {
-                            //parse error
-                            throw new Exception("parse stream to Chunk error. " + e);
-                        }
-                    }
-                }
-            } while (retry);
-            logger.Info($"Succeed downloading chunk #{chunk.ChunkIndex}");
-            return chunk;
-        }
-
-        private async Task ParseStreamIntoChunk(Stream content, BaseResultChunk resultChunk)
-        {
-            IChunkParser parser = ChunkParserFactory.Instance.GetParser(resultChunk.ResultFormat, content);
-            await parser.ParseChunk(resultChunk);
-        }
-    }
-
-    class DownloadContextV3
-    {
-        public BaseResultChunk chunk { get; set; }
-
-        public string qrmk { get; set; }
-
-        public Dictionary<string, string> chunkHeaders { get; set; }
-
-        public CancellationToken cancellationToken { get; set; }
-    }
-}
-=======
-﻿/*
- * Copyright (c) 2012-2019 Snowflake Computing Inc. All rights reserved.
- */
-
-using System;
-using System.IO.Compression;
-using System.IO;
-using System.Collections;
-using System.Collections.Concurrent;
-using System.Collections.Generic;
-using System.Linq;
-using System.Text;
-using System.Threading;
-using System.Threading.Tasks;
-using System.Net.Http;
-using Newtonsoft.Json;
-using System.Diagnostics;
-using Newtonsoft.Json.Serialization;
-using Snowflake.Data.Log;
-
-namespace Snowflake.Data.Core
-{
-    class SFBlockingChunkDownloaderV3 : IChunkDownloader
-    {
-        static private SFLogger logger = SFLoggerFactory.GetLogger<SFBlockingChunkDownloaderV3>();
-
-        private List<BaseResultChunk> chunkDatas = new List<BaseResultChunk>();
-
-        private string qrmk;
-
-        private int nextChunkToDownloadIndex;
-
-        private int nextChunkToConsumeIndex;
-
-        // External cancellation token, used to stop donwload
-        private CancellationToken externalCancellationToken;
-
-        private readonly int prefetchSlot;
-
-        private readonly IRestRequester _RestRequester;
-
-        private readonly SFSessionProperties sessionProperies;
-
-        private Dictionary<string, string> chunkHeaders;
-
-        private readonly SFBaseResultSet ResultSet;
-
-        private readonly List<ExecResponseChunk> chunkInfos;
-
-        private readonly List<Task<BaseResultChunk>> taskQueues;
-
-        public SFBlockingChunkDownloaderV3(int colCount,
-            List<ExecResponseChunk> chunkInfos, string qrmk,
-            Dictionary<string, string> chunkHeaders,
-            CancellationToken cancellationToken,
-            SFBaseResultSet ResultSet,
-            ResultFormat resultFormat)
-        {
-            this.qrmk = qrmk;
-            this.chunkHeaders = chunkHeaders;
-            this.nextChunkToDownloadIndex = 0;
-            this.ResultSet = ResultSet;
-            this._RestRequester = ResultSet.sfStatement.SfSession.restRequester;
-            this.sessionProperies = ResultSet.sfStatement.SfSession.properties;
-            this.prefetchSlot = Math.Min(chunkInfos.Count, GetPrefetchThreads(ResultSet));
-            this.chunkInfos = chunkInfos;
-            this.nextChunkToConsumeIndex = 0;
-            this.taskQueues = new List<Task<BaseResultChunk>>();
-            externalCancellationToken = cancellationToken;
-
-            for (int i=0; i<prefetchSlot; i++)
-            {
-                BaseResultChunk resultChunk =
-                    resultFormat == ResultFormat.ARROW ? (BaseResultChunk)
-                        new ArrowResultChunk(colCount) :
-                        new SFReusableChunk(colCount);
-
-                resultChunk.Reset(chunkInfos[nextChunkToDownloadIndex], nextChunkToDownloadIndex);
-                chunkDatas.Add(resultChunk);
-
-                taskQueues.Add(DownloadChunkAsync(new DownloadContextV3()
-                {
-                    chunk = resultChunk,
-                    qrmk = this.qrmk,
-                    chunkHeaders = this.chunkHeaders,
-                    cancellationToken = this.externalCancellationToken
-                }));
-
-                nextChunkToDownloadIndex++;
-            }
-        }
-
-        private int GetPrefetchThreads(SFBaseResultSet resultSet)
-        {
-            Dictionary<SFSessionParameter, object> sessionParameters = resultSet.sfStatement.SfSession.ParameterMap;
-            String val = (String)sessionParameters[SFSessionParameter.CLIENT_PREFETCH_THREADS];
-            return Int32.Parse(val);
-        }
-
-        public async Task<BaseResultChunk> GetNextChunkAsync()
-        {
-            logger.Info($"NextChunkToConsume: {nextChunkToConsumeIndex}, NextChunkToDownload: {nextChunkToDownloadIndex}");
-            if (nextChunkToConsumeIndex < chunkInfos.Count)
-            {
-                Task<BaseResultChunk> chunk = taskQueues[nextChunkToConsumeIndex % prefetchSlot];
-
-                if (nextChunkToDownloadIndex < chunkInfos.Count && nextChunkToConsumeIndex > 0)
-                {
-                    BaseResultChunk reusableChunk = chunkDatas[nextChunkToDownloadIndex % prefetchSlot];
-                    reusableChunk.Reset(chunkInfos[nextChunkToDownloadIndex], nextChunkToDownloadIndex);
-
-                    taskQueues[nextChunkToDownloadIndex % prefetchSlot] = DownloadChunkAsync(new DownloadContextV3()
-                    {
-                        chunk = reusableChunk,
-                        qrmk = this.qrmk,
-                        chunkHeaders = this.chunkHeaders,
-                        cancellationToken = externalCancellationToken
-                    });
-                    nextChunkToDownloadIndex++;
-
-                    // in case of one slot we need to return the chunk already downloaded
-                    if (prefetchSlot == 1)
-                    {
-                        chunk = taskQueues[0];
-                    }
-                }
-                nextChunkToConsumeIndex++;
-                return await chunk;
-            }
-            else
-            {
-                return await Task.FromResult<BaseResultChunk>(null);
-            }
-        }
-
-        private async Task<BaseResultChunk> DownloadChunkAsync(DownloadContextV3 downloadContext)
-        {
-            BaseResultChunk chunk = downloadContext.chunk;
-            int backOffInSec = 1;
-            bool retry = false;
-            int retryCount = 0;
-            int maxRetry = int.Parse(sessionProperies[SFSessionProperty.MAXHTTPRETRIES]);
-
-            do
-            {
-                retry = false;
-
-                S3DownloadRequest downloadRequest =
-                    new S3DownloadRequest()
-                    {
-                        Url = new UriBuilder(chunk.Url).Uri,
-                        qrmk = downloadContext.qrmk,
-                        // s3 download request timeout to one hour
-                        RestTimeout = TimeSpan.FromHours(1),
-                        HttpTimeout = Timeout.InfiniteTimeSpan, // Disable timeout for each request
-                        chunkHeaders = downloadContext.chunkHeaders,
-                        sid = ResultSet.sfStatement.SfSession.sessionId
-                    };
-
-                using (var httpResponse = await _RestRequester.GetAsync(downloadRequest, downloadContext.cancellationToken)
-                               .ConfigureAwait(continueOnCapturedContext: false))
-                using (Stream stream = await httpResponse.Content.ReadAsStreamAsync()
-                    .ConfigureAwait(continueOnCapturedContext: false))
-                {
-                    // retry on chunk downloading since the retry logic in HttpClient.RetryHandler
-                    // doesn't cover this. The GET request could be succeeded but network error
-                    // still could happen during reading chunk data from stream and that needs
-                    // retry as well.
-                    try
-                    {
-                        IEnumerable<string> encoding;
-                        if (httpResponse.Content.Headers.TryGetValues("Content-Encoding", out encoding))
-                        {
-                            if (String.Compare(encoding.First(), "gzip", true) == 0)
-                            {
-                                using (Stream streamGzip = new GZipStream(stream, CompressionMode.Decompress))
-                                {
-                                    await ParseStreamIntoChunk(streamGzip, chunk).ConfigureAwait(false);
-                                }
-                            }
-                            else
-                            {
-                                await ParseStreamIntoChunk(stream, chunk).ConfigureAwait(false);
-                            }
-                        }
-                        else
-                        {
-                            await ParseStreamIntoChunk(stream, chunk).ConfigureAwait(false);
-                        }
-                    }
-                    catch (Exception e)
-                    {
-                        if ((maxRetry <= 0) || (retryCount < maxRetry))
-                        {
-                            logger.Debug($"Retry {retryCount}/{maxRetry} of parse stream to chunk error: " + e.Message);
-                            retry = true;
-                            // reset the chunk before retry in case there could be garbage
-                            // data left from last attempt
-                            chunk.ResetForRetry();
-                            await Task.Delay(TimeSpan.FromSeconds(backOffInSec), downloadContext.cancellationToken).ConfigureAwait(false);
-                            ++retryCount;
-                            // Set next backoff time
-                            backOffInSec = backOffInSec * 2;
-                            if (backOffInSec > HttpUtil.MAX_BACKOFF)
-                            {
-                                backOffInSec = HttpUtil.MAX_BACKOFF;
-                            }
-                        }
-                        else
-                        {
-                            //parse error
-                            logger.Error("Failed retries of parse stream to chunk error: " + e.Message);
-                            throw new Exception("Parse stream to chunk error: " + e.Message);
-                        }
-                    }
-                }
-            } while (retry);
-            logger.Info($"Succeed downloading chunk #{chunk.ChunkIndex}");
-            return chunk;
-        }
-
-        private async Task ParseStreamIntoChunk(Stream content, BaseResultChunk resultChunk)
-        {
-            IChunkParser parser = ChunkParserFactory.Instance.GetParser(resultChunk.ResultFormat, content);
-            await parser.ParseChunk(resultChunk);
-        }
-    }
-
-    class DownloadContextV3
-    {
-        public BaseResultChunk chunk { get; set; }
-
-        public string qrmk { get; set; }
-
-        public Dictionary<string, string> chunkHeaders { get; set; }
-
-        public CancellationToken cancellationToken { get; set; }
-    }
-}
->>>>>>> 717a8044
+/*
+ * Copyright (c) 2012-2019 Snowflake Computing Inc. All rights reserved.
+ */
+
+using System;
+using System.IO.Compression;
+using System.IO;
+using System.Collections;
+using System.Collections.Concurrent;
+using System.Collections.Generic;
+using System.Linq;
+using System.Text;
+using System.Threading;
+using System.Threading.Tasks;
+using System.Net.Http;
+using Newtonsoft.Json;
+using System.Diagnostics;
+using Newtonsoft.Json.Serialization;
+using Snowflake.Data.Log;
+
+namespace Snowflake.Data.Core
+{
+    class SFBlockingChunkDownloaderV3 : IChunkDownloader
+    {
+        static private SFLogger logger = SFLoggerFactory.GetLogger<SFBlockingChunkDownloaderV3>();
+
+        private List<BaseResultChunk> chunkDatas = new List<BaseResultChunk>();
+
+        private string qrmk;
+
+        private int nextChunkToDownloadIndex;
+
+        private int nextChunkToConsumeIndex;
+
+        // External cancellation token, used to stop donwload
+        private CancellationToken externalCancellationToken;
+
+        private readonly int prefetchSlot;
+
+        private readonly IRestRequester _RestRequester;
+
+        private readonly SFSessionProperties sessionProperies;
+
+        private Dictionary<string, string> chunkHeaders;
+
+        private readonly SFBaseResultSet ResultSet;
+
+        private readonly List<ExecResponseChunk> chunkInfos;
+
+        private readonly List<Task<BaseResultChunk>> taskQueues;
+
+        public SFBlockingChunkDownloaderV3(int colCount,
+            List<ExecResponseChunk> chunkInfos, string qrmk,
+            Dictionary<string, string> chunkHeaders,
+            CancellationToken cancellationToken,
+            SFBaseResultSet ResultSet,
+            ResultFormat resultFormat)
+        {
+            this.qrmk = qrmk;
+            this.chunkHeaders = chunkHeaders;
+            this.nextChunkToDownloadIndex = 0;
+            this.ResultSet = ResultSet;
+            this._RestRequester = ResultSet.sfStatement.SfSession.restRequester;
+            this.sessionProperies = ResultSet.sfStatement.SfSession.properties;
+            this.prefetchSlot = Math.Min(chunkInfos.Count, GetPrefetchThreads(ResultSet));
+            this.chunkInfos = chunkInfos;
+            this.nextChunkToConsumeIndex = 0;
+            this.taskQueues = new List<Task<BaseResultChunk>>();
+            externalCancellationToken = cancellationToken;
+
+            for (int i=0; i<prefetchSlot; i++)
+            {
+                BaseResultChunk resultChunk =
+                    resultFormat == ResultFormat.ARROW ? (BaseResultChunk)
+                        new ArrowResultChunk(colCount) :
+                        new SFReusableChunk(colCount);
+
+                resultChunk.Reset(chunkInfos[nextChunkToDownloadIndex], nextChunkToDownloadIndex);
+                chunkDatas.Add(resultChunk);
+
+                taskQueues.Add(DownloadChunkAsync(new DownloadContextV3()
+                {
+                    chunk = resultChunk,
+                    qrmk = this.qrmk,
+                    chunkHeaders = this.chunkHeaders,
+                    cancellationToken = this.externalCancellationToken
+                }));
+
+                nextChunkToDownloadIndex++;
+            }
+        }
+
+        private int GetPrefetchThreads(SFBaseResultSet resultSet)
+        {
+            Dictionary<SFSessionParameter, object> sessionParameters = resultSet.sfStatement.SfSession.ParameterMap;
+            String val = (String)sessionParameters[SFSessionParameter.CLIENT_PREFETCH_THREADS];
+            return Int32.Parse(val);
+        }
+
+        public async Task<BaseResultChunk> GetNextChunkAsync()
+        {
+            logger.Info($"NextChunkToConsume: {nextChunkToConsumeIndex}, NextChunkToDownload: {nextChunkToDownloadIndex}");
+            if (nextChunkToConsumeIndex < chunkInfos.Count)
+            {
+                Task<BaseResultChunk> chunk = taskQueues[nextChunkToConsumeIndex % prefetchSlot];
+
+                if (nextChunkToDownloadIndex < chunkInfos.Count && nextChunkToConsumeIndex > 0)
+                {
+                    BaseResultChunk reusableChunk = chunkDatas[nextChunkToDownloadIndex % prefetchSlot];
+                    reusableChunk.Reset(chunkInfos[nextChunkToDownloadIndex], nextChunkToDownloadIndex);
+
+                    taskQueues[nextChunkToDownloadIndex % prefetchSlot] = DownloadChunkAsync(new DownloadContextV3()
+                    {
+                        chunk = reusableChunk,
+                        qrmk = this.qrmk,
+                        chunkHeaders = this.chunkHeaders,
+                        cancellationToken = externalCancellationToken
+                    });
+                    nextChunkToDownloadIndex++;
+
+                    // in case of one slot we need to return the chunk already downloaded
+                    if (prefetchSlot == 1)
+                    {
+                        chunk = taskQueues[0];
+                    }
+                }
+                nextChunkToConsumeIndex++;
+                return await chunk;
+            }
+            else
+            {
+                return await Task.FromResult<BaseResultChunk>(null);
+            }
+        }
+
+        private async Task<BaseResultChunk> DownloadChunkAsync(DownloadContextV3 downloadContext)
+        {
+            BaseResultChunk chunk = downloadContext.chunk;
+            int backOffInSec = 1;
+            bool retry = false;
+            int retryCount = 0;
+            int maxRetry = int.Parse(sessionProperies[SFSessionProperty.MAXHTTPRETRIES]);
+
+            do
+            {
+                retry = false;
+
+                S3DownloadRequest downloadRequest =
+                    new S3DownloadRequest()
+                    {
+                        Url = new UriBuilder(chunk.Url).Uri,
+                        qrmk = downloadContext.qrmk,
+                        // s3 download request timeout to one hour
+                        RestTimeout = TimeSpan.FromHours(1),
+                        HttpTimeout = Timeout.InfiniteTimeSpan, // Disable timeout for each request
+                        chunkHeaders = downloadContext.chunkHeaders,
+                        sid = ResultSet.sfStatement.SfSession.sessionId
+                    };
+
+                using (var httpResponse = await _RestRequester.GetAsync(downloadRequest, downloadContext.cancellationToken)
+                               .ConfigureAwait(continueOnCapturedContext: false))
+                using (Stream stream = await httpResponse.Content.ReadAsStreamAsync()
+                    .ConfigureAwait(continueOnCapturedContext: false))
+                {
+                    // retry on chunk downloading since the retry logic in HttpClient.RetryHandler
+                    // doesn't cover this. The GET request could be succeeded but network error
+                    // still could happen during reading chunk data from stream and that needs
+                    // retry as well.
+                    try
+                    {
+                        IEnumerable<string> encoding;
+                        if (httpResponse.Content.Headers.TryGetValues("Content-Encoding", out encoding))
+                        {
+                            if (String.Compare(encoding.First(), "gzip", true) == 0)
+                            {
+                                using (Stream streamGzip = new GZipStream(stream, CompressionMode.Decompress))
+                                {
+                                    await ParseStreamIntoChunk(streamGzip, chunk).ConfigureAwait(false);
+                                }
+                            }
+                            else
+                            {
+                                await ParseStreamIntoChunk(stream, chunk).ConfigureAwait(false);
+                            }
+                        }
+                        else
+                        {
+                            await ParseStreamIntoChunk(stream, chunk).ConfigureAwait(false);
+                        }
+                    }
+                    catch (Exception e)
+                    {
+                        if ((maxRetry <= 0) || (retryCount < maxRetry))
+                        {
+                            retry = true;
+                            // reset the chunk before retry in case there could be garbage
+                            // data left from last attempt
+                            chunk.ResetForRetry();
+                            await Task.Delay(TimeSpan.FromSeconds(backOffInSec), downloadContext.cancellationToken).ConfigureAwait(false);
+                            ++retryCount;
+                            // Set next backoff time
+                            backOffInSec = backOffInSec * 2;
+                            if (backOffInSec > HttpUtil.MAX_BACKOFF)
+                            {
+                                backOffInSec = HttpUtil.MAX_BACKOFF;
+                            }
+                        }
+                        else
+                        {
+                            //parse error
+                            throw new Exception("parse stream to Chunk error. " + e);
+                        }
+                    }
+                }
+            } while (retry);
+            logger.Info($"Succeed downloading chunk #{chunk.ChunkIndex}");
+            return chunk;
+        }
+
+        private async Task ParseStreamIntoChunk(Stream content, BaseResultChunk resultChunk)
+        {
+            IChunkParser parser = ChunkParserFactory.Instance.GetParser(resultChunk.ResultFormat, content);
+            await parser.ParseChunk(resultChunk);
+        }
+    }
+
+    class DownloadContextV3
+    {
+        public BaseResultChunk chunk { get; set; }
+
+        public string qrmk { get; set; }
+
+        public Dictionary<string, string> chunkHeaders { get; set; }
+
+        public CancellationToken cancellationToken { get; set; }
+    }
+}