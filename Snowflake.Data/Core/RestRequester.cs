--- conflicted
+++ resolved
@@ -94,8 +94,6 @@
                                                           CancellationToken externalCancellationToken)
         {
             HttpRequestMessage message = request.ToRequestMessage(method);
-<<<<<<< HEAD
-
             return await SendAsync(message, request.GetRestTimeout(), externalCancellationToken).ConfigureAwait(false);
         }
 
@@ -104,39 +102,21 @@
                                                               CancellationToken externalCancellationToken)
         {
             // merge multiple cancellation token
-            CancellationTokenSource restRequestTimeout = new CancellationTokenSource(restTimeout);
-            CancellationTokenSource linkedCts = CancellationTokenSource.CreateLinkedTokenSource(externalCancellationToken,
-                restRequestTimeout.Token);
-
-            try
-            {
-                var response = await _HttpClient
-                    .SendAsync(message, HttpCompletionOption.ResponseHeadersRead, linkedCts.Token)
-                    .ConfigureAwait(false);
-                response.EnsureSuccessStatusCode();
-
-                return response;
-            }
-            catch (Exception e)
-=======
-            // merge multiple cancellation token
-            using (CancellationTokenSource restRequestTimeout = new CancellationTokenSource(request.GetRestTimeout()))
->>>>>>> e6ebae1e
+            using (CancellationTokenSource restRequestTimeout = new CancellationTokenSource(restTimeout))
             {
                 using (CancellationTokenSource linkedCts = CancellationTokenSource.CreateLinkedTokenSource(externalCancellationToken,
-                    restRequestTimeout.Token))
+                restRequestTimeout.Token))
                 {
-                    HttpResponseMessage response = null;
                     try
                     {
-                        response = await HttpUtil.getHttpClient(request.GetInsecureMode())
+                        response = await _HttpClient
                             .SendAsync(message, HttpCompletionOption.ResponseHeadersRead, linkedCts.Token)
                             .ConfigureAwait(false);
                         response.EnsureSuccessStatusCode();
-
+  
                         return response;
                     }
-                    catch(Exception e)
+                    catch (Exception e)
                     {
                         // Disposing of the response if not null now that we don't need it anymore 
                         response?.Dispose();
