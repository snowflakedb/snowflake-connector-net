--- conflicted
+++ resolved
@@ -24,16 +24,9 @@
             var sfLoggerLevel = _levelMapper.ToLoggingEventLevel(easyLoggingLogLevel);
             lock (_lockForExclusiveConfigure)
             {
-<<<<<<< HEAD
                 var rootLogger = SFLogRepository.GetRootLogger();
                 rootLogger.SetLevel(sfLoggerLevel);
-                var appender = string.Equals(logsPath, "STDOUT", StringComparison.OrdinalIgnoreCase)
-=======
-                var repository = (log4net.Repository.Hierarchy.Hierarchy)LogManager.GetRepository();
-                var rootLogger = (log4net.Repository.Hierarchy.Logger)repository.GetLogger("Snowflake.Data");
-                rootLogger.Level = log4netLevel;
                 var appender = IsStdout(logsPath)
->>>>>>> 444a2c18
                     ? AddConsoleAppender(rootLogger)
                     : AddRollingFileAppender(rootLogger, logsPath);
                 RemoveOtherEasyLoggingAppenders(rootLogger, appender);
@@ -62,11 +55,7 @@
             return rootLogger.GetAppenders().ToArray().Any(IsEasyLoggingAppender);
         }
 
-<<<<<<< HEAD
         private static void RemoveOtherEasyLoggingAppenders(SFLogger logger, SFAppender appender)
-=======
-        private static void RemoveOtherEasyLoggingAppenders(log4net.Repository.Hierarchy.Logger logger, IAppender appender)
->>>>>>> 444a2c18
         {
             var existingAppenders = logger.GetAppenders().ToArray();
             foreach (var existingAppender in existingAppenders)
