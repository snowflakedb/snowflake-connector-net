--- conflicted
+++ resolved
@@ -1,86 +1,78 @@
-<<<<<<< HEAD
-/*
- * Copyright (c) 2012-2019 Snowflake Computing Inc. All rights reserved.
- */
-
-using Microsoft.Extensions.Logging;
-=======
-using log4net;
->>>>>>> bb4f8346
-
-namespace Snowflake.Data.Log
-{
-    internal class SFLoggerFactory
-    {
-        internal static bool s_isCustomLoggerEnabled = false;
-
-        internal static bool s_isSFLoggerEnabled = false;
-
-        internal static bool s_useDefaultSFLogger = true;
-
-        internal static ILogger s_customLogger = new LoggerEmptyImpl();
-
-        internal static void UseEmptySFLogger()
-        {
-            s_useDefaultSFLogger = false;
-        }
-
-        internal static void UseDefaultSFLogger()
-        {
-            s_useDefaultSFLogger = true;
-        }
-
-        internal static SFLogger GetLogger<T>()
-        {
-            return new SFLoggerPair(GetSFLogger<T>());
-        }
-
-        internal static SFLogger GetSFLogger<T>(bool useConsoleAppender = false)
-        {
-            // If true, return the default/specified logger
-            if (s_useDefaultSFLogger)
-            {
-                var logger = new SFLoggerImpl(typeof(T));
-                if (!s_isSFLoggerEnabled)
-                {
-                    SFLoggerImpl.SetLevel(LoggingEvent.OFF); // Logger is disabled by default and can be enabled by the EasyLogging feature
-                }
-                if(useConsoleAppender)
-                {
-                    EasyLoggerManager.AddConsoleAppender();
-                }
-                return logger;
-            }
-            // Else, return the empty logger implementation which outputs nothing
-            else
-            {
-                return new SFLoggerEmptyImpl();
-            }
-        }
-
-        internal static ILogger GetCustomLogger<T>()
-        {
-            // If true, return the default/specified logger
-            if (s_isCustomLoggerEnabled)
-            {
-                // If no logger specified, use the default logger: Microsoft's console logger
-                if (s_customLogger == null)
-                {
-                    ILoggerFactory factory = LoggerFactory.Create(
-                        builder => builder
-                        .AddConsole()
-                        .SetMinimumLevel(LogLevel.Trace)
-                    );
-
-                    return factory.CreateLogger<T>();
-                }
-                return s_customLogger;
-            }
-            // Else, return the empty logger implementation which outputs nothing
-            else
-            {
-                return new LoggerEmptyImpl();
-            }
-        }
-    }
-}
+using Microsoft.Extensions.Logging;
+
+namespace Snowflake.Data.Log
+{
+    internal class SFLoggerFactory
+    {
+        internal static bool s_isCustomLoggerEnabled = false;
+
+        internal static bool s_isSFLoggerEnabled = false;
+
+        internal static bool s_useDefaultSFLogger = true;
+
+        internal static ILogger s_customLogger = new LoggerEmptyImpl();
+
+        internal static void UseEmptySFLogger()
+        {
+            s_useDefaultSFLogger = false;
+        }
+
+        internal static void UseDefaultSFLogger()
+        {
+            s_useDefaultSFLogger = true;
+        }
+
+        internal static SFLogger GetLogger<T>()
+        {
+            return new SFLoggerPair(GetSFLogger<T>());
+        }
+
+        internal static SFLogger GetSFLogger<T>(bool useConsoleAppender = false)
+        {
+            // If true, return the default/specified logger
+            if (s_useDefaultSFLogger)
+            {
+                var logger = new SFLoggerImpl(typeof(T));
+                if (!s_isSFLoggerEnabled)
+                {
+                    SFLoggerImpl.SetLevel(LoggingEvent.OFF); // Logger is disabled by default and can be enabled by the EasyLogging feature
+                }
+                if(useConsoleAppender)
+                {
+                    EasyLoggerManager.AddConsoleAppender();
+                }
+                return logger;
+            }
+            // Else, return the empty logger implementation which outputs nothing
+            else
+            {
+                return new SFLoggerEmptyImpl();
+            }
+        }
+
+        internal static ILogger GetCustomLogger<T>()
+        {
+            // If true, return the default/specified logger
+            if (s_isCustomLoggerEnabled)
+            {
+                // If no logger specified, use the default logger: Microsoft's console logger
+                if (s_customLogger == null)
+                {
+                    ILoggerFactory factory = LoggerFactory.Create(
+                        builder => builder
+                        .AddConsole()
+                        .SetMinimumLevel(LogLevel.Trace)
+                    );
+
+                    return factory.CreateLogger<T>();
+                }
+                return s_customLogger;
+            }
+            // Else, return the empty logger implementation which outputs nothing
+            else
+            {
+                return new LoggerEmptyImpl();
+            }
+        }
+    }
+}