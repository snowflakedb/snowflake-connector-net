--- conflicted
+++ resolved
@@ -1,13 +1,4 @@
-<<<<<<< HEAD
-/*
- * Copyright (c) 2012-2019 Snowflake Computing Inc. All rights reserved.
- */
-
 using System;
-using System.Collections.Generic;
-=======
- using System;
->>>>>>> bb4f8346
 
 namespace Snowflake.Data.Log
 {
