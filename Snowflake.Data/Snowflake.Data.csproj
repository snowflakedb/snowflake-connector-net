--- conflicted
+++ resolved
@@ -1,60 +1,56 @@
-﻿<Project Sdk="Microsoft.NET.Sdk">
-  <PropertyGroup>
-    <TargetFrameworks>netstandard2.0;net46</TargetFrameworks>
-    <Title>Snowflake.Data</Title>
-    <PackageId>Snowflake.Data</PackageId>
-    <PackageLicenseUrl>https://github.com/snowflakedb/snowflake-connector-net/blob/master/LICENSE</PackageLicenseUrl>
-    <PackageProjectUrl>https://github.com/snowflakedb/snowflake-connector-net</PackageProjectUrl>
-    <PackageRequireLicenseAcceptance>true</PackageRequireLicenseAcceptance>
-    <PackageIconUrl>https://raw.githubusercontent.com/snowflakedb/snowflake-connector-net/master/Snowflake.Data/snowflake.ico</PackageIconUrl>
-    <Description>Snowflake Connector for .NET</Description>
-    <Company>Snowflake Computing, Inc</Company>
-    <Product>Snowflake Connector for .NET</Product>
-    <Authors>howryu, tchen</Authors>
-    <Copyright>Copyright (c) 2012-2019 Snowflake Computing Inc. All rights reserved.</Copyright>
-<<<<<<< HEAD
-    <Version>1.2.3</Version>
-=======
-    <Version>2.0.1</Version>
->>>>>>> 07d95101
-    <DebugType>Full</DebugType>
-  </PropertyGroup>
-	
-  <ItemGroup>
-    <PackageReference Include="AngleSharp" Version="0.12.1" />
-    <PackageReference Include="Newtonsoft.Json" Version="11.0.2" />
-    <PackageReference Include="log4net" Version="2.0.11" />
-    <PackageReference Include="Portable.BouncyCastle" Version="1.8.9" />
-    <PackageReference Include="System.IdentityModel.Tokens.Jwt" Version="6.8.0" />
-    <PackageReference Include="System.Text.RegularExpressions" Version="4.3.1" />
-  </ItemGroup>
-  
-  <ItemGroup Condition="'$(TargetFramework)' == 'net46'">
-    <Reference Include="System.Net.Http" />
-    <Reference Include="System.Web" />
-    <Reference Include="System.Configuration" />
-  </ItemGroup>
-
-  <ItemGroup Condition="'$(TargetFramework)' == 'netstandard2.0'">
-    <PackageReference Include="System.Configuration.ConfigurationManager" Version="4.5.0" />
-  </ItemGroup>
-  
-  <PropertyGroup Condition="'$(Configuration)|$(Platform)'=='Debug|AnyCPU'">
-    <DebugType>full</DebugType>
-    <DebugSymbols>True</DebugSymbols>
-  </PropertyGroup>
-
-  <PropertyGroup Condition="'$(Configuration)|$(Platform)'=='Release|AnyCPU'">
-    <DebugType>full</DebugType>
-    <DebugSymbols>True</DebugSymbols>
-  </PropertyGroup>
-  
-  <PropertyGroup>
-    <AutoGenerateBindingRedirects>true</AutoGenerateBindingRedirects>
-    <GenerateBindingRedirectsOutputType>true</GenerateBindingRedirectsOutputType>
-  </PropertyGroup>
-  
-  <ItemGroup>
-    <Folder Include="Properties\" />
-  </ItemGroup>
-</Project>
+﻿<Project Sdk="Microsoft.NET.Sdk">
+  <PropertyGroup>
+    <TargetFrameworks>netstandard2.0;net46</TargetFrameworks>
+    <Title>Snowflake.Data</Title>
+    <PackageId>Snowflake.Data</PackageId>
+    <PackageLicenseUrl>https://github.com/snowflakedb/snowflake-connector-net/blob/master/LICENSE</PackageLicenseUrl>
+    <PackageProjectUrl>https://github.com/snowflakedb/snowflake-connector-net</PackageProjectUrl>
+    <PackageRequireLicenseAcceptance>true</PackageRequireLicenseAcceptance>
+    <PackageIconUrl>https://raw.githubusercontent.com/snowflakedb/snowflake-connector-net/master/Snowflake.Data/snowflake.ico</PackageIconUrl>
+    <Description>Snowflake Connector for .NET</Description>
+    <Company>Snowflake Computing, Inc</Company>
+    <Product>Snowflake Connector for .NET</Product>
+    <Authors>howryu, tchen</Authors>
+    <Copyright>Copyright (c) 2012-2019 Snowflake Computing Inc. All rights reserved.</Copyright>
+    <Version>1.2.3</Version>
+    <DebugType>Full</DebugType>
+  </PropertyGroup>
+
+  <ItemGroup>
+    <PackageReference Include="AngleSharp" Version="0.12.1" />
+    <PackageReference Include="Newtonsoft.Json" Version="11.0.2" />
+    <PackageReference Include="log4net" Version="2.0.11" />
+    <PackageReference Include="Portable.BouncyCastle" Version="1.8.9" />
+    <PackageReference Include="System.IdentityModel.Tokens.Jwt" Version="6.8.0" />
+    <PackageReference Include="System.Text.RegularExpressions" Version="4.3.1" />
+  </ItemGroup>
+  
+  <ItemGroup Condition="'$(TargetFramework)' == 'net46'">
+    <Reference Include="System.Net.Http" />
+    <Reference Include="System.Web" />
+    <Reference Include="System.Configuration" />
+  </ItemGroup>
+
+  <ItemGroup Condition="'$(TargetFramework)' == 'netstandard2.0'">
+    <PackageReference Include="System.Configuration.ConfigurationManager" Version="4.5.0" />
+  </ItemGroup>
+  
+  <PropertyGroup Condition="'$(Configuration)|$(Platform)'=='Debug|AnyCPU'">
+    <DebugType>full</DebugType>
+    <DebugSymbols>True</DebugSymbols>
+  </PropertyGroup>
+
+  <PropertyGroup Condition="'$(Configuration)|$(Platform)'=='Release|AnyCPU'">
+    <DebugType>full</DebugType>
+    <DebugSymbols>True</DebugSymbols>
+  </PropertyGroup>
+  
+  <PropertyGroup>
+    <AutoGenerateBindingRedirects>true</AutoGenerateBindingRedirects>
+    <GenerateBindingRedirectsOutputType>true</GenerateBindingRedirectsOutputType>
+  </PropertyGroup>
+  
+  <ItemGroup>
+    <Folder Include="Properties\" />
+  </ItemGroup>
+</Project>