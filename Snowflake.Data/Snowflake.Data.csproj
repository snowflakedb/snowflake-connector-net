﻿<Project Sdk="Microsoft.NET.Sdk">
  <PropertyGroup>
<<<<<<< HEAD
    <TargetFramework>netstandard2.0</TargetFramework>
=======
    <TargetFrameworks>netstandard2.0;net481;net8.0;net8.0-windows</TargetFrameworks>
>>>>>>> 763aca7e
    <Title>Snowflake.Data</Title>
    <PackageId>Snowflake.Data</PackageId>
    <PackageLicenseExpression>Apache-2.0</PackageLicenseExpression>
    <PackageProjectUrl>https://github.com/snowflakedb/snowflake-connector-net</PackageProjectUrl>
    <PackageRequireLicenseAcceptance>true</PackageRequireLicenseAcceptance>
    <PackageIconUrl>https://raw.githubusercontent.com/snowflakedb/snowflake-connector-net/master/Snowflake.Data/snowflake.ico</PackageIconUrl>
    <RepositoryUrl>https://github.com/snowflakedb/snowflake-connector-net</RepositoryUrl>
    <RepositoryType>git</RepositoryType>
    <Description>Snowflake Connector for .NET</Description>
    <Company>Snowflake Computing, Inc</Company>
    <Product>Snowflake Connector for .NET</Product>
    <Authors>Snowflake</Authors>
<<<<<<< HEAD
    <Version>5.1.0</Version>
=======
    <Version>5.2.0</Version>
>>>>>>> 763aca7e
    <DebugType>Full</DebugType>
    <LangVersion>8</LangVersion>
  </PropertyGroup>

<<<<<<< HEAD
=======
  <!-- Define WINDOWS_BUILD for all Windows-specific targets -->
  <PropertyGroup Condition="'$(TargetFramework)' == 'net481' OR '$(TargetFramework)' == 'net8.0-windows'">
    <DefineConstants>$(DefineConstants);WINDOWS_BUILD</DefineConstants>
  </PropertyGroup>

>>>>>>> 763aca7e
  <ItemGroup>
    <PackageReference Include="Apache.Arrow" Version="14.0.2" />
    <PackageReference Include="AWSSDK.S3" Version="4.0.4" />
    <PackageReference Include="Google.Cloud.Storage.V1" Version="4.10.0" />
    <PackageReference Include="Azure.Storage.Blobs" Version="12.13.0" />
    <PackageReference Include="Azure.Storage.Common" Version="12.12.0" />
    <PackageReference Include="Microsoft.Extensions.Logging" Version="9.0.5" />
<<<<<<< HEAD
    <PackageReference Include="Mono.Unix" Version="7.1.0-final.1.21458.1" />
=======
>>>>>>> 763aca7e
    <PackageReference Include="Newtonsoft.Json" Version="13.0.3" />
    <PackageReference Include="BouncyCastle.Cryptography" Version="2.3.1" />
    <PackageReference Include="System.IdentityModel.Tokens.Jwt" Version="6.34.0" />
    <PackageReference Include="System.Text.RegularExpressions" Version="4.3.1" />
    <PackageReference Include="Tomlyn.Signed" Version="0.17.0" />
  </ItemGroup>

<<<<<<< HEAD
=======
  <!-- Mono.Unix dependency ONLY for Unix/Linux platforms (netstandard2.0 and net8.0) -->
  <!-- NOT included for Windows targets: net481, net8.0-windows -->
  <ItemGroup Condition="'$(TargetFramework)' == 'netstandard2.0' OR '$(TargetFramework)' == 'net8.0'">
    <PackageReference Include="Mono.Unix" Version="7.1.0-final.1.21458.1" />
  </ItemGroup>

  <!-- Exclude platform shims from all targets by default (SDK auto-includes all .cs files) -->
  <ItemGroup>
    <Compile Remove="PlatformShims\**\*.cs" />
  </ItemGroup>

  <!-- Include Mono.Unix Windows shim for all Windows targets -->
  <ItemGroup Condition="'$(TargetFramework)' == 'net481' OR '$(TargetFramework)' == 'net8.0-windows'">
    <Compile Include="PlatformShims\MonoUnixWindowsShim.cs" />
  </ItemGroup>

>>>>>>> 763aca7e
  <ItemGroup Condition="'$(Configuration)' != 'Release'">
    <InternalsVisibleTo Include="Snowflake.Data.Tests" />
    <!--needed by Moq to be able to mock internal interfaces-->
    <InternalsVisibleTo Include="DynamicProxyGenAssembly2" />
  </ItemGroup>

  <PropertyGroup Condition="'$(Configuration)|$(Platform)'=='Debug|AnyCPU'">
    <DebugType>full</DebugType>
    <DebugSymbols>True</DebugSymbols>
  </PropertyGroup>

  <PropertyGroup Condition="'$(Configuration)|$(Platform)'=='Release|AnyCPU'">
    <DebugType>full</DebugType>
    <DebugSymbols>True</DebugSymbols>
  </PropertyGroup>

  <PropertyGroup>
    <AutoGenerateBindingRedirects>true</AutoGenerateBindingRedirects>
    <GenerateBindingRedirectsOutputType>true</GenerateBindingRedirectsOutputType>
    <AssemblyVersion>$(Version)</AssemblyVersion>
  </PropertyGroup>

  <PropertyGroup>
    <DefineConstants Condition="'$(DefineAdditionalConstants)' != ''">$(DefineConstants);$(DefineAdditionalConstants)</DefineConstants>
  </PropertyGroup>

  <ItemGroup>
    <Folder Include="Properties\" />
  </ItemGroup>

<<<<<<< HEAD
  <ItemGroup>
    <!-- Include MiniCore native libraries in NuGet package (PackagePath) and copy to output for testing (CopyToOutputDirectory) -->
    <Content Include="runtimes\**\*.dll" PackagePath="runtimes\" CopyToOutputDirectory="PreserveNewest" />
    <Content Include="runtimes\**\*.so" PackagePath="runtimes\" CopyToOutputDirectory="PreserveNewest" />
    <Content Include="runtimes\**\*.dylib" PackagePath="runtimes\" CopyToOutputDirectory="PreserveNewest" />

    <!-- Include .targets for .NET Framework compatibility -->
    <None Include="build\Snowflake.Data.targets" Pack="true" PackagePath="build" />
    <None Include="build\Snowflake.Data.targets" Pack="true" PackagePath="buildTransitive" />
=======
  <ItemGroup Condition="'$(TargetFramework)' == 'net481'">
    <Reference Include="System.Web" />
>>>>>>> 763aca7e
  </ItemGroup>
</Project><|MERGE_RESOLUTION|>--- conflicted
+++ resolved
@@ -1,10 +1,6 @@
 ﻿<Project Sdk="Microsoft.NET.Sdk">
   <PropertyGroup>
-<<<<<<< HEAD
-    <TargetFramework>netstandard2.0</TargetFramework>
-=======
     <TargetFrameworks>netstandard2.0;net481;net8.0;net8.0-windows</TargetFrameworks>
->>>>>>> 763aca7e
     <Title>Snowflake.Data</Title>
     <PackageId>Snowflake.Data</PackageId>
     <PackageLicenseExpression>Apache-2.0</PackageLicenseExpression>
@@ -17,23 +13,16 @@
     <Company>Snowflake Computing, Inc</Company>
     <Product>Snowflake Connector for .NET</Product>
     <Authors>Snowflake</Authors>
-<<<<<<< HEAD
-    <Version>5.1.0</Version>
-=======
     <Version>5.2.0</Version>
->>>>>>> 763aca7e
     <DebugType>Full</DebugType>
     <LangVersion>8</LangVersion>
   </PropertyGroup>
 
-<<<<<<< HEAD
-=======
   <!-- Define WINDOWS_BUILD for all Windows-specific targets -->
   <PropertyGroup Condition="'$(TargetFramework)' == 'net481' OR '$(TargetFramework)' == 'net8.0-windows'">
     <DefineConstants>$(DefineConstants);WINDOWS_BUILD</DefineConstants>
   </PropertyGroup>
 
->>>>>>> 763aca7e
   <ItemGroup>
     <PackageReference Include="Apache.Arrow" Version="14.0.2" />
     <PackageReference Include="AWSSDK.S3" Version="4.0.4" />
@@ -41,10 +30,6 @@
     <PackageReference Include="Azure.Storage.Blobs" Version="12.13.0" />
     <PackageReference Include="Azure.Storage.Common" Version="12.12.0" />
     <PackageReference Include="Microsoft.Extensions.Logging" Version="9.0.5" />
-<<<<<<< HEAD
-    <PackageReference Include="Mono.Unix" Version="7.1.0-final.1.21458.1" />
-=======
->>>>>>> 763aca7e
     <PackageReference Include="Newtonsoft.Json" Version="13.0.3" />
     <PackageReference Include="BouncyCastle.Cryptography" Version="2.3.1" />
     <PackageReference Include="System.IdentityModel.Tokens.Jwt" Version="6.34.0" />
@@ -52,8 +37,6 @@
     <PackageReference Include="Tomlyn.Signed" Version="0.17.0" />
   </ItemGroup>
 
-<<<<<<< HEAD
-=======
   <!-- Mono.Unix dependency ONLY for Unix/Linux platforms (netstandard2.0 and net8.0) -->
   <!-- NOT included for Windows targets: net481, net8.0-windows -->
   <ItemGroup Condition="'$(TargetFramework)' == 'netstandard2.0' OR '$(TargetFramework)' == 'net8.0'">
@@ -70,7 +53,6 @@
     <Compile Include="PlatformShims\MonoUnixWindowsShim.cs" />
   </ItemGroup>
 
->>>>>>> 763aca7e
   <ItemGroup Condition="'$(Configuration)' != 'Release'">
     <InternalsVisibleTo Include="Snowflake.Data.Tests" />
     <!--needed by Moq to be able to mock internal interfaces-->
@@ -101,7 +83,10 @@
     <Folder Include="Properties\" />
   </ItemGroup>
 
-<<<<<<< HEAD
+  <ItemGroup Condition="'$(TargetFramework)' == 'net481'">
+    <Reference Include="System.Web" />
+  </ItemGroup>
+
   <ItemGroup>
     <!-- Include MiniCore native libraries in NuGet package (PackagePath) and copy to output for testing (CopyToOutputDirectory) -->
     <Content Include="runtimes\**\*.dll" PackagePath="runtimes\" CopyToOutputDirectory="PreserveNewest" />
@@ -111,9 +96,5 @@
     <!-- Include .targets for .NET Framework compatibility -->
     <None Include="build\Snowflake.Data.targets" Pack="true" PackagePath="build" />
     <None Include="build\Snowflake.Data.targets" Pack="true" PackagePath="buildTransitive" />
-=======
-  <ItemGroup Condition="'$(TargetFramework)' == 'net481'">
-    <Reference Include="System.Web" />
->>>>>>> 763aca7e
   </ItemGroup>
 </Project>