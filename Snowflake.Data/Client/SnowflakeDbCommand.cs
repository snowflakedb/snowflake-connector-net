<<<<<<< HEAD
/*
 * Copyright (c) 2012-2019 Snowflake Computing Inc. All rights reserved.
 */

=======
>>>>>>> bb4f8346
using System;
using Snowflake.Data.Core;
using System.Data.Common;
using System.Data;
using System.Collections.Generic;
using System.Threading;
using System.Threading.Tasks;
using Snowflake.Data.Log;

namespace Snowflake.Data.Client
{
    [System.ComponentModel.DesignerCategory("Code")]
    public class SnowflakeDbCommand : DbCommand
    {
        private SnowflakeDbConnection connection;

        private SFStatement sfStatement;

        private SnowflakeDbParameterCollection parameterCollection;

        private SFLogger logger = SFLoggerFactory.GetLogger<SnowflakeDbCommand>();

        private readonly QueryResultsAwaiter _queryResultsAwaiter = QueryResultsAwaiter.Instance;

        public SnowflakeDbCommand()
        {
            logger.Debug("Constructing SnowflakeDbCommand class");
            // by default, no query timeout
            this.CommandTimeout = 0;
            parameterCollection = new SnowflakeDbParameterCollection();
        }

        public SnowflakeDbCommand(SnowflakeDbConnection connection) : this()
        {
            this.connection = connection;
        }

        public SnowflakeDbCommand(SnowflakeDbConnection connection, string cmdText) : this(connection)
        {
            this.CommandText = cmdText;
        }

        public override string CommandText
        {
            get; set;
        }

        public override int CommandTimeout
        {
            get; set;
        }

        public string QueryTag
        {
            get; set;
        }

        public override CommandType CommandType
        {
            get
            {
                return CommandType.Text;
            }

            set
            {
                if (value != CommandType.Text)
                {
                    throw new SnowflakeDbException(SFError.UNSUPPORTED_FEATURE);
                }
            }
        }

        public override bool DesignTimeVisible
        {
            get
            {
                return false;
            }

            set
            {
                if (value)
                {
                    throw new SnowflakeDbException(SFError.UNSUPPORTED_FEATURE);
                }
            }
        }

        public override UpdateRowSource UpdatedRowSource
        {
            get => UpdateRowSource.None;

            set
            {
                if (value != UpdateRowSource.None)
                {
                    throw new SnowflakeDbException(SFError.UNSUPPORTED_FEATURE);
                }
            }
        }

        protected override DbConnection DbConnection
        {
            get => connection;

            set
            {
                if (value == null)
                {
                    if (connection == null)
                    {
                        return;
                    }

                    // Unsetting connection not supported.
                    throw new SnowflakeDbException(SFError.UNSUPPORTED_FEATURE);
                }

                if (!(value is SnowflakeDbConnection))
                {
                    // Must be of type SnowflakeDbConnection.
                    throw new SnowflakeDbException(SFError.UNSUPPORTED_FEATURE);
                }

                var sfc = (SnowflakeDbConnection) value;
                if (connection != null && connection != sfc)
                {
                    // Connection already set.
                    throw new SnowflakeDbException(SFError.UNSUPPORTED_FEATURE);
                }

                connection = sfc;
                if (sfc.SfSession != null)
                {
                    sfStatement = new SFStatement(sfc.SfSession, QueryTag);
                }
            }
        }

        protected override DbParameterCollection DbParameterCollection
        {
            get
            {
                return this.parameterCollection;
            }
        }

        protected override DbTransaction DbTransaction
        {
            get;

            set;
        }

        public override void Cancel()
        {
            // doesn't throw exception when sfStatement is null
            sfStatement?.Cancel();
        }

        public override int ExecuteNonQuery()
        {
            logger.Debug($"ExecuteNonQuery");
            SFBaseResultSet resultSet = ExecuteInternal();
            long total = 0;
            do
            {
                if (resultSet.HasResultSet()) continue;
                int count = resultSet.CalculateUpdateCount();
                if (count < 0)
                {
                    // exceeded max int, return -1
                    return -1;
                }
                total += count;
                if (total > int.MaxValue)
                {
                    return -1;
                }
            }
            while (resultSet.NextResult());

            return (int)total;
        }

        public override async Task<int> ExecuteNonQueryAsync(CancellationToken cancellationToken)
        {
            logger.Debug($"ExecuteNonQueryAsync");
            cancellationToken.ThrowIfCancellationRequested();

            var resultSet = await ExecuteInternalAsync(cancellationToken).ConfigureAwait(false);
            long total = 0;
            do
            {
                if (resultSet.HasResultSet()) continue;
                int count = resultSet.CalculateUpdateCount();
                if (count < 0)
                {
                    // exceeded max int, return -1
                    return -1;
                }
                total += count;
                if (total > int.MaxValue)
                {
                    return -1;
                }
            }
            while (await resultSet.NextResultAsync(cancellationToken).ConfigureAwait(false));

            return (int)total;
        }

        public override object ExecuteScalar()
        {
            logger.Debug($"ExecuteScalar");
            SFBaseResultSet resultSet = ExecuteInternal();

            if(resultSet.Next())
                return resultSet.GetValue(0);
            else
                return DBNull.Value;
        }

        public override async Task<object> ExecuteScalarAsync(CancellationToken cancellationToken)
        {
            logger.Debug($"ExecuteScalarAsync");
            cancellationToken.ThrowIfCancellationRequested();

            var result = await ExecuteInternalAsync(cancellationToken).ConfigureAwait(false);

            if(await result.NextAsync().ConfigureAwait(false))
                return result.GetValue(0);
            else
                return DBNull.Value;
        }

        /// <summary>
        /// Prepares the command for execution.
        /// This method is currently not implemented and acts as a no-operation (Noop).
        /// </summary>
        public override void Prepare()
        {
        }

        public string GetQueryId()
        {
            if (sfStatement != null)
            {
                return sfStatement.GetQueryId();
            }
            return null;
        }

        protected override DbParameter CreateDbParameter()
        {
            return new SnowflakeDbParameter();
        }

        protected override DbDataReader ExecuteDbDataReader(CommandBehavior behavior)
        {
            logger.Debug($"ExecuteDbDataReader");
            SFBaseResultSet resultSet = ExecuteInternal();
            return new SnowflakeDbDataReader(this, resultSet);
        }

        protected override async Task<DbDataReader> ExecuteDbDataReaderAsync(CommandBehavior behavior, CancellationToken cancellationToken)
        {
            logger.Debug($"ExecuteDbDataReaderAsync");
            try
            {
                var result = await ExecuteInternalAsync(cancellationToken).ConfigureAwait(false);
                return new SnowflakeDbDataReader(this, result);
            }
            catch (Exception ex)
            {
                logger.Error("The command failed to execute.", ex);
                throw;
            }
        }

        /// <summary>
        /// Execute a query in async mode.
        /// Async mode means the server will respond immediately with the query ID and execute the query asynchronously
        /// </summary>
        /// <returns>The query id.</returns>
        public string ExecuteInAsyncMode()
        {
            logger.Debug($"ExecuteInAsyncMode");
            SFBaseResultSet resultSet = ExecuteInternal(asyncExec: true);
            return resultSet.queryId;
        }

        /// <summary>
        /// Executes an asynchronous query in async mode.
        /// Async mode means the server will respond immediately with the query ID and execute the query asynchronously
        /// </summary>
        /// <param name="cancellationToken"></param>
        /// <returns>The query id.</returns>
        public async Task<string> ExecuteAsyncInAsyncMode(CancellationToken cancellationToken)
        {
            logger.Debug($"ExecuteAsyncInAsyncMode");
            var resultSet = await ExecuteInternalAsync(cancellationToken, asyncExec: true).ConfigureAwait(false);
            return resultSet.queryId;
        }

        /// <summary>
        /// Gets the query status based on query ID.
        /// </summary>
        /// <param name="queryId"></param>
        /// <returns>The query status.</returns>
        public QueryStatus GetQueryStatus(string queryId)
        {
            logger.Debug($"GetQueryStatus");
            return _queryResultsAwaiter.GetQueryStatus(connection, queryId);
        }

        /// <summary>
        /// Gets the query status based on query ID.
        /// </summary>
        /// <param name="queryId"></param>
        /// <param name="cancellationToken"></param>
        /// <returns>The query status.</returns>
        public async Task<QueryStatus> GetQueryStatusAsync(string queryId, CancellationToken cancellationToken)
        {
            logger.Debug($"GetQueryStatusAsync");
            return await _queryResultsAwaiter.GetQueryStatusAsync(connection, queryId, cancellationToken);
        }

        /// <summary>
        /// Gets the query results based on query ID.
        /// </summary>
        /// <param name="queryId"></param>
        /// <returns>The query results.</returns>
        public DbDataReader GetResultsFromQueryId(string queryId)
        {
            logger.Debug($"GetResultsFromQueryId");

            Task task = _queryResultsAwaiter.RetryUntilQueryResultIsAvailable(connection, queryId, CancellationToken.None, false);
            task.Wait();

            SFBaseResultSet resultSet = sfStatement.GetResultWithId(queryId);

            return new SnowflakeDbDataReader(this, resultSet);
        }

        /// <summary>
        /// Gets the query results based on query ID.
        /// </summary>
        /// <param name="queryId"></param>
        /// <param name="cancellationToken"></param>
        /// <returns>The query results.</returns>
        public async Task<DbDataReader> GetResultsFromQueryIdAsync(string queryId, CancellationToken cancellationToken)
        {
            logger.Debug($"GetResultsFromQueryIdAsync");

            await _queryResultsAwaiter.RetryUntilQueryResultIsAvailable(connection, queryId, cancellationToken, true);

            SFBaseResultSet resultSet = await sfStatement.GetResultWithIdAsync(queryId, cancellationToken).ConfigureAwait(false);

            return new SnowflakeDbDataReader(this, resultSet);
        }

        /// <summary>
        /// Converts the list of parameters to a dictionary of binding DTOs.
        /// </summary>
        /// <param name="parameters">The parameters.</param>
        /// <returns>A dictionary with a key of type string and a value of type bindingdtos.</returns>
        private static Dictionary<string, BindingDTO> convertToBindList(List<SnowflakeDbParameter> parameters)
        {
            if (parameters == null || parameters.Count == 0)
            {
                return null;
            }
            else
            {
                Dictionary<string, BindingDTO> binding = new Dictionary<string, BindingDTO>();
                foreach(SnowflakeDbParameter parameter in parameters)
                {
                    string bindingType = "";
                    object bindingVal;

                    //Prevent null value from throwing NullReferenceException on parameter.Value.GetType()
                    if (parameter.Value == null)
                    {
                        parameter.Value = DBNull.Value;
                    }

                    if (parameter.Value.GetType().IsArray &&
                        // byte array and char array will not be treated as array binding
                        parameter.Value.GetType().GetElementType() != typeof(char) &&
                        parameter.Value.GetType().GetElementType() != typeof(byte))
                    {
                        List<object> vals = new List<object>();
                        foreach(object val in (Array)parameter.Value)
                        {
                            // if the user is using interface, SFDataType will be None and there will
                            // a conversion from DbType to SFDataType
                            // if the user is using concrete class, they should specify SFDataType.
                            if (parameter.SFDataType == SFDataType.None)
                            {
                                Tuple<string, string> typeAndVal = SFDataConverter
                                    .CSharpTypeValToSfTypeVal(parameter.DbType, val);

                                bindingType = typeAndVal.Item1;
                                vals.Add(typeAndVal.Item2);
                            }
                            else
                            {
                                bindingType = parameter.SFDataType.ToString();
                                vals.Add(SFDataConverter.CSharpValToSfVal(parameter.SFDataType, val));
                            }
                        }
                        bindingVal = vals;
                    }
                    else
                    {
                        if (parameter.SFDataType == SFDataType.None)
                        {
                            Tuple<string, string> typeAndVal = SFDataConverter
                                .CSharpTypeValToSfTypeVal(parameter.DbType, parameter.Value);
                            bindingType = typeAndVal.Item1;
                            bindingVal = typeAndVal.Item2;
                        }
                        else
                        {
                            bindingType = parameter.SFDataType.ToString();
                            bindingVal = SFDataConverter.CSharpValToSfVal(parameter.SFDataType, parameter.Value);
                        }
                    }

                    binding[parameter.ParameterName] = new BindingDTO(bindingType, bindingVal);
                }
                return binding;
            }
        }

        private void SetStatement()
        {
            if (connection == null)
            {
                throw new SnowflakeDbException(SFError.EXECUTE_COMMAND_ON_CLOSED_CONNECTION);
            }

            var session = (connection as SnowflakeDbConnection).SfSession;

            // SetStatement is called when executing a command. If SfSession is null
            // the connection has never been opened. Exception might be a bit vague.
            if (session == null)
                throw new SnowflakeDbException(SFError.EXECUTE_COMMAND_ON_CLOSED_CONNECTION);

            this.sfStatement = new SFStatement(session, QueryTag);
        }

        private SFBaseResultSet ExecuteInternal(bool describeOnly = false, bool asyncExec = false)
        {
            CheckIfCommandTextIsSet();
            SetStatement();
            return sfStatement.Execute(CommandTimeout, CommandText, convertToBindList(parameterCollection.parameterList), describeOnly, asyncExec);
        }

        private Task<SFBaseResultSet> ExecuteInternalAsync(CancellationToken cancellationToken, bool describeOnly = false, bool asyncExec = false)
        {
            CheckIfCommandTextIsSet();
            SetStatement();
            return sfStatement.ExecuteAsync(CommandTimeout, CommandText, convertToBindList(parameterCollection.parameterList), describeOnly, asyncExec, cancellationToken);
        }

        private void CheckIfCommandTextIsSet()
        {
            if (string.IsNullOrEmpty(CommandText))
            {
                var errorMessage = "Unable to execute command due to command text not being set";
                logger.Error(errorMessage);
                throw new Exception(errorMessage);
            }
        }

        internal string GetBindStage() => sfStatement?.GetBindStage();
    }
}
<|MERGE_RESOLUTION|>--- conflicted
+++ resolved
@@ -1,488 +1,486 @@
-<<<<<<< HEAD
-/*
- * Copyright (c) 2012-2019 Snowflake Computing Inc. All rights reserved.
- */
-
-=======
->>>>>>> bb4f8346
-using System;
-using Snowflake.Data.Core;
-using System.Data.Common;
-using System.Data;
-using System.Collections.Generic;
-using System.Threading;
-using System.Threading.Tasks;
-using Snowflake.Data.Log;
-
-namespace Snowflake.Data.Client
-{
-    [System.ComponentModel.DesignerCategory("Code")]
-    public class SnowflakeDbCommand : DbCommand
-    {
-        private SnowflakeDbConnection connection;
-
-        private SFStatement sfStatement;
-
-        private SnowflakeDbParameterCollection parameterCollection;
-
-        private SFLogger logger = SFLoggerFactory.GetLogger<SnowflakeDbCommand>();
-
-        private readonly QueryResultsAwaiter _queryResultsAwaiter = QueryResultsAwaiter.Instance;
-
-        public SnowflakeDbCommand()
-        {
-            logger.Debug("Constructing SnowflakeDbCommand class");
-            // by default, no query timeout
-            this.CommandTimeout = 0;
-            parameterCollection = new SnowflakeDbParameterCollection();
-        }
-
-        public SnowflakeDbCommand(SnowflakeDbConnection connection) : this()
-        {
-            this.connection = connection;
-        }
-
-        public SnowflakeDbCommand(SnowflakeDbConnection connection, string cmdText) : this(connection)
-        {
-            this.CommandText = cmdText;
-        }
-
-        public override string CommandText
-        {
-            get; set;
-        }
-
-        public override int CommandTimeout
-        {
-            get; set;
-        }
-
-        public string QueryTag
-        {
-            get; set;
-        }
-
-        public override CommandType CommandType
-        {
-            get
-            {
-                return CommandType.Text;
-            }
-
-            set
-            {
-                if (value != CommandType.Text)
-                {
-                    throw new SnowflakeDbException(SFError.UNSUPPORTED_FEATURE);
-                }
-            }
-        }
-
-        public override bool DesignTimeVisible
-        {
-            get
-            {
-                return false;
-            }
-
-            set
-            {
-                if (value)
-                {
-                    throw new SnowflakeDbException(SFError.UNSUPPORTED_FEATURE);
-                }
-            }
-        }
-
-        public override UpdateRowSource UpdatedRowSource
-        {
-            get => UpdateRowSource.None;
-
-            set
-            {
-                if (value != UpdateRowSource.None)
-                {
-                    throw new SnowflakeDbException(SFError.UNSUPPORTED_FEATURE);
-                }
-            }
-        }
-
-        protected override DbConnection DbConnection
-        {
-            get => connection;
-
-            set
-            {
-                if (value == null)
-                {
-                    if (connection == null)
-                    {
-                        return;
-                    }
-
-                    // Unsetting connection not supported.
-                    throw new SnowflakeDbException(SFError.UNSUPPORTED_FEATURE);
-                }
-
-                if (!(value is SnowflakeDbConnection))
-                {
-                    // Must be of type SnowflakeDbConnection.
-                    throw new SnowflakeDbException(SFError.UNSUPPORTED_FEATURE);
-                }
-
-                var sfc = (SnowflakeDbConnection) value;
-                if (connection != null && connection != sfc)
-                {
-                    // Connection already set.
-                    throw new SnowflakeDbException(SFError.UNSUPPORTED_FEATURE);
-                }
-
-                connection = sfc;
-                if (sfc.SfSession != null)
-                {
-                    sfStatement = new SFStatement(sfc.SfSession, QueryTag);
-                }
-            }
-        }
-
-        protected override DbParameterCollection DbParameterCollection
-        {
-            get
-            {
-                return this.parameterCollection;
-            }
-        }
-
-        protected override DbTransaction DbTransaction
-        {
-            get;
-
-            set;
-        }
-
-        public override void Cancel()
-        {
-            // doesn't throw exception when sfStatement is null
-            sfStatement?.Cancel();
-        }
-
-        public override int ExecuteNonQuery()
-        {
-            logger.Debug($"ExecuteNonQuery");
-            SFBaseResultSet resultSet = ExecuteInternal();
-            long total = 0;
-            do
-            {
-                if (resultSet.HasResultSet()) continue;
-                int count = resultSet.CalculateUpdateCount();
-                if (count < 0)
-                {
-                    // exceeded max int, return -1
-                    return -1;
-                }
-                total += count;
-                if (total > int.MaxValue)
-                {
-                    return -1;
-                }
-            }
-            while (resultSet.NextResult());
-
-            return (int)total;
-        }
-
-        public override async Task<int> ExecuteNonQueryAsync(CancellationToken cancellationToken)
-        {
-            logger.Debug($"ExecuteNonQueryAsync");
-            cancellationToken.ThrowIfCancellationRequested();
-
-            var resultSet = await ExecuteInternalAsync(cancellationToken).ConfigureAwait(false);
-            long total = 0;
-            do
-            {
-                if (resultSet.HasResultSet()) continue;
-                int count = resultSet.CalculateUpdateCount();
-                if (count < 0)
-                {
-                    // exceeded max int, return -1
-                    return -1;
-                }
-                total += count;
-                if (total > int.MaxValue)
-                {
-                    return -1;
-                }
-            }
-            while (await resultSet.NextResultAsync(cancellationToken).ConfigureAwait(false));
-
-            return (int)total;
-        }
-
-        public override object ExecuteScalar()
-        {
-            logger.Debug($"ExecuteScalar");
-            SFBaseResultSet resultSet = ExecuteInternal();
-
-            if(resultSet.Next())
-                return resultSet.GetValue(0);
-            else
-                return DBNull.Value;
-        }
-
-        public override async Task<object> ExecuteScalarAsync(CancellationToken cancellationToken)
-        {
-            logger.Debug($"ExecuteScalarAsync");
-            cancellationToken.ThrowIfCancellationRequested();
-
-            var result = await ExecuteInternalAsync(cancellationToken).ConfigureAwait(false);
-
-            if(await result.NextAsync().ConfigureAwait(false))
-                return result.GetValue(0);
-            else
-                return DBNull.Value;
-        }
-
-        /// <summary>
-        /// Prepares the command for execution.
-        /// This method is currently not implemented and acts as a no-operation (Noop).
-        /// </summary>
-        public override void Prepare()
-        {
-        }
-
-        public string GetQueryId()
-        {
-            if (sfStatement != null)
-            {
-                return sfStatement.GetQueryId();
-            }
-            return null;
-        }
-
-        protected override DbParameter CreateDbParameter()
-        {
-            return new SnowflakeDbParameter();
-        }
-
-        protected override DbDataReader ExecuteDbDataReader(CommandBehavior behavior)
-        {
-            logger.Debug($"ExecuteDbDataReader");
-            SFBaseResultSet resultSet = ExecuteInternal();
-            return new SnowflakeDbDataReader(this, resultSet);
-        }
-
-        protected override async Task<DbDataReader> ExecuteDbDataReaderAsync(CommandBehavior behavior, CancellationToken cancellationToken)
-        {
-            logger.Debug($"ExecuteDbDataReaderAsync");
-            try
-            {
-                var result = await ExecuteInternalAsync(cancellationToken).ConfigureAwait(false);
-                return new SnowflakeDbDataReader(this, result);
-            }
-            catch (Exception ex)
-            {
-                logger.Error("The command failed to execute.", ex);
-                throw;
-            }
-        }
-
-        /// <summary>
-        /// Execute a query in async mode.
-        /// Async mode means the server will respond immediately with the query ID and execute the query asynchronously
-        /// </summary>
-        /// <returns>The query id.</returns>
-        public string ExecuteInAsyncMode()
-        {
-            logger.Debug($"ExecuteInAsyncMode");
-            SFBaseResultSet resultSet = ExecuteInternal(asyncExec: true);
-            return resultSet.queryId;
-        }
-
-        /// <summary>
-        /// Executes an asynchronous query in async mode.
-        /// Async mode means the server will respond immediately with the query ID and execute the query asynchronously
-        /// </summary>
-        /// <param name="cancellationToken"></param>
-        /// <returns>The query id.</returns>
-        public async Task<string> ExecuteAsyncInAsyncMode(CancellationToken cancellationToken)
-        {
-            logger.Debug($"ExecuteAsyncInAsyncMode");
-            var resultSet = await ExecuteInternalAsync(cancellationToken, asyncExec: true).ConfigureAwait(false);
-            return resultSet.queryId;
-        }
-
-        /// <summary>
-        /// Gets the query status based on query ID.
-        /// </summary>
-        /// <param name="queryId"></param>
-        /// <returns>The query status.</returns>
-        public QueryStatus GetQueryStatus(string queryId)
-        {
-            logger.Debug($"GetQueryStatus");
-            return _queryResultsAwaiter.GetQueryStatus(connection, queryId);
-        }
-
-        /// <summary>
-        /// Gets the query status based on query ID.
-        /// </summary>
-        /// <param name="queryId"></param>
-        /// <param name="cancellationToken"></param>
-        /// <returns>The query status.</returns>
-        public async Task<QueryStatus> GetQueryStatusAsync(string queryId, CancellationToken cancellationToken)
-        {
-            logger.Debug($"GetQueryStatusAsync");
-            return await _queryResultsAwaiter.GetQueryStatusAsync(connection, queryId, cancellationToken);
-        }
-
-        /// <summary>
-        /// Gets the query results based on query ID.
-        /// </summary>
-        /// <param name="queryId"></param>
-        /// <returns>The query results.</returns>
-        public DbDataReader GetResultsFromQueryId(string queryId)
-        {
-            logger.Debug($"GetResultsFromQueryId");
-
-            Task task = _queryResultsAwaiter.RetryUntilQueryResultIsAvailable(connection, queryId, CancellationToken.None, false);
-            task.Wait();
-
-            SFBaseResultSet resultSet = sfStatement.GetResultWithId(queryId);
-
-            return new SnowflakeDbDataReader(this, resultSet);
-        }
-
-        /// <summary>
-        /// Gets the query results based on query ID.
-        /// </summary>
-        /// <param name="queryId"></param>
-        /// <param name="cancellationToken"></param>
-        /// <returns>The query results.</returns>
-        public async Task<DbDataReader> GetResultsFromQueryIdAsync(string queryId, CancellationToken cancellationToken)
-        {
-            logger.Debug($"GetResultsFromQueryIdAsync");
-
-            await _queryResultsAwaiter.RetryUntilQueryResultIsAvailable(connection, queryId, cancellationToken, true);
-
-            SFBaseResultSet resultSet = await sfStatement.GetResultWithIdAsync(queryId, cancellationToken).ConfigureAwait(false);
-
-            return new SnowflakeDbDataReader(this, resultSet);
-        }
-
-        /// <summary>
-        /// Converts the list of parameters to a dictionary of binding DTOs.
-        /// </summary>
-        /// <param name="parameters">The parameters.</param>
-        /// <returns>A dictionary with a key of type string and a value of type bindingdtos.</returns>
-        private static Dictionary<string, BindingDTO> convertToBindList(List<SnowflakeDbParameter> parameters)
-        {
-            if (parameters == null || parameters.Count == 0)
-            {
-                return null;
-            }
-            else
-            {
-                Dictionary<string, BindingDTO> binding = new Dictionary<string, BindingDTO>();
-                foreach(SnowflakeDbParameter parameter in parameters)
-                {
-                    string bindingType = "";
-                    object bindingVal;
-
-                    //Prevent null value from throwing NullReferenceException on parameter.Value.GetType()
-                    if (parameter.Value == null)
-                    {
-                        parameter.Value = DBNull.Value;
-                    }
-
-                    if (parameter.Value.GetType().IsArray &&
-                        // byte array and char array will not be treated as array binding
-                        parameter.Value.GetType().GetElementType() != typeof(char) &&
-                        parameter.Value.GetType().GetElementType() != typeof(byte))
-                    {
-                        List<object> vals = new List<object>();
-                        foreach(object val in (Array)parameter.Value)
-                        {
-                            // if the user is using interface, SFDataType will be None and there will
-                            // a conversion from DbType to SFDataType
-                            // if the user is using concrete class, they should specify SFDataType.
-                            if (parameter.SFDataType == SFDataType.None)
-                            {
-                                Tuple<string, string> typeAndVal = SFDataConverter
-                                    .CSharpTypeValToSfTypeVal(parameter.DbType, val);
-
-                                bindingType = typeAndVal.Item1;
-                                vals.Add(typeAndVal.Item2);
-                            }
-                            else
-                            {
-                                bindingType = parameter.SFDataType.ToString();
-                                vals.Add(SFDataConverter.CSharpValToSfVal(parameter.SFDataType, val));
-                            }
-                        }
-                        bindingVal = vals;
-                    }
-                    else
-                    {
-                        if (parameter.SFDataType == SFDataType.None)
-                        {
-                            Tuple<string, string> typeAndVal = SFDataConverter
-                                .CSharpTypeValToSfTypeVal(parameter.DbType, parameter.Value);
-                            bindingType = typeAndVal.Item1;
-                            bindingVal = typeAndVal.Item2;
-                        }
-                        else
-                        {
-                            bindingType = parameter.SFDataType.ToString();
-                            bindingVal = SFDataConverter.CSharpValToSfVal(parameter.SFDataType, parameter.Value);
-                        }
-                    }
-
-                    binding[parameter.ParameterName] = new BindingDTO(bindingType, bindingVal);
-                }
-                return binding;
-            }
-        }
-
-        private void SetStatement()
-        {
-            if (connection == null)
-            {
-                throw new SnowflakeDbException(SFError.EXECUTE_COMMAND_ON_CLOSED_CONNECTION);
-            }
-
-            var session = (connection as SnowflakeDbConnection).SfSession;
-
-            // SetStatement is called when executing a command. If SfSession is null
-            // the connection has never been opened. Exception might be a bit vague.
-            if (session == null)
-                throw new SnowflakeDbException(SFError.EXECUTE_COMMAND_ON_CLOSED_CONNECTION);
-
-            this.sfStatement = new SFStatement(session, QueryTag);
-        }
-
-        private SFBaseResultSet ExecuteInternal(bool describeOnly = false, bool asyncExec = false)
-        {
-            CheckIfCommandTextIsSet();
-            SetStatement();
-            return sfStatement.Execute(CommandTimeout, CommandText, convertToBindList(parameterCollection.parameterList), describeOnly, asyncExec);
-        }
-
-        private Task<SFBaseResultSet> ExecuteInternalAsync(CancellationToken cancellationToken, bool describeOnly = false, bool asyncExec = false)
-        {
-            CheckIfCommandTextIsSet();
-            SetStatement();
-            return sfStatement.ExecuteAsync(CommandTimeout, CommandText, convertToBindList(parameterCollection.parameterList), describeOnly, asyncExec, cancellationToken);
-        }
-
-        private void CheckIfCommandTextIsSet()
-        {
-            if (string.IsNullOrEmpty(CommandText))
-            {
-                var errorMessage = "Unable to execute command due to command text not being set";
-                logger.Error(errorMessage);
-                throw new Exception(errorMessage);
-            }
-        }
-
-        internal string GetBindStage() => sfStatement?.GetBindStage();
-    }
-}
+
+/*
+ * Copyright (c) 2012-2025 Snowflake Computing Inc. All rights reserved.
+ */
+
+using System;
+using Snowflake.Data.Core;
+using System.Data.Common;
+using System.Data;
+using System.Collections.Generic;
+using System.Threading;
+using System.Threading.Tasks;
+using Snowflake.Data.Log;
+
+namespace Snowflake.Data.Client
+{
+    [System.ComponentModel.DesignerCategory("Code")]
+    public class SnowflakeDbCommand : DbCommand
+    {
+        private SnowflakeDbConnection connection;
+
+        private SFStatement sfStatement;
+
+        private SnowflakeDbParameterCollection parameterCollection;
+
+        private SFLogger logger = SFLoggerFactory.GetLogger<SnowflakeDbCommand>();
+
+        private readonly QueryResultsAwaiter _queryResultsAwaiter = QueryResultsAwaiter.Instance;
+
+        public SnowflakeDbCommand()
+        {
+            logger.Debug("Constructing SnowflakeDbCommand class");
+            // by default, no query timeout
+            this.CommandTimeout = 0;
+            parameterCollection = new SnowflakeDbParameterCollection();
+        }
+
+        public SnowflakeDbCommand(SnowflakeDbConnection connection) : this()
+        {
+            this.connection = connection;
+        }
+
+        public SnowflakeDbCommand(SnowflakeDbConnection connection, string cmdText) : this(connection)
+        {
+            this.CommandText = cmdText;
+        }
+
+        public override string CommandText
+        {
+            get; set;
+        }
+
+        public override int CommandTimeout
+        {
+            get; set;
+        }
+
+        public string QueryTag
+        {
+            get; set;
+        }
+
+        public override CommandType CommandType
+        {
+            get
+            {
+                return CommandType.Text;
+            }
+
+            set
+            {
+                if (value != CommandType.Text)
+                {
+                    throw new SnowflakeDbException(SFError.UNSUPPORTED_FEATURE);
+                }
+            }
+        }
+
+        public override bool DesignTimeVisible
+        {
+            get
+            {
+                return false;
+            }
+
+            set
+            {
+                if (value)
+                {
+                    throw new SnowflakeDbException(SFError.UNSUPPORTED_FEATURE);
+                }
+            }
+        }
+
+        public override UpdateRowSource UpdatedRowSource
+        {
+            get => UpdateRowSource.None;
+
+            set
+            {
+                if (value != UpdateRowSource.None)
+                {
+                    throw new SnowflakeDbException(SFError.UNSUPPORTED_FEATURE);
+                }
+            }
+        }
+
+        protected override DbConnection DbConnection
+        {
+            get => connection;
+
+            set
+            {
+                if (value == null)
+                {
+                    if (connection == null)
+                    {
+                        return;
+                    }
+
+                    // Unsetting connection not supported.
+                    throw new SnowflakeDbException(SFError.UNSUPPORTED_FEATURE);
+                }
+
+                if (!(value is SnowflakeDbConnection))
+                {
+                    // Must be of type SnowflakeDbConnection.
+                    throw new SnowflakeDbException(SFError.UNSUPPORTED_FEATURE);
+                }
+
+                var sfc = (SnowflakeDbConnection) value;
+                if (connection != null && connection != sfc)
+                {
+                    // Connection already set.
+                    throw new SnowflakeDbException(SFError.UNSUPPORTED_FEATURE);
+                }
+
+                connection = sfc;
+                if (sfc.SfSession != null)
+                {
+                    sfStatement = new SFStatement(sfc.SfSession, QueryTag);
+                }
+            }
+        }
+
+        protected override DbParameterCollection DbParameterCollection
+        {
+            get
+            {
+                return this.parameterCollection;
+            }
+        }
+
+        protected override DbTransaction DbTransaction
+        {
+            get;
+
+            set;
+        }
+
+        public override void Cancel()
+        {
+            // doesn't throw exception when sfStatement is null
+            sfStatement?.Cancel();
+        }
+
+        public override int ExecuteNonQuery()
+        {
+            logger.Debug($"ExecuteNonQuery");
+            SFBaseResultSet resultSet = ExecuteInternal();
+            long total = 0;
+            do
+            {
+                if (resultSet.HasResultSet()) continue;
+                int count = resultSet.CalculateUpdateCount();
+                if (count < 0)
+                {
+                    // exceeded max int, return -1
+                    return -1;
+                }
+                total += count;
+                if (total > int.MaxValue)
+                {
+                    return -1;
+                }
+            }
+            while (resultSet.NextResult());
+
+            return (int)total;
+        }
+
+        public override async Task<int> ExecuteNonQueryAsync(CancellationToken cancellationToken)
+        {
+            logger.Debug($"ExecuteNonQueryAsync");
+            cancellationToken.ThrowIfCancellationRequested();
+
+            var resultSet = await ExecuteInternalAsync(cancellationToken).ConfigureAwait(false);
+            long total = 0;
+            do
+            {
+                if (resultSet.HasResultSet()) continue;
+                int count = resultSet.CalculateUpdateCount();
+                if (count < 0)
+                {
+                    // exceeded max int, return -1
+                    return -1;
+                }
+                total += count;
+                if (total > int.MaxValue)
+                {
+                    return -1;
+                }
+            }
+            while (await resultSet.NextResultAsync(cancellationToken).ConfigureAwait(false));
+
+            return (int)total;
+        }
+
+        public override object ExecuteScalar()
+        {
+            logger.Debug($"ExecuteScalar");
+            SFBaseResultSet resultSet = ExecuteInternal();
+
+            if(resultSet.Next())
+                return resultSet.GetValue(0);
+            else
+                return DBNull.Value;
+        }
+
+        public override async Task<object> ExecuteScalarAsync(CancellationToken cancellationToken)
+        {
+            logger.Debug($"ExecuteScalarAsync");
+            cancellationToken.ThrowIfCancellationRequested();
+
+            var result = await ExecuteInternalAsync(cancellationToken).ConfigureAwait(false);
+
+            if(await result.NextAsync().ConfigureAwait(false))
+                return result.GetValue(0);
+            else
+                return DBNull.Value;
+        }
+
+        /// <summary>
+        /// Prepares the command for execution.
+        /// This method is currently not implemented and acts as a no-operation (Noop).
+        /// </summary>
+        public override void Prepare()
+        {
+        }
+
+        public string GetQueryId()
+        {
+            if (sfStatement != null)
+            {
+                return sfStatement.GetQueryId();
+            }
+            return null;
+        }
+
+        protected override DbParameter CreateDbParameter()
+        {
+            return new SnowflakeDbParameter();
+        }
+
+        protected override DbDataReader ExecuteDbDataReader(CommandBehavior behavior)
+        {
+            logger.Debug($"ExecuteDbDataReader");
+            SFBaseResultSet resultSet = ExecuteInternal();
+            return new SnowflakeDbDataReader(this, resultSet);
+        }
+
+        protected override async Task<DbDataReader> ExecuteDbDataReaderAsync(CommandBehavior behavior, CancellationToken cancellationToken)
+        {
+            logger.Debug($"ExecuteDbDataReaderAsync");
+            try
+            {
+                var result = await ExecuteInternalAsync(cancellationToken).ConfigureAwait(false);
+                return new SnowflakeDbDataReader(this, result);
+            }
+            catch (Exception ex)
+            {
+                logger.Error("The command failed to execute.", ex);
+                throw;
+            }
+        }
+
+        /// <summary>
+        /// Execute a query in async mode.
+        /// Async mode means the server will respond immediately with the query ID and execute the query asynchronously
+        /// </summary>
+        /// <returns>The query id.</returns>
+        public string ExecuteInAsyncMode()
+        {
+            logger.Debug($"ExecuteInAsyncMode");
+            SFBaseResultSet resultSet = ExecuteInternal(asyncExec: true);
+            return resultSet.queryId;
+        }
+
+        /// <summary>
+        /// Executes an asynchronous query in async mode.
+        /// Async mode means the server will respond immediately with the query ID and execute the query asynchronously
+        /// </summary>
+        /// <param name="cancellationToken"></param>
+        /// <returns>The query id.</returns>
+        public async Task<string> ExecuteAsyncInAsyncMode(CancellationToken cancellationToken)
+        {
+            logger.Debug($"ExecuteAsyncInAsyncMode");
+            var resultSet = await ExecuteInternalAsync(cancellationToken, asyncExec: true).ConfigureAwait(false);
+            return resultSet.queryId;
+        }
+
+        /// <summary>
+        /// Gets the query status based on query ID.
+        /// </summary>
+        /// <param name="queryId"></param>
+        /// <returns>The query status.</returns>
+        public QueryStatus GetQueryStatus(string queryId)
+        {
+            logger.Debug($"GetQueryStatus");
+            return _queryResultsAwaiter.GetQueryStatus(connection, queryId);
+        }
+
+        /// <summary>
+        /// Gets the query status based on query ID.
+        /// </summary>
+        /// <param name="queryId"></param>
+        /// <param name="cancellationToken"></param>
+        /// <returns>The query status.</returns>
+        public async Task<QueryStatus> GetQueryStatusAsync(string queryId, CancellationToken cancellationToken)
+        {
+            logger.Debug($"GetQueryStatusAsync");
+            return await _queryResultsAwaiter.GetQueryStatusAsync(connection, queryId, cancellationToken);
+        }
+
+        /// <summary>
+        /// Gets the query results based on query ID.
+        /// </summary>
+        /// <param name="queryId"></param>
+        /// <returns>The query results.</returns>
+        public DbDataReader GetResultsFromQueryId(string queryId)
+        {
+            logger.Debug($"GetResultsFromQueryId");
+
+            Task task = _queryResultsAwaiter.RetryUntilQueryResultIsAvailable(connection, queryId, CancellationToken.None, false);
+            task.Wait();
+
+            SFBaseResultSet resultSet = sfStatement.GetResultWithId(queryId);
+
+            return new SnowflakeDbDataReader(this, resultSet);
+        }
+
+        /// <summary>
+        /// Gets the query results based on query ID.
+        /// </summary>
+        /// <param name="queryId"></param>
+        /// <param name="cancellationToken"></param>
+        /// <returns>The query results.</returns>
+        public async Task<DbDataReader> GetResultsFromQueryIdAsync(string queryId, CancellationToken cancellationToken)
+        {
+            logger.Debug($"GetResultsFromQueryIdAsync");
+
+            await _queryResultsAwaiter.RetryUntilQueryResultIsAvailable(connection, queryId, cancellationToken, true);
+
+            SFBaseResultSet resultSet = await sfStatement.GetResultWithIdAsync(queryId, cancellationToken).ConfigureAwait(false);
+
+            return new SnowflakeDbDataReader(this, resultSet);
+        }
+
+        /// <summary>
+        /// Converts the list of parameters to a dictionary of binding DTOs.
+        /// </summary>
+        /// <param name="parameters">The parameters.</param>
+        /// <returns>A dictionary with a key of type string and a value of type bindingdtos.</returns>
+        private static Dictionary<string, BindingDTO> convertToBindList(List<SnowflakeDbParameter> parameters)
+        {
+            if (parameters == null || parameters.Count == 0)
+            {
+                return null;
+            }
+            else
+            {
+                Dictionary<string, BindingDTO> binding = new Dictionary<string, BindingDTO>();
+                foreach(SnowflakeDbParameter parameter in parameters)
+                {
+                    string bindingType = "";
+                    object bindingVal;
+
+                    //Prevent null value from throwing NullReferenceException on parameter.Value.GetType()
+                    if (parameter.Value == null)
+                    {
+                        parameter.Value = DBNull.Value;
+                    }
+
+                    if (parameter.Value.GetType().IsArray &&
+                        // byte array and char array will not be treated as array binding
+                        parameter.Value.GetType().GetElementType() != typeof(char) &&
+                        parameter.Value.GetType().GetElementType() != typeof(byte))
+                    {
+                        List<object> vals = new List<object>();
+                        foreach(object val in (Array)parameter.Value)
+                        {
+                            // if the user is using interface, SFDataType will be None and there will
+                            // a conversion from DbType to SFDataType
+                            // if the user is using concrete class, they should specify SFDataType.
+                            if (parameter.SFDataType == SFDataType.None)
+                            {
+                                Tuple<string, string> typeAndVal = SFDataConverter
+                                    .CSharpTypeValToSfTypeVal(parameter.DbType, val);
+
+                                bindingType = typeAndVal.Item1;
+                                vals.Add(typeAndVal.Item2);
+                            }
+                            else
+                            {
+                                bindingType = parameter.SFDataType.ToString();
+                                vals.Add(SFDataConverter.CSharpValToSfVal(parameter.SFDataType, val));
+                            }
+                        }
+                        bindingVal = vals;
+                    }
+                    else
+                    {
+                        if (parameter.SFDataType == SFDataType.None)
+                        {
+                            Tuple<string, string> typeAndVal = SFDataConverter
+                                .CSharpTypeValToSfTypeVal(parameter.DbType, parameter.Value);
+                            bindingType = typeAndVal.Item1;
+                            bindingVal = typeAndVal.Item2;
+                        }
+                        else
+                        {
+                            bindingType = parameter.SFDataType.ToString();
+                            bindingVal = SFDataConverter.CSharpValToSfVal(parameter.SFDataType, parameter.Value);
+                        }
+                    }
+
+                    binding[parameter.ParameterName] = new BindingDTO(bindingType, bindingVal);
+                }
+                return binding;
+            }
+        }
+
+        private void SetStatement()
+        {
+            if (connection == null)
+            {
+                throw new SnowflakeDbException(SFError.EXECUTE_COMMAND_ON_CLOSED_CONNECTION);
+            }
+
+            var session = (connection as SnowflakeDbConnection).SfSession;
+
+            // SetStatement is called when executing a command. If SfSession is null
+            // the connection has never been opened. Exception might be a bit vague.
+            if (session == null)
+                throw new SnowflakeDbException(SFError.EXECUTE_COMMAND_ON_CLOSED_CONNECTION);
+
+            this.sfStatement = new SFStatement(session, QueryTag);
+        }
+
+        private SFBaseResultSet ExecuteInternal(bool describeOnly = false, bool asyncExec = false)
+        {
+            CheckIfCommandTextIsSet();
+            SetStatement();
+            return sfStatement.Execute(CommandTimeout, CommandText, convertToBindList(parameterCollection.parameterList), describeOnly, asyncExec);
+        }
+
+        private Task<SFBaseResultSet> ExecuteInternalAsync(CancellationToken cancellationToken, bool describeOnly = false, bool asyncExec = false)
+        {
+            CheckIfCommandTextIsSet();
+            SetStatement();
+            return sfStatement.ExecuteAsync(CommandTimeout, CommandText, convertToBindList(parameterCollection.parameterList), describeOnly, asyncExec, cancellationToken);
+        }
+
+        private void CheckIfCommandTextIsSet()
+        {
+            if (string.IsNullOrEmpty(CommandText))
+            {
+                var errorMessage = "Unable to execute command due to command text not being set";
+                logger.Error(errorMessage);
+                throw new Exception(errorMessage);
+            }
+        }
+
+        internal string GetBindStage() => sfStatement?.GetBindStage();
+    }
+}