--- conflicted
+++ resolved
@@ -1,4 +1,3 @@
-<<<<<<< HEAD
 using System;
 using System.Data.Common;
 using System.Collections;
@@ -403,383 +402,4 @@
             return type == "array" || type == "object" || type == "variant" || type == "map";
         }
     }
-}
-=======
-using System;
-using System.Data.Common;
-using System.Collections;
-using System.Collections.Generic;
-using Snowflake.Data.Core;
-using System.Data;
-using System.Threading;
-using System.Threading.Tasks;
-using Snowflake.Data.Log;
-using Newtonsoft.Json.Linq;
-using Snowflake.Data.Core.Converter;
-
-namespace Snowflake.Data.Client
-{
-    public class SnowflakeDbDataReader : DbDataReader
-    {
-        static private readonly SFLogger logger = SFLoggerFactory.GetLogger<SnowflakeDbDataReader>();
-
-        private SnowflakeDbCommand dbCommand;
-
-        private SFBaseResultSet resultSet;
-
-        private bool isClosed;
-
-        private DataTable SchemaTable;
-
-        private int RecordsAffectedInternal;
-
-        internal ResultFormat ResultFormat => resultSet.ResultFormat;
-
-        private const int MaxStringLength = 16777216; // Default maximum allowed length for VARCHAR
-
-        internal SnowflakeDbDataReader(SnowflakeDbCommand command, SFBaseResultSet resultSet)
-        {
-            this.dbCommand = command;
-            this.resultSet = resultSet;
-            this.isClosed = false;
-            this.SchemaTable = PopulateSchemaTable(resultSet);
-            RecordsAffectedInternal = resultSet.CalculateUpdateCount();
-        }
-
-        public override object this[string name]
-        {
-            get
-            {
-                return resultSet.GetValue(GetOrdinal(name));
-            }
-        }
-
-        public override object this[int ordinal]
-        {
-            get
-            {
-                return resultSet.GetValue(ordinal);
-            }
-        }
-
-        public override int Depth
-        {
-            get
-            {
-                return 0;
-            }
-        }
-
-        public override int FieldCount
-        {
-            get
-            {
-                return resultSet.columnCount;
-            }
-        }
-
-        public override bool HasRows
-        {
-            get
-            {
-                return !resultSet.isClosed && resultSet.HasRows();
-            }
-        }
-
-        public override bool IsClosed
-        {
-            get
-            {
-                return this.isClosed;
-            }
-        }
-
-        public override int RecordsAffected { get { return RecordsAffectedInternal; } }
-
-        public override DataTable GetSchemaTable()
-        {
-            return this.SchemaTable;
-        }
-
-        public string GetQueryId()
-        {
-            return resultSet.queryId;
-        }
-
-        private DataTable PopulateSchemaTable(SFBaseResultSet resultSet)
-        {
-            var table = new DataTable("SchemaTable");
-
-            table.Columns.Add(SchemaTableColumn.ColumnName, typeof(string));
-            table.Columns.Add(SchemaTableColumn.ColumnOrdinal, typeof(int));
-            table.Columns.Add(SchemaTableColumn.ColumnSize, typeof(int));
-            table.Columns.Add(SchemaTableColumn.NumericPrecision, typeof(int));
-            table.Columns.Add(SchemaTableColumn.NumericScale, typeof(int));
-            table.Columns.Add(SchemaTableColumn.DataType, typeof(Type));
-            table.Columns.Add(SchemaTableColumn.AllowDBNull, typeof(bool));
-            table.Columns.Add(SchemaTableColumn.ProviderType, typeof(SFDataType));
-
-            int columnOrdinal = 0;
-            SFResultSetMetaData sfResultSetMetaData = resultSet.sfResultSetMetaData;
-            foreach (ExecResponseRowType rowType in sfResultSetMetaData.rowTypes)
-            {
-                var row = table.NewRow();
-
-                row[SchemaTableColumn.ColumnName] = rowType.name;
-                row[SchemaTableColumn.ColumnOrdinal] = columnOrdinal;
-                row[SchemaTableColumn.ColumnSize] = IsStructuredOrSemiStructuredType(rowType.type) && rowType.length == 0 ? MaxStringLength : (int)rowType.length;
-                row[SchemaTableColumn.NumericPrecision] = (int)rowType.precision;
-                row[SchemaTableColumn.NumericScale] = (int)rowType.scale;
-                row[SchemaTableColumn.AllowDBNull] = rowType.nullable;
-
-                Tuple<SFDataType, Type> types = sfResultSetMetaData.GetTypesByIndex(columnOrdinal);
-                row[SchemaTableColumn.ProviderType] = types.Item1;
-                row[SchemaTableColumn.DataType] = types.Item2;
-
-                table.Rows.Add(row);
-                columnOrdinal++;
-            }
-
-            return table;
-        }
-
-        public override bool GetBoolean(int ordinal)
-        {
-            return resultSet.GetBoolean(ordinal);
-        }
-
-        public override byte GetByte(int ordinal)
-        {
-            return resultSet.GetByte(ordinal);
-        }
-
-        public override long GetBytes(int ordinal, long dataOffset, byte[] buffer, int bufferOffset, int length)
-        {
-            return resultSet.GetBytes(ordinal, dataOffset, buffer, bufferOffset, length);
-        }
-
-        public override char GetChar(int ordinal)
-        {
-            return resultSet.GetChar(ordinal);
-        }
-
-        public override long GetChars(int ordinal, long dataOffset, char[] buffer, int bufferOffset, int length)
-        {
-            return resultSet.GetChars(ordinal, dataOffset, buffer, bufferOffset, length);
-        }
-
-        public override string GetDataTypeName(int ordinal)
-        {
-            resultSet.ThrowIfOutOfBounds(ordinal);
-            return resultSet.sfResultSetMetaData.GetColumnTypeByIndex(ordinal).ToString();
-        }
-
-        public override DateTime GetDateTime(int ordinal)
-        {
-            return resultSet.GetDateTime(ordinal);
-        }
-
-        public TimeSpan GetTimeSpan(int ordinal)
-        {
-            return resultSet.GetTimeSpan(ordinal);
-        }
-
-        public override decimal GetDecimal(int ordinal)
-        {
-            return resultSet.GetDecimal(ordinal);
-        }
-
-        public override double GetDouble(int ordinal)
-        {
-            return resultSet.GetDouble(ordinal);
-        }
-
-        public override IEnumerator GetEnumerator() => new DbEnumerator(this, closeReader: false);
-
-        public override Type GetFieldType(int ordinal)
-        {
-            resultSet.ThrowIfOutOfBounds(ordinal);
-            return resultSet.sfResultSetMetaData.GetCSharpTypeByIndex(ordinal);
-        }
-
-        public override float GetFloat(int ordinal)
-        {
-            return resultSet.GetFloat(ordinal);
-        }
-
-        public override Guid GetGuid(int ordinal)
-        {
-            return resultSet.GetGuid(ordinal);
-        }
-
-        public override short GetInt16(int ordinal)
-        {
-            return resultSet.GetInt16(ordinal);
-        }
-
-        public override int GetInt32(int ordinal)
-        {
-            return resultSet.GetInt32(ordinal);
-        }
-
-        public override long GetInt64(int ordinal)
-        {
-            return resultSet.GetInt64(ordinal);
-        }
-
-        public override string GetName(int ordinal)
-        {
-            resultSet.ThrowIfOutOfBounds(ordinal);
-            return resultSet.sfResultSetMetaData.GetColumnNameByIndex(ordinal);
-        }
-
-        public override int GetOrdinal(string name)
-        {
-            return resultSet.sfResultSetMetaData.GetColumnIndexByName(name);
-        }
-
-        public override string GetString(int ordinal)
-        {
-            return resultSet.GetString(ordinal);
-        }
-
-        public override object GetValue(int ordinal)
-        {
-            return resultSet.GetValue(ordinal);
-        }
-
-        public override int GetValues(object[] values)
-        {
-            int count = Math.Min(FieldCount, values.Length);
-            for (int i = 0; i < count; i++)
-            {
-                values[i] = GetValue(i);
-            }
-            return count;
-        }
-
-        public T GetObject<T>(int ordinal)
-            where T : class, new()
-        {
-            try
-            {
-                var rowType = resultSet.sfResultSetMetaData.rowTypes[ordinal];
-                var fields = rowType.fields;
-                if (fields == null || fields.Count == 0 || !JsonToStructuredTypeConverter.IsObjectType(rowType.type))
-                {
-                    throw new StructuredTypesReadingException($"Method GetObject<{typeof(T)}> can be used only for structured object");
-                }
-                var stringValue = GetString(ordinal);
-                var json = stringValue == null ? null : JObject.Parse(stringValue);
-                return JsonToStructuredTypeConverter.ConvertObject<T>(fields, json);
-            }
-            catch (Exception e)
-            {
-                if (e is SnowflakeDbException)
-                    throw;
-                throw StructuredTypesReadingHandler.ToSnowflakeDbException(e, "when getting an object");
-            }
-        }
-
-        public T[] GetArray<T>(int ordinal)
-        {
-            try
-            {
-                var rowType = resultSet.sfResultSetMetaData.rowTypes[ordinal];
-                var fields = rowType.fields;
-                var isArrayOrVector = JsonToStructuredTypeConverter.IsArrayType(rowType.type) ||
-                                      JsonToStructuredTypeConverter.IsVectorType(rowType.type);
-                if (fields == null || fields.Count == 0 || !isArrayOrVector)
-                {
-                    throw new StructuredTypesReadingException($"Method GetArray<{typeof(T)}> can be used only for structured array or vector types");
-                }
-
-                var stringValue = GetString(ordinal);
-                var json = stringValue == null ? null : JArray.Parse(stringValue);
-                return JsonToStructuredTypeConverter.ConvertArray<T>(fields, json);
-            }
-            catch (Exception e)
-            {
-                if (e is SnowflakeDbException)
-                    throw;
-                throw StructuredTypesReadingHandler.ToSnowflakeDbException(e, "when getting an array");
-            }
-        }
-
-        public Dictionary<TKey, TValue> GetMap<TKey, TValue>(int ordinal)
-        {
-            try
-            {
-                var rowType = resultSet.sfResultSetMetaData.rowTypes[ordinal];
-                var fields = rowType.fields;
-                if (fields == null || fields.Count == 0 || !JsonToStructuredTypeConverter.IsMapType(rowType.type))
-                {
-                    throw new StructuredTypesReadingException($"Method GetMap<{typeof(TKey)}, {typeof(TValue)}> can be used only for structured map");
-                }
-
-                var stringValue = GetString(ordinal);
-                var json = stringValue == null ? null : JObject.Parse(stringValue);
-                return JsonToStructuredTypeConverter.ConvertMap<TKey, TValue>(fields, json);
-            }
-            catch (Exception e)
-            {
-                if (e is SnowflakeDbException)
-                    throw;
-                throw StructuredTypesReadingHandler.ToSnowflakeDbException(e, "when getting a map");
-            }
-        }
-
-        public override bool IsDBNull(int ordinal)
-        {
-            return resultSet.IsDBNull(ordinal);
-        }
-
-        public override bool NextResult()
-        {
-            if (resultSet.NextResult())
-            {
-                this.SchemaTable = PopulateSchemaTable(resultSet);
-                RecordsAffectedInternal = resultSet.CalculateUpdateCount();
-                return true;
-            }
-            return false;
-        }
-
-        public override async Task<bool> NextResultAsync(CancellationToken cancellationToken)
-        {
-            if (await resultSet.NextResultAsync(cancellationToken).ConfigureAwait(false))
-            {
-                this.SchemaTable = PopulateSchemaTable(resultSet);
-                RecordsAffectedInternal = resultSet.CalculateUpdateCount();
-                return true;
-            }
-            return false;
-        }
-
-        public override bool Read()
-        {
-            return resultSet.Next();
-        }
-
-        public override async Task<bool> ReadAsync(CancellationToken cancellationToken)
-        {
-            cancellationToken.ThrowIfCancellationRequested();
-
-            return await resultSet.NextAsync();
-        }
-
-        public override void Close()
-        {
-            base.Close();
-            resultSet.close();
-            isClosed = true;
-        }
-
-        private bool IsStructuredOrSemiStructuredType(string type)
-        {
-            type = type.ToLower();
-            return type == "array" || type == "object" || type == "variant" || type == "map";
-        }
-    }
-}
->>>>>>> a906865d
+}