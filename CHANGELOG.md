#### For the official .NET Release Notes please refer to https://docs.snowflake.com/en/release-notes/clients-drivers/dotnet

# Changelog
<<<<<<< HEAD
- v5.2.0
    - Users can now specify non-string values in Toml. For example, `port` can be specified as an integer in the Toml.
=======
- v5.1.1
    - Fixed CRL validation to reject newly downloaded CRLs if their NextUpdate has already expired.
>>>>>>> dfc16951
- v5.1.0
    - Added `APPLICATION_PATH` to `CLIENT_ENVIRONMENT` sent during authentication to identify the application connecting to Snowflake.
    - Renew idle sessions in the pool if keep alive is enabled.
    - Added `CRLDOWNLOADMAXSIZE` connection parameter to limit the maximum size of CRL files downloaded during certificate revocation checks.
    - AWS WIF will now also check the application config and AWS profile credential store when determining the current AWS region
    - Allow users to configure the maximum amount of connections via `SERVICE_POINT_CONNECTION_LIMIT` property.
- v5.0.0
    - Disabled CRL checks by default.
    - Added support for alternative, memory efficient and thread safe CRL (Certificate Revocation List) checks.
    - Support for TLS 1.3 with new parameters MINTLS and MAXTLS controlling protocol version negotiated with the server.
    - Removed `log4net` dependency and enabled delegated logging.
    - Upgraded AWS SDK library to v4.
    - Added the `changelog.yml` GitHub workflow to ensure changelog is updated on release PRs.
    - Removed internal classes from public API.
    - Added support for explicitly setting Azure managed identity client ID via `MANAGED_IDENTITY_CLIENT_ID` environmen
<|MERGE_RESOLUTION|>--- conflicted
+++ resolved
@@ -1,13 +1,9 @@
 #### For the official .NET Release Notes please refer to https://docs.snowflake.com/en/release-notes/clients-drivers/dotnet
 
 # Changelog
-<<<<<<< HEAD
-- v5.2.0
-    - Users can now specify non-string values in Toml. For example, `port` can be specified as an integer in the Toml.
-=======
 - v5.1.1
     - Fixed CRL validation to reject newly downloaded CRLs if their NextUpdate has already expired.
->>>>>>> dfc16951
+    - Users can now specify non-string values in Toml. For example, `port` can be specified as an integer in the Toml.
 - v5.1.0
     - Added `APPLICATION_PATH` to `CLIENT_ENVIRONMENT` sent during authentication to identify the application connecting to Snowflake.
     - Renew idle sessions in the pool if keep alive is enabled.
@@ -22,4 +18,4 @@
     - Upgraded AWS SDK library to v4.
     - Added the `changelog.yml` GitHub workflow to ensure changelog is updated on release PRs.
     - Removed internal classes from public API.
-    - Added support for explicitly setting Azure managed identity client ID via `MANAGED_IDENTITY_CLIENT_ID` environmen
+    - Added support for explicitly setting Azure managed identity client ID via `MANAGED_IDENTITY_CLIENT_ID` environmen