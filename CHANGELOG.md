--- conflicted
+++ resolved
@@ -4,11 +4,8 @@
 - v5.1.0
     - Added `APPLICATION_PATH` to `CLIENT_ENVIRONMENT` sent during authentication to identify the application connecting to Snowflake.
     - Renew idle sessions in the pool if keep alive is enabled.
-<<<<<<< HEAD
     - Added `CRLDOWNLOADMAXSIZE` connection parameter to limit the maximum size of CRL files downloaded during certificate revocation checks.
-=======
     - AWS WIF will now also check the application config and AWS profile credential store when determining the current AWS region
->>>>>>> c3c305cd
 - v5.0.0
     - Disabled CRL checks by default.
     - Added support for alternative, memory efficient and thread safe CRL (Certificate Revocation List) checks.
