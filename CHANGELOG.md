--- conflicted
+++ resolved
@@ -1,13 +1,9 @@
 #### For the official .NET Release Notes please refer to https://docs.snowflake.com/en/release-notes/clients-drivers/dotnet
 
 # Changelog
-<<<<<<< HEAD
 - v5.2.0
     - Added multi-targeting support to eliminate prerelease Mono.Unix dependency on Windows .NET 5+.
-=======
-- v5.1.1
     - Fixed CRL validation to reject newly downloaded CRLs if their NextUpdate has already expired.
->>>>>>> dfc16951
 - v5.1.0
     - Added `APPLICATION_PATH` to `CLIENT_ENVIRONMENT` sent during authentication to identify the application connecting to Snowflake.
     - Renew idle sessions in the pool if keep alive is enabled.
