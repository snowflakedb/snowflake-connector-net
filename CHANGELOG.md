#### For the official .NET Release Notes please refer to https://docs.snowflake.com/en/release-notes/clients-drivers/dotnet

# Changelog
- v5.1.1
    - Fixed CRL validation to reject newly downloaded CRLs if their NextUpdate has already expired.
    - Users can now specify non-string values in Toml. For example, `port` can be specified as an integer in the Toml.
- v5.1.0
    - Added `APPLICATION_PATH` to `CLIENT_ENVIRONMENT` sent during authentication to identify the application connecting to Snowflake.
    - Renew idle sessions in the pool if keep alive is enabled.
    - Added support for native arrow structured types.
    - Added `CRLDOWNLOADMAXSIZE` connection parameter to limit the maximum size of CRL files downloaded during certificate revocation checks.
    - AWS WIF will now also check the application config and AWS profile credential store when determining the current AWS region
    - Allow users to configure the maximum amount of connections via `SERVICE_POINT_CONNECTION_LIMIT` property.
- v5.0.0
    - Disabled CRL checks by default.
    - Added support for alternative, memory efficient and thread safe CRL (Certificate Revocation List) checks.
    - Support for TLS 1.3 with new parameters MINTLS and MAXTLS controlling protocol version negotiated with the server.
    - Removed `log4net` dependency and enabled delegated logging.
    - Upgraded AWS SDK library to v4.
    - Added the `changelog.yml` GitHub workflow to ensure changelog is updated on release PRs.
    - Removed internal classes from public API.
<<<<<<< HEAD
    - Added support for explicitly setting Azure managed identity client ID via `MANAGED_IDENTITY_CLIENT_ID` environment variable.
=======
    - Added support for explicitly setting Azure managed identity client ID via `MANAGED_IDENTITY_CLIENT_ID` environmen
>>>>>>> f62d01d0
<|MERGE_RESOLUTION|>--- conflicted
+++ resolved
@@ -19,8 +19,4 @@
     - Upgraded AWS SDK library to v4.
     - Added the `changelog.yml` GitHub workflow to ensure changelog is updated on release PRs.
     - Removed internal classes from public API.
-<<<<<<< HEAD
-    - Added support for explicitly setting Azure managed identity client ID via `MANAGED_IDENTITY_CLIENT_ID` environment variable.
-=======
-    - Added support for explicitly setting Azure managed identity client ID via `MANAGED_IDENTITY_CLIENT_ID` environmen
->>>>>>> f62d01d0
+    - Added support for explicitly setting Azure managed identity client ID via `MANAGED_IDENTITY_CLIENT_ID` environmen